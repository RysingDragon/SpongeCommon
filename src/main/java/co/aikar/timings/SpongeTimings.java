/*
 * This file is part of Sponge, licensed under the MIT License (MIT).
 *
 * Copyright (c) SpongePowered <https://www.spongepowered.org>
 * Copyright (c) contributors
 *
 * Permission is hereby granted, free of charge, to any person obtaining a copy
 * of this software and associated documentation files (the "Software"), to deal
 * in the Software without restriction, including without limitation the rights
 * to use, copy, modify, merge, publish, distribute, sublicense, and/or sell
 * copies of the Software, and to permit persons to whom the Software is
 * furnished to do so, subject to the following conditions:
 *
 * The above copyright notice and this permission notice shall be included in
 * all copies or substantial portions of the Software.
 *
 * THE SOFTWARE IS PROVIDED "AS IS", WITHOUT WARRANTY OF ANY KIND, EXPRESS OR
 * IMPLIED, INCLUDING BUT NOT LIMITED TO THE WARRANTIES OF MERCHANTABILITY,
 * FITNESS FOR A PARTICULAR PURPOSE AND NONINFRINGEMENT. IN NO EVENT SHALL THE
 * AUTHORS OR COPYRIGHT HOLDERS BE LIABLE FOR ANY CLAIM, DAMAGES OR OTHER
 * LIABILITY, WHETHER IN AN ACTION OF CONTRACT, TORT OR OTHERWISE, ARISING FROM,
 * OUT OF OR IN CONNECTION WITH THE SOFTWARE OR THE USE OR OTHER DEALINGS IN
 * THE SOFTWARE.
 */
package co.aikar.timings;

import net.minecraft.block.Block;
import org.spongepowered.api.block.BlockType;
import org.spongepowered.api.block.tileentity.TileEntity;
import org.spongepowered.api.block.tileentity.TileEntityType;
import org.spongepowered.api.entity.Entity;
import org.spongepowered.api.entity.EntityType;
import org.spongepowered.api.plugin.PluginContainer;
import org.spongepowered.api.scheduler.Task;

public final class SpongeTimings {

    public static final Timing playerListTimer = SpongeTimingsFactory.ofSafe("Player List");
    public static final Timing connectionTimer = SpongeTimingsFactory.ofSafe("Connection Handler");
    public static final Timing tickablesTimer = SpongeTimingsFactory.ofSafe("Tickables");
    public static final Timing schedulerTimer = SpongeTimingsFactory.ofSafe("Scheduler");
    public static final Timing chunkIOTickTimer = SpongeTimingsFactory.ofSafe("ChunkIOTick");
    public static final Timing timeUpdateTimer = SpongeTimingsFactory.ofSafe("Time Update");
    public static final Timing serverCommandTimer = SpongeTimingsFactory.ofSafe("Server Command");
    public static final Timing worldSaveTimer = SpongeTimingsFactory.ofSafe("World Save");

    public static final Timing tickEntityTimer = SpongeTimingsFactory.ofSafe("## tickEntity");
    public static final Timing tickTileEntityTimer = SpongeTimingsFactory.ofSafe("## tickTileEntity");

    public static final Timing processQueueTimer = SpongeTimingsFactory.ofSafe("processQueue");

    public static final Timing playerCommandTimer = SpongeTimingsFactory.ofSafe("playerCommand");

    public static final Timing entityActivationCheckTimer = SpongeTimingsFactory.ofSafe("entityActivationCheck");
    public static final Timing checkIfActiveTimer = SpongeTimingsFactory.ofSafe("checkIfActive");

    public static final Timing antiXrayUpdateTimer = SpongeTimingsFactory.ofSafe("anti-xray - update");
    public static final Timing antiXrayObfuscateTimer = SpongeTimingsFactory.ofSafe("anti-xray - obfuscate");

    public static final Timing dataGetManipulator = SpongeTimingsFactory.ofSafe("## getManipulator");
    public static final Timing dataGetOrCreateManipulator = SpongeTimingsFactory.ofSafe("## getOrCreateManipulator");
    public static final Timing dataOfferManipulator = SpongeTimingsFactory.ofSafe("## offerData");
    public static final Timing dataOfferMultiManipulators = SpongeTimingsFactory.ofSafe("## offerManipulators");
    public static final Timing dataRemoveManipulator = SpongeTimingsFactory.ofSafe("## removeManipulator");
    public static final Timing dataSupportsManipulator = SpongeTimingsFactory.ofSafe("## supportsManipulator");
    public static final Timing dataOfferKey = SpongeTimingsFactory.ofSafe("## offerKey");
    public static final Timing dataGetByKey = SpongeTimingsFactory.ofSafe("## getKey");
    public static final Timing dataGetValue = SpongeTimingsFactory.ofSafe("## getValue");
    public static final Timing dataSupportsKey = SpongeTimingsFactory.ofSafe("## supportsKey");
    public static final Timing dataRemoveKey = SpongeTimingsFactory.ofSafe("## removeKey");

<<<<<<< HEAD
    public static final Timing TRACKING_PHASE_UNWINDING = SpongeTimingsFactory.ofSafe("## unwindPhase");



=======
>>>>>>> aeafd12c
    private SpongeTimings() {
    }

    /**
     * Gets a timer associated with a plugins tasks.
     *
<<<<<<< HEAD
=======
     * @param task
>>>>>>> aeafd12c
     * @param period
     * @return
     */
    public static Timing getPluginTaskTimings(Task task, long period) {
        if (task.isAsynchronous()) {
            return null;
        }
        PluginContainer plugin = task.getOwner();

        String name = "Task: " + task.getName();
        if (period > 0) {
            name += " (interval:" + period + ")";
        } else {
            name += " (Single)";
        }

        if (plugin == null) {
            return SpongeTimingsFactory.ofSafe(null, name, TimingsManager.PLUGIN_GROUP_HANDLER);
        }

        return SpongeTimingsFactory.ofSafe(plugin, name);
    }

    /**
     * Get a named timer for the specified entity type to track type specific
     * timings.
     *
     * @param entity
     * @return
     */
    public static Timing getEntityTiming(Entity entity) {
        EntityType type = entity.getType();
        String entityType = type != null ? type.getId() : entity.getClass().getName();
        return SpongeTimingsFactory.ofSafe("Minecraft", "## tickEntity - " + entityType, tickEntityTimer);
    }

    /**
     * Get a named timer for the specified tile entity type to track type specific timings.
     * @param entity
     * @return
     */
    public static Timing getTileEntityTiming(TileEntity entity) {
        TileEntityType type = entity.getType();
        String entityType = type != null ? type.getId() : entity.getClass().getName();
        return SpongeTimingsFactory.ofSafe("Minecraft", "## tickTileEntity - " + entityType, tickTileEntityTimer);
    }

    public static Timing getModTimings(PluginContainer plugin, String context) {
        return SpongeTimingsFactory.ofSafe(plugin, context, true);
    }

    public static Timing getPluginTimings(PluginContainer plugin, String context) {
        return SpongeTimingsFactory.ofSafe(plugin, context, false);
    }

    public static Timing getCancelTasksTimer() {
        return SpongeTimingsFactory.ofSafe("Cancel Tasks");
    }

    public static Timing getCancelTasksTimer(PluginContainer plugin) {
        return SpongeTimingsFactory.ofSafe(plugin, "Cancel Tasks");
    }

    public static void stopServer() {
        TimingsManager.stopServer();
    }

    public static Timing getBlockTiming(Block block) {
        BlockType type = (BlockType) block;
        return SpongeTimingsFactory.ofSafe("## Scheduled Block: " + type != null ? type.getId() : block.getUnlocalizedName());
    }
}<|MERGE_RESOLUTION|>--- conflicted
+++ resolved
@@ -69,23 +69,15 @@
     public static final Timing dataSupportsKey = SpongeTimingsFactory.ofSafe("## supportsKey");
     public static final Timing dataRemoveKey = SpongeTimingsFactory.ofSafe("## removeKey");
 
-<<<<<<< HEAD
     public static final Timing TRACKING_PHASE_UNWINDING = SpongeTimingsFactory.ofSafe("## unwindPhase");
 
-
-
-=======
->>>>>>> aeafd12c
     private SpongeTimings() {
     }
 
     /**
      * Gets a timer associated with a plugins tasks.
      *
-<<<<<<< HEAD
-=======
      * @param task
->>>>>>> aeafd12c
      * @param period
      * @return
      */
