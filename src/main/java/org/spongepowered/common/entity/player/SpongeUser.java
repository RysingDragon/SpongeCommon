--- conflicted
+++ resolved
@@ -244,23 +244,13 @@
     }
 
     @Override
-<<<<<<< HEAD
     public Optional<ItemStack> getItemInHand(HandType handType) {
-        throw new UnsupportedOperationException(); // TODO Inventory API
+        return getUserIfOnlineForInventory().getItemInHand(handType); // TODO Inventory API
     }
 
     @Override
     public void setItemInHand(HandType handType, @Nullable ItemStack itemInHand) {
-        throw new UnsupportedOperationException(); // TODO Inventory API
-=======
-    public Optional<ItemStack> getItemInHand() {
-        return getUserIfOnlineForInventory().getItemInHand(); // TODO Inventory API
-    }
-
-    @Override
-    public void setItemInHand(ItemStack itemInHand) {
-        getUserIfOnlineForInventory().setItemInHand(itemInHand); // TODO Inventory API
->>>>>>> 7b6196ae
+        getUserIfOnlineForInventory().setItemInHand(handType, itemInHand); // TODO Inventory API
     }
 
     @Override
