--- conflicted
+++ resolved
@@ -27,12 +27,9 @@
 import com.google.common.collect.ImmutableList;
 import org.spongepowered.api.data.DataContainer;
 import org.spongepowered.api.world.DimensionType;
-<<<<<<< HEAD
 import org.spongepowered.api.world.SerializationBehavior;
 import org.spongepowered.api.world.difficulty.Difficulty;
-=======
 import org.spongepowered.api.world.PortalAgentType;
->>>>>>> 6b16f46f
 import org.spongepowered.api.world.gen.WorldGeneratorModifier;
 
 public interface IMixinWorldSettings {
@@ -43,13 +40,7 @@
 
     boolean isFromBuilder();
 
-<<<<<<< HEAD
     void setDimensionType(DimensionType dimensionType);
-=======
-    void setPortalAgentType(PortalAgentType type);
-
-    void setGeneratorSettings(DataContainer generatorSettings);
->>>>>>> 6b16f46f
 
     void setDifficulty(Difficulty difficulty);
 
@@ -73,5 +64,7 @@
 
     void setGenerateBonusChest(boolean state);
 
+    void setPortalAgentType(PortalAgentType type);
+
     void fromBuilder(boolean state);
 }