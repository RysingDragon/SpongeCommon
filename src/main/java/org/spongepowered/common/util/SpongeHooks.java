/*
 * This file is part of Sponge, licensed under the MIT License (MIT).
 *
 * Copyright (c) SpongePowered <https://www.spongepowered.org>
 * Copyright (c) contributors
 *
 * Permission is hereby granted, free of charge, to any person obtaining a copy
 * of this software and associated documentation files (the "Software"), to deal
 * in the Software without restriction, including without limitation the rights
 * to use, copy, modify, merge, publish, distribute, sublicense, and/or sell
 * copies of the Software, and to permit persons to whom the Software is
 * furnished to do so, subject to the following conditions:
 *
 * The above copyright notice and this permission notice shall be included in
 * all copies or substantial portions of the Software.
 *
 * THE SOFTWARE IS PROVIDED "AS IS", WITHOUT WARRANTY OF ANY KIND, EXPRESS OR
 * IMPLIED, INCLUDING BUT NOT LIMITED TO THE WARRANTIES OF MERCHANTABILITY,
 * FITNESS FOR A PARTICULAR PURPOSE AND NONINFRINGEMENT. IN NO EVENT SHALL THE
 * AUTHORS OR COPYRIGHT HOLDERS BE LIABLE FOR ANY CLAIM, DAMAGES OR OTHER
 * LIABILITY, WHETHER IN AN ACTION OF CONTRACT, TORT OR OTHERWISE, ARISING FROM,
 * OUT OF OR IN CONNECTION WITH THE SOFTWARE OR THE USE OR OTHER DEALINGS IN
 * THE SOFTWARE.
 */
package org.spongepowered.common.util;

import com.flowpowered.math.vector.Vector3i;
import it.unimi.dsi.fastutil.objects.Object2LongMap;
import it.unimi.dsi.fastutil.objects.Object2LongOpenHashMap;
import net.minecraft.block.Block;
import net.minecraft.entity.Entity;
import net.minecraft.entity.EntityLivingBase;
import net.minecraft.entity.item.EntityItem;
import net.minecraft.entity.player.EntityPlayer;
import net.minecraft.nbt.NBTTagCompound;
import net.minecraft.server.MinecraftServer;
import net.minecraft.tileentity.TileEntity;
import net.minecraft.util.math.AxisAlignedBB;
import net.minecraft.util.math.BlockPos;
import net.minecraft.util.math.MathHelper;
import net.minecraft.world.World;
import net.minecraft.world.WorldServer;
import org.spongepowered.api.CatalogType;
import org.spongepowered.api.block.BlockSnapshot;
import org.spongepowered.api.block.BlockType;
import org.spongepowered.api.data.Transaction;
import org.spongepowered.api.entity.living.player.User;
import org.spongepowered.api.event.cause.Cause;
import org.spongepowered.api.plugin.PluginContainer;
import org.spongepowered.api.world.Dimension;
import org.spongepowered.common.SpongeImpl;
import org.spongepowered.common.config.SpongeConfig;
import org.spongepowered.common.config.category.LoggingCategory;
import org.spongepowered.common.config.type.DimensionConfig;
import org.spongepowered.common.config.type.WorldConfig;
import org.spongepowered.common.interfaces.entity.IMixinEntity;
import org.spongepowered.common.interfaces.world.IMixinDimensionType;
import org.spongepowered.common.interfaces.world.IMixinWorldServer;
import org.spongepowered.common.mixin.plugin.interfaces.IModData;
import org.spongepowered.common.registry.type.BlockTypeRegistryModule;
import org.spongepowered.common.world.BlockChange;
import org.spongepowered.common.world.WorldManager;

import java.io.File;
import java.lang.management.ManagementFactory;
import java.lang.management.ThreadMXBean;
import java.lang.reflect.Method;
import java.nio.file.Path;
import java.text.MessageFormat;
import java.util.List;
import java.util.Optional;

import javax.annotation.Nullable;
import javax.management.MBeanServer;

public class SpongeHooks {

    private static Object2LongMap<CollisionWarning> recentWarnings = new Object2LongOpenHashMap<>();

    public static void logInfo(String msg, Object... args) {
        SpongeImpl.getLogger().info(MessageFormat.format(msg, args));
    }

    public static void logWarning(String msg, Object... args) {
        SpongeImpl.getLogger().warn(MessageFormat.format(msg, args));
    }

    public static void logSevere(String msg, Object... args) {
        SpongeImpl.getLogger().fatal(MessageFormat.format(msg, args));
    }

    public static void logStack(SpongeConfig<?> config) {
        if (config.getConfig().getLogging().logWithStackTraces()) {
            Throwable ex = new Throwable();
            ex.fillInStackTrace();
            ex.printStackTrace();
        }
    }

    public static void logEntityDeath(Entity entity) {
        if (entity == null || entity.worldObj.isRemote) {
            return;
        }

        SpongeConfig<?> config = getActiveConfig((WorldServer) entity.worldObj);
        if (config.getConfig().getLogging().entityDeathLogging()) {
            logInfo("Dim: {0} setDead(): {1}", ((IMixinWorldServer) entity.worldObj).getDimensionId(), entity);
            logStack(config);
        }
    }

    public static void logEntityDespawn(Entity entity, String reason) {
        if (entity == null || entity.worldObj.isRemote) {
            return;
        }

        SpongeConfig<?> config = getActiveConfig((WorldServer) entity.worldObj);
        if (config.getConfig().getLogging().entityDespawnLogging()) {
            logInfo("Dim: {0} Despawning ({1}): {2}", ((IMixinWorldServer) entity.worldObj).getDimensionId(), reason, entity);
            logStack(config);
        }
    }

    public static void logEntitySpawn(Cause cause, Entity entity) {
        if (entity == null || entity.worldObj.isRemote) {
            return;
        }

        String spawnName = entity.getName();
        if (entity instanceof EntityItem) {
            spawnName = ((EntityItem) entity).getEntityItem().getDisplayName();
        }

        Optional<User> user = cause.first(User.class);
        SpongeConfig<?> config = getActiveConfig((WorldServer) entity.worldObj);
        if (config.getConfig().getLogging().entitySpawnLogging()) {
            logInfo("SPAWNED " + spawnName + " [RootCause: {0}][User: {1}][World: {2}][DimId: {3}]",
                    getFriendlyCauseName(cause),
                    user.isPresent() ? user.get().getName() : "None",
                    entity.worldObj.getWorldInfo().getWorldName(),
                    ((IMixinWorldServer) entity.worldObj).getDimensionId());
            logStack(config);
        }
    }

    public static void logBlockTrack(World world, Block block, BlockPos pos, User user, boolean allowed) {
        if (world.isRemote) {
            return;
        }

        SpongeConfig<?> config = getActiveConfig((WorldServer) world);
        if (config.getConfig().getLogging().blockTrackLogging() && allowed) {
            logInfo("Tracking Block " + "[RootCause: {0}][World: {1}][Block: {2}][Pos: {3}]",
                    user.getName(),
                    world.getWorldInfo().getWorldName() + "(" + ((IMixinWorldServer) world).getDimensionId() + ")",
                    ((BlockType) block).getId(),
                    pos);
            logStack(config);
        } else if (config.getConfig().getLogging().blockTrackLogging() && !allowed) {
            logInfo("Blacklisted! Unable to track Block " + "[RootCause: {0}][World: {1}][DimId: {2}][Block: {3}][Pos: {4}]",
                    user.getName(),
                    world.getWorldInfo().getWorldName(),
                    ((IMixinWorldServer) world).getDimensionId(),
                    ((BlockType) block).getId(),
                    pos.getX() + ", " + pos.getY() + ", " + pos.getZ());
        }
    }

    public static void logBlockAction(Cause cause, World world, @Nullable BlockChange type, Transaction<BlockSnapshot> transaction) {
        if (world.isRemote) {
            return;
        }

        SpongeConfig<?> config = getActiveConfig((WorldServer) world);
        Optional<User> user = cause.first(User.class);
        LoggingCategory logging = config.getConfig().getLogging();
        if (logging.blockBreakLogging() && type == BlockChange.BREAK
            || logging.blockModifyLogging() && type == BlockChange.MODIFY
            || logging.blockPlaceLogging() && type == BlockChange.PLACE) {

            logInfo("Block " + type.name() + " [RootCause: {0}][User: {1}][World: {2}][DimId: {3}][OriginalState: {4}][NewState: {5}]",
                    getFriendlyCauseName(cause),
                    user.isPresent() ? user.get().getName() : "None",
                    world.getWorldInfo().getWorldName(),
                    ((IMixinWorldServer) world).getDimensionId(),
                    transaction.getOriginal().getState(),
                    transaction.getFinal().getState());
            logStack(config);
        }
    }

    public static void logChunkLoad(World world, Vector3i chunkPos) {
        if (world.isRemote) {
            return;
        }

        SpongeConfig<?> config = getActiveConfig((WorldServer) world);
        if (config.getConfig().getLogging().chunkLoadLogging()) {
            logInfo("Load Chunk At [{0}] ({1}, {2})", ((IMixinWorldServer) world).getDimensionId(), chunkPos.getX(),
                    chunkPos.getZ());
            logStack(config);
        }
    }

    public static void logChunkUnload(World world, Vector3i chunkPos) {
        if (world.isRemote) {
            return;
        }

        SpongeConfig<?> config = getActiveConfig((WorldServer) world);
        if (config.getConfig().getLogging().chunkUnloadLogging()) {
            logInfo("Unload Chunk At [{0}] ({1}, {2})", ((IMixinWorldServer) world).getDimensionId(), chunkPos.getX(),
                    chunkPos.getZ());
            logStack(config);
        }
    }

    public static void logChunkGCQueueUnload(World world, Chunk chunk) {
        if (world.isRemote) {
            return;
        }

        SpongeConfig<?> config = getActiveConfig(world);
        if (config.getConfig().getLogging().chunkGCQueueUnloadLogging()) {
            logInfo("Chunk GC Queued Chunk At [{0}] ({1}, {2} for unload)", world.provider.getDimensionId(), chunk.xPosition,
                    chunk.zPosition);
            logStack(config);
        }
    }

    public static void logExploitSignCommandUpdates(EntityPlayer player, TileEntity te, String command) {
        if (player.worldObj.isRemote) {
            return;
        }

        SpongeConfig<?> config = getActiveConfig((WorldServer) player.worldObj);
        if (config.getConfig().getLogging().logExploitSignCommandUpdates) {
            logInfo("[EXPLOIT] Player ''{0}'' attempted to exploit sign in world ''{1}'' located at ''{2}'' with command ''{3}''",
                    player.getName(),
                    te.getWorld().getWorldInfo().getWorldName(),
                    te.getPos().getX() + ", " + te.getPos().getY() + ", " + te.getPos().getZ(),
                    command);
            logStack(config);
        }
    }

    public static void logExploitItemNameOverflow(EntityPlayer player, int length) {
        if (player.worldObj.isRemote) {
            return;
        }

        SpongeConfig<?> config = getActiveConfig((WorldServer) player.worldObj);
        if (config.getConfig().getLogging().logExploitItemStackNameOverflow) {
            logInfo("[EXPLOIT] Player ''{0}'' attempted to send a creative itemstack update with a display name length of ''{1}'' (Max allowed length is 32767). This has been blocked to avoid server overflow.",
                    player.getName(),
                    length);
            logStack(config);
        }
    }

    public static void logExploitRespawnInvisibility(EntityPlayer player) {
        if (player.worldObj.isRemote) {
            return;
        }

        SpongeConfig<?> config = getActiveConfig((WorldServer) player.worldObj);
        if (config.getConfig().getLogging().logExploitRespawnInvisibility) {
            logInfo("[EXPLOIT] Player ''{0}'' attempted to perform a respawn invisibility exploit to surrounding players.",
                    player.getName());
            logStack(config);
        }
    }

    public static boolean checkBoundingBoxSize(Entity entity, AxisAlignedBB aabb) {
        if (entity == null || entity.worldObj.isRemote) {
            return false;
        }

        SpongeConfig<?> config = getActiveConfig((WorldServer) entity.worldObj);
        if (!(entity instanceof EntityLivingBase) || entity instanceof EntityPlayer) {
            return false; // only check living entities that are not players
        }

        int maxBoundingBoxSize = config.getConfig().getEntity().getMaxBoundingBoxSize();
        if (maxBoundingBoxSize <= 0) {
            return false;
        }
        int x = MathHelper.floor_double(aabb.minX);
        int x1 = MathHelper.floor_double(aabb.maxX + 1.0D);
        int y = MathHelper.floor_double(aabb.minY);
        int y1 = MathHelper.floor_double(aabb.maxY + 1.0D);
        int z = MathHelper.floor_double(aabb.minZ);
        int z1 = MathHelper.floor_double(aabb.maxZ + 1.0D);

        int size = Math.abs(x1 - x) * Math.abs(y1 - y) * Math.abs(z1 - z);
        if (size > maxBoundingBoxSize) {
            logWarning("Entity being removed for bounding box restrictions");
            logWarning("BB Size: {0} > {1} avg edge: {2}", size, maxBoundingBoxSize, aabb.getAverageEdgeLength());
            logWarning("Motion: ({0}, {1}, {2})", entity.motionX, entity.motionY, entity.motionZ);
            logWarning("Calculated bounding box: {0}", aabb);
            logWarning("Entity bounding box: {0}", entity.getCollisionBoundingBox());
            logWarning("Entity: {0}", entity);
            NBTTagCompound tag = new NBTTagCompound();
            entity.writeToNBT(tag);
            logWarning("Entity NBT: {0}", tag);
            logStack(config);
            entity.setDead();
            return true;
        }
        return false;
    }

    public static boolean checkEntitySpeed(Entity entity, double x, double y, double z) {
        if (entity == null || entity.worldObj.isRemote) {
            return false;
        }

        SpongeConfig<?> config = getActiveConfig((WorldServer) entity.worldObj);
        int maxSpeed = config.getConfig().getEntity().getMaxSpeed();
        if (maxSpeed > 0) {
            double distance = x * x + z * z;
            if (distance > maxSpeed && !entity.isRiding()) {
                if (config.getConfig().getLogging().logEntitySpeedRemoval()) {
                    logInfo("Speed violation: {0} was over {1} - Removing Entity: {2}", distance, maxSpeed, entity);
                    if (entity instanceof EntityLivingBase) {
                        EntityLivingBase livingBase = (EntityLivingBase) entity;
                        logInfo("Entity Motion: ({0}, {1}, {2}) Move Strafing: {3} Move Forward: {4}",
                                entity.motionX, entity.motionY,
                                entity.motionZ,
                                livingBase.moveStrafing, livingBase.moveForward);
                    }

                    if (config.getConfig().getLogging().logWithStackTraces()) {
                        logInfo("Move offset: ({0}, {1}, {2})", x, y, z);
                        logInfo("Motion: ({0}, {1}, {2})", entity.motionX, entity.motionY, entity.motionZ);
                        logInfo("Entity: {0}", entity);
                        NBTTagCompound tag = new NBTTagCompound();
                        entity.writeToNBT(tag);
                        logInfo("Entity NBT: {0}", tag);
                        logStack(config);
                    }
                }
                if (entity instanceof EntityPlayer) { // Skip killing players
                    entity.motionX = 0;
                    entity.motionY = 0;
                    entity.motionZ = 0;
                    return false;
                }
                // Remove the entity;
                entity.isDead = true;
                return false;
            }
        }
        return true;
    }

    // TODO - needs to be hooked
    @SuppressWarnings("rawtypes")
    public static void logEntitySize(Entity entity, List list) {
        if (entity == null || entity.worldObj.isRemote) {
            return;
        }

        SpongeConfig<?> config = getActiveConfig((WorldServer) entity.worldObj);
        if (!config.getConfig().getLogging().logEntityCollisionChecks()) {
            return;
        }
        int collisionWarnSize = config.getConfig().getEntity().getMaxCollisionSize();

        if (list == null) {
            return;
        }

        if (collisionWarnSize > 0 && (entity.getEntityWorld().getMinecraftServer().getTickCounter() % 10) == 0 && list.size() >= collisionWarnSize) {
            SpongeHooks.CollisionWarning warning = new SpongeHooks.CollisionWarning(entity.worldObj, entity);
            if (SpongeHooks.recentWarnings.containsKey(warning)) {
                long lastWarned = SpongeHooks.recentWarnings.get(warning);
                if ((MinecraftServer.getCurrentTimeMillis() - lastWarned) < 30000) {
                    return;
                }
            }
            SpongeHooks.recentWarnings.put(warning, System.currentTimeMillis());
            logWarning("Entity collision > {0, number} at: {1}", collisionWarnSize, entity);
        }
    }

    private static class CollisionWarning {

        public BlockPos blockPos;
        public int dimensionId;

        public CollisionWarning(World world, Entity entity) {
            this.dimensionId = ((IMixinWorldServer) world).getDimensionId();
            this.blockPos = new BlockPos(entity.chunkCoordX, entity.chunkCoordY, entity.chunkCoordZ);
        }

        @Override
        public boolean equals(Object otherObj) {
            if (!(otherObj instanceof CollisionWarning) || (otherObj == null)) {
                return false;
            }
            CollisionWarning other = (CollisionWarning) otherObj;
            return (other.dimensionId == this.dimensionId) && other.blockPos.equals(this.blockPos);
        }

        @Override
        public int hashCode() {
            return this.blockPos.hashCode() + this.dimensionId;
        }
    }


    @SuppressWarnings({"rawtypes", "unchecked"})
    public static void dumpHeap(File file, boolean live) {
        try {
            if (file.getParentFile() != null) {
                file.getParentFile().mkdirs();
            }

            Class clazz = Class.forName("com.sun.management.HotSpotDiagnosticMXBean");
            MBeanServer server = ManagementFactory.getPlatformMBeanServer();
            Object hotspotMBean = ManagementFactory.newPlatformMXBeanProxy(server, "com.sun.management:type=HotSpotDiagnostic", clazz);
            Method m = clazz.getMethod("dumpHeap", String.class, boolean.class);
            m.invoke(hotspotMBean, file.getPath(), live);
        } catch (Throwable t) {
            logSevere("Could not write heap to {0}", file);
        }
    }

    public static void enableThreadContentionMonitoring() {
        if (!SpongeImpl.getGlobalConfig().getConfig().getDebug().isEnableThreadContentionMonitoring()) {
            return;
        }
        ThreadMXBean mbean = ManagementFactory.getThreadMXBean();
        mbean.setThreadContentionMonitoringEnabled(true);
    }

    public static SpongeConfig<?> getActiveConfig(WorldServer world, boolean refresh) {
        final IMixinWorldServer mixinWorldServer = (IMixinWorldServer) world;
        SpongeConfig<?> activeConfig = mixinWorldServer.getActiveConfig();
        if (activeConfig == null || refresh) {
            final SpongeConfig<WorldConfig> worldConfig = mixinWorldServer.getWorldConfig();
            final SpongeConfig<DimensionConfig> dimensionConfig = ((IMixinDimensionType) ((Dimension) world.provider).getType()).getDimensionConfig();
            if (worldConfig != null && worldConfig.getConfig().isConfigEnabled()) {
                activeConfig = worldConfig;
            } else if (dimensionConfig != null && dimensionConfig.getConfig().isConfigEnabled()) {
                activeConfig = dimensionConfig;
            } else {
                activeConfig = SpongeImpl.getGlobalConfig();
            }
            mixinWorldServer.setActiveConfig(activeConfig);
        }

        return activeConfig;
    }

    public static SpongeConfig<?> getActiveConfig(WorldServer world) {
        return getActiveConfig(world, false);
    }

    public static SpongeConfig<?> getActiveConfig(String dimensionType, String worldFolder) {
        if (dimensionType == null) {
            // If no dimension type, go global
            return SpongeImpl.getGlobalConfig();
        }

        if (worldFolder != null) {
            final Optional<org.spongepowered.api.world.World> optWorld = SpongeImpl.getGame().getServer().getWorld(worldFolder);

            // If this is a loaded world then we only return configs on the loaded objects. Don't go to disk.
            if (optWorld.isPresent()) {
                return ((IMixinWorldServer) optWorld.get()).getActiveConfig();
            }
        }

        // No in-memory config objects, lookup from disk.
        final Path dimFolderPath = SpongeImpl.getSpongeConfigDir().resolve("worlds").resolve(dimensionType);
        final Path dimConfPath = dimFolderPath.resolve("dimension.conf");

        if (worldFolder != null) {
            final Path worldConfPath = dimFolderPath.resolve(worldFolder).resolve("world.conf");

            final SpongeConfig<WorldConfig> worldConfig = new SpongeConfig<>(SpongeConfig.Type.WORLD, worldConfPath, SpongeImpl.ECOSYSTEM_ID);
            if (worldConfig.getConfig().isConfigEnabled()) {
                return worldConfig;
            }
        }

        final SpongeConfig<DimensionConfig> dimConfig = new SpongeConfig<>(SpongeConfig.Type.DIMENSION, dimConfPath, SpongeImpl.ECOSYSTEM_ID);
        if (dimConfig.getConfig().isConfigEnabled()) {
            return dimConfig;
        }

        // Neither in-memory or on-disk enabled configs. Go global.
        return SpongeImpl.getGlobalConfig();
    }

    public static void refreshActiveConfigs() {
<<<<<<< HEAD
        for (WorldServer world : WorldManager.getWorlds()) {
            ((IMixinWorldServer) world).setActiveConfig(SpongeHooks.getActiveConfig(world, true));
            for (Entity entity : world.loadedEntityList) {
                if (entity instanceof IModData) {
                    IModData spongeEntity = (IModData) entity;
                    spongeEntity.requiresCacheRefresh(true);
                }
            }
=======
        for (WorldServer world : DimensionManager.getWorlds()) {
            ((IMixinWorld) world).setActiveConfig(SpongeHooks.getActiveConfig(world, true));
>>>>>>> 311b0f76
        }
        for (BlockType blockType : BlockTypeRegistryModule.getInstance().getAll()) {
            if (blockType instanceof IModData) {
                IModData spongeBlock = (IModData) blockType;
                spongeBlock.requiresCacheRefresh(true);
            }
        }
    }


    public static String getFriendlyCauseName(Cause cause) {
        String causedBy = "Unknown";
        Object rootCause = cause.root();
        if (rootCause instanceof User) {
            User user = (User) rootCause;
            causedBy = user.getName();
        } else if (rootCause instanceof EntityItem) {
            EntityItem item = (EntityItem) rootCause;
            causedBy = item.getEntityItem().getDisplayName();
        }
        else if (rootCause instanceof Entity) {
            Entity causeEntity = (Entity) rootCause;
            causedBy = causeEntity.getName();
        }else if (rootCause instanceof BlockSnapshot) {
            BlockSnapshot snapshot = (BlockSnapshot) rootCause;
            causedBy = snapshot.getState().getType().getId();
        } else if (rootCause instanceof CatalogType) {
            CatalogType type = (CatalogType) rootCause;
            causedBy = type.getId();
        } else if (rootCause instanceof PluginContainer) {
            PluginContainer plugin = (PluginContainer) rootCause;
            causedBy = plugin.getId();
        } else {
            causedBy = rootCause.getClass().getName();
        }
        return causedBy;
    }

}<|MERGE_RESOLUTION|>--- conflicted
+++ resolved
@@ -40,6 +40,8 @@
 import net.minecraft.util.math.MathHelper;
 import net.minecraft.world.World;
 import net.minecraft.world.WorldServer;
+import net.minecraft.world.WorldServerMulti;
+import net.minecraft.world.chunk.Chunk;
 import org.spongepowered.api.CatalogType;
 import org.spongepowered.api.block.BlockSnapshot;
 import org.spongepowered.api.block.BlockType;
@@ -215,14 +217,14 @@
         }
     }
 
-    public static void logChunkGCQueueUnload(World world, Chunk chunk) {
+    public static void logChunkGCQueueUnload(WorldServer world, Chunk chunk) {
         if (world.isRemote) {
             return;
         }
 
         SpongeConfig<?> config = getActiveConfig(world);
         if (config.getConfig().getLogging().chunkGCQueueUnloadLogging()) {
-            logInfo("Chunk GC Queued Chunk At [{0}] ({1}, {2} for unload)", world.provider.getDimensionId(), chunk.xPosition,
+            logInfo("Chunk GC Queued Chunk At [{0}] ({1}, {2} for unload)", ((IMixinWorldServer) world).getDimensionId(), chunk.xPosition,
                     chunk.zPosition);
             logStack(config);
         }
@@ -496,7 +498,6 @@
     }
 
     public static void refreshActiveConfigs() {
-<<<<<<< HEAD
         for (WorldServer world : WorldManager.getWorlds()) {
             ((IMixinWorldServer) world).setActiveConfig(SpongeHooks.getActiveConfig(world, true));
             for (Entity entity : world.loadedEntityList) {
@@ -505,10 +506,6 @@
                     spongeEntity.requiresCacheRefresh(true);
                 }
             }
-=======
-        for (WorldServer world : DimensionManager.getWorlds()) {
-            ((IMixinWorld) world).setActiveConfig(SpongeHooks.getActiveConfig(world, true));
->>>>>>> 311b0f76
         }
         for (BlockType blockType : BlockTypeRegistryModule.getInstance().getAll()) {
             if (blockType instanceof IModData) {
