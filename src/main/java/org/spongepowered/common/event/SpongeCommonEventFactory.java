/*
 * This file is part of Sponge, licensed under the MIT License (MIT).
 *
 * Copyright (c) SpongePowered <https://www.spongepowered.org>
 * Copyright (c) contributors
 *
 * Permission is hereby granted, free of charge, to any person obtaining a copy
 * of this software and associated documentation files (the "Software"), to deal
 * in the Software without restriction, including without limitation the rights
 * to use, copy, modify, merge, publish, distribute, sublicense, and/or sell
 * copies of the Software, and to permit persons to whom the Software is
 * furnished to do so, subject to the following conditions:
 *
 * The above copyright notice and this permission notice shall be included in
 * all copies or substantial portions of the Software.
 *
 * THE SOFTWARE IS PROVIDED "AS IS", WITHOUT WARRANTY OF ANY KIND, EXPRESS OR
 * IMPLIED, INCLUDING BUT NOT LIMITED TO THE WARRANTIES OF MERCHANTABILITY,
 * FITNESS FOR A PARTICULAR PURPOSE AND NONINFRINGEMENT. IN NO EVENT SHALL THE
 * AUTHORS OR COPYRIGHT HOLDERS BE LIABLE FOR ANY CLAIM, DAMAGES OR OTHER
 * LIABILITY, WHETHER IN AN ACTION OF CONTRACT, TORT OR OTHERWISE, ARISING FROM,
 * OUT OF OR IN CONNECTION WITH THE SOFTWARE OR THE USE OR OTHER DEALINGS IN
 * THE SOFTWARE.
 */
package org.spongepowered.common.event;

import static com.google.common.base.Preconditions.checkArgument;

import com.flowpowered.math.vector.Vector3d;
import com.google.common.collect.ImmutableList;
import com.google.common.collect.ImmutableMap;
<<<<<<< HEAD
import net.minecraft.entity.player.EntityPlayerMP;
import net.minecraft.entity.player.InventoryPlayer;
import net.minecraft.inventory.Container;
=======
import net.minecraft.entity.EntityLivingBase;
import net.minecraft.entity.item.EntityItem;
import net.minecraft.entity.item.EntityTNTPrimed;
import net.minecraft.entity.item.EntityXPOrb;
import net.minecraft.entity.passive.EntityAnimal;
import net.minecraft.entity.passive.EntityTameable;
import net.minecraft.entity.player.EntityPlayer;
import net.minecraft.entity.player.EntityPlayerMP;
import net.minecraft.entity.projectile.EntityFishHook;
import net.minecraft.entity.projectile.EntityThrowable;
import net.minecraft.init.Items;
import net.minecraft.inventory.ContainerPlayer;
>>>>>>> 1b7aa37a
import net.minecraft.inventory.Slot;
import net.minecraft.network.play.client.C09PacketHeldItemChange;
import net.minecraft.network.play.server.S09PacketHeldItemChange;
import net.minecraft.util.BlockPos;
import net.minecraft.util.CombatEntry;
import net.minecraft.util.EnumFacing;
import net.minecraft.util.MovingObjectPosition;
import net.minecraft.util.MovingObjectPosition.MovingObjectType;
import org.spongepowered.api.block.BlockSnapshot;
import org.spongepowered.api.block.BlockState;
import org.spongepowered.api.block.tileentity.TileEntity;
<<<<<<< HEAD
import org.spongepowered.api.entity.Entity;
=======
import org.spongepowered.api.data.Transaction;
import org.spongepowered.api.entity.Entity;
import org.spongepowered.api.entity.EntitySnapshot;
import org.spongepowered.api.entity.EntityType;
import org.spongepowered.api.entity.Item;
>>>>>>> 1b7aa37a
import org.spongepowered.api.entity.Transform;
import org.spongepowered.api.entity.living.Ageable;
import org.spongepowered.api.entity.living.Humanoid;
import org.spongepowered.api.entity.living.Living;
import org.spongepowered.api.entity.living.player.Player;
import org.spongepowered.api.entity.living.player.User;
import org.spongepowered.api.entity.projectile.Projectile;
import org.spongepowered.api.entity.projectile.source.ProjectileSource;
import org.spongepowered.api.event.Event;
import org.spongepowered.api.event.SpongeEventFactory;
import org.spongepowered.api.event.block.CollideBlockEvent;
import org.spongepowered.api.event.block.NotifyNeighborBlockEvent;
import org.spongepowered.api.event.cause.Cause;
import org.spongepowered.api.event.cause.NamedCause;
import org.spongepowered.api.event.cause.entity.spawn.BlockSpawnCause;
import org.spongepowered.api.event.cause.entity.spawn.BreedingSpawnCause;
import org.spongepowered.api.event.cause.entity.spawn.EntitySpawnCause;
import org.spongepowered.api.event.cause.entity.spawn.SpawnCause;
import org.spongepowered.api.event.cause.entity.spawn.SpawnTypes;
import org.spongepowered.api.event.entity.CollideEntityEvent;
import org.spongepowered.api.event.entity.DisplaceEntityEvent;
import org.spongepowered.api.event.item.inventory.ChangeInventoryEvent;
import org.spongepowered.api.item.inventory.Inventory;
import org.spongepowered.api.item.inventory.ItemStackSnapshot;
import org.spongepowered.api.item.inventory.transaction.SlotTransaction;
import org.spongepowered.api.util.Direction;
import org.spongepowered.api.world.Location;
import org.spongepowered.api.world.World;
import org.spongepowered.api.world.gen.PopulatorType;
import org.spongepowered.common.SpongeImpl;
import org.spongepowered.common.data.util.NbtDataUtil;
import org.spongepowered.common.event.tracking.CauseTracker;
import org.spongepowered.common.event.tracking.PhaseContext;
import org.spongepowered.common.event.tracking.PhaseData;
import org.spongepowered.common.event.tracking.TrackingHelper;
import org.spongepowered.common.event.tracking.phase.util.PacketPhaseUtil;
import org.spongepowered.common.interfaces.IMixinChunk;
import org.spongepowered.common.interfaces.entity.IMixinEntity;
import org.spongepowered.common.interfaces.world.IMixinWorld;
import org.spongepowered.common.item.inventory.adapter.impl.slots.SlotAdapter;
import org.spongepowered.common.item.inventory.util.ItemStackUtil;
import org.spongepowered.common.registry.provider.DirectionFacingProvider;
import org.spongepowered.common.registry.type.event.InternalSpawnTypes;
import org.spongepowered.common.util.StaticMixinHelper;
import org.spongepowered.common.util.VecHelper;
import org.spongepowered.common.world.gen.InternalPopulatorTypes;

import java.util.ArrayList;
import java.util.EnumSet;
import java.util.HashMap;
import java.util.List;
import java.util.Map;
import java.util.Optional;

import javax.annotation.Nullable;
<<<<<<< HEAD
=======

public class SpongeCommonEventFactory {

    // Inventory static fields
    public final static int BUTTON_PRIMARY = 0;
    public final static int BUTTON_SECONDARY = 1;
    public final static int BUTTON_MIDDLE = 2;
    public final static int CLICK_DRAG_LEFT = 2;
    public final static int CLICK_DRAG_RIGHT = 6;
    public final static int CLICK_OUTSIDE = -999;
    public final static int CLICK_OUTSIDE_CREATIVE = -1;
>>>>>>> 1b7aa37a

public class SpongeCommonEventFactory {



    public static ChangeInventoryEvent.Held callChangeInventoryHeldEvent(EntityPlayerMP player,
            C09PacketHeldItemChange packetIn) {
        final Container inventoryContainer = player.inventoryContainer;
        final InventoryPlayer inventory = player.inventory;
        Slot sourceSlot = inventoryContainer.getSlot(inventory.currentItem + inventory.mainInventory.length);
        Slot targetSlot = inventoryContainer.getSlot(packetIn.getSlotId() + inventory.mainInventory.length);
        if (sourceSlot == null || targetSlot == null) {
            return null; // should never happen but just in case it does
        }

        ItemStackSnapshot sourceSnapshot =
                sourceSlot.getStack() != null ? ((org.spongepowered.api.item.inventory.ItemStack) sourceSlot.getStack()).createSnapshot()
                                              : ItemStackSnapshot.NONE;
        ItemStackSnapshot targetSnapshot = targetSlot.getStack() != null
                                           ? ((org.spongepowered.api.item.inventory.ItemStack) targetSlot.getStack()).createSnapshot() : ItemStackSnapshot.NONE;
        SlotTransaction sourceTransaction = new SlotTransaction(new SlotAdapter(sourceSlot), sourceSnapshot, sourceSnapshot);
        SlotTransaction targetTransaction = new SlotTransaction(new SlotAdapter(targetSlot), targetSnapshot, targetSnapshot);
        ImmutableList<SlotTransaction> transactions = new ImmutableList.Builder<SlotTransaction>().add(sourceTransaction).add(targetTransaction).build();
        ChangeInventoryEvent.Held event = SpongeEventFactory.createChangeInventoryEventHeld(Cause.of(NamedCause.source(player)), (Inventory) inventoryContainer, transactions);
        SpongeImpl.postEvent(event);

        if (event.isCancelled()) {
            player.playerNetServerHandler.sendPacket(new S09PacketHeldItemChange(inventory.currentItem));
        } else {
            PacketPhaseUtil.handleCustomSlot(player, event.getTransactions());
            inventory.currentItem = packetIn.getSlotId();
            player.markPlayerActive();
        }
        return event;
    }

<<<<<<< HEAD
    @SuppressWarnings("unchecked")
    @Nullable
=======
    // Open/Close
    public static void handleInteractInventoryOpenCloseEvent(Cause cause, EntityPlayerMP player, Packet packetIn) {
        if ((!(player.openContainer instanceof ContainerPlayer) && (StaticMixinHelper.lastOpenContainer instanceof ContainerPlayer)
                || (packetIn instanceof C16PacketClientStatus
                && ((C16PacketClientStatus) packetIn).getStatus() == C16PacketClientStatus.EnumState.OPEN_INVENTORY_ACHIEVEMENT))) {
            ItemStackSnapshot newCursor =
                    player.inventory.getItemStack() == null ? ItemStackSnapshot.NONE
                            : ((org.spongepowered.api.item.inventory.ItemStack) player.inventory.getItemStack()).createSnapshot();
            Transaction<ItemStackSnapshot> cursorTransaction = new Transaction<>(StaticMixinHelper.lastCursor, newCursor);
            InteractInventoryEvent.Open event =
                    SpongeEventFactory.createInteractInventoryEventOpen(cause, cursorTransaction,
                            (org.spongepowered.api.item.inventory.Container) player.openContainer);
            SpongeImpl.postEvent(event);
            if (event.isCancelled()) {
                player.closeScreen();
            } else {
                // Custom cursor
                if (event.getCursorTransaction().getCustom().isPresent()) {
                    handleCustomCursor(player, event.getCursorTransaction().getFinal());
                }
            }
        } else if (player.openContainer instanceof ContainerPlayer && !(StaticMixinHelper.lastOpenContainer instanceof ContainerPlayer)) {
            ItemStackSnapshot newCursor =
                    player.inventory.getItemStack() == null ? ItemStackSnapshot.NONE
                            : ((org.spongepowered.api.item.inventory.ItemStack) player.inventory.getItemStack()).createSnapshot();
            Transaction<ItemStackSnapshot> cursorTransaction = new Transaction<>(StaticMixinHelper.lastCursor, newCursor);
            InteractInventoryEvent.Close event =
                    SpongeEventFactory.createInteractInventoryEventClose(cause, cursorTransaction,
                            (org.spongepowered.api.item.inventory.Container) StaticMixinHelper.lastOpenContainer);
            SpongeImpl.postEvent(event);
            if (event.isCancelled()) {
                if (StaticMixinHelper.lastOpenContainer.getSlot(0) != null) {
                    player.openContainer = StaticMixinHelper.lastOpenContainer;
                    Slot slot = player.openContainer.getSlot(0);
                    String guiId = "unknown";
                    if (slot.inventory instanceof IInteractionObject) {
                        guiId = ((IInteractionObject) slot.inventory).getGuiID();
                    }
                    slot.inventory.openInventory(player);
                    player.playerNetServerHandler.sendPacket(new S2DPacketOpenWindow(player.openContainer.windowId, guiId, slot.inventory
                            .getDisplayName(), slot.inventory.getSizeInventory()));
                    // resync data to client
                    player.sendContainerToPlayer(player.openContainer);
                }
            } else {
                // Custom cursor
                if (event.getCursorTransaction().getCustom().isPresent()) {
                    handleCustomCursor(player, event.getCursorTransaction().getFinal());
                }
            }
        }
    }

    public static void handleCreativeClickInventoryEvent(Cause cause, EntityPlayerMP player, C10PacketCreativeInventoryAction packetIn) {
        IMixinWorld world = ((IMixinWorld) player.worldObj);
        ItemStackSnapshot newCursor =
                player.inventory.getItemStack() == null ? ItemStackSnapshot.NONE
                        : ((org.spongepowered.api.item.inventory.ItemStack) player.inventory.getItemStack()).createSnapshot();
        Transaction<ItemStackSnapshot> cursorTransaction = new Transaction<>(StaticMixinHelper.lastCursor, newCursor);
        CauseTracker causeTracker = world.getCauseTracker();
        CreativeInventoryEvent event = null;
        if (packetIn.getSlotId() == -1 && causeTracker.getCapturedEntityItems().size() > 0) {
            Iterator<Entity> iterator = causeTracker.getCapturedEntityItems().iterator();
            ImmutableList.Builder<EntitySnapshot> entitySnapshotBuilder = new ImmutableList.Builder<>();
            while (iterator.hasNext()) {
                Entity currentEntity = iterator.next();
                ((IMixinEntity) currentEntity).trackEntityUniqueId(NbtDataUtil.SPONGE_ENTITY_CREATOR, player.getUniqueID());
                entitySnapshotBuilder.add(currentEntity.createSnapshot());
            }
            final Cause.Builder builder = Cause.source(SpawnCause.builder().type(SpawnTypes.DROPPED_ITEM).build());
            for (Map.Entry<String, Object> entry : cause.getNamedCauses().entrySet()) {
                if (entry.getKey().equals(NamedCause.SOURCE)) {
                    builder.suggestNamed(NamedCause.SOURCE, entry.getValue());
                } else {
                    builder.suggestNamed(entry.getKey(), entry.getValue());
                }
            }
            event = SpongeEventFactory.createCreativeInventoryEventDrop(builder.build(), cursorTransaction, causeTracker.getCapturedEntityItems(),
                    entitySnapshotBuilder.build(), (org.spongepowered.api.item.inventory.Container) player.openContainer, (World) player.worldObj,
                    ((IMixinContainer) player.openContainer).getCapturedTransactions());
        } else {
            if (((IMixinContainer) player.openContainer).getCapturedTransactions().size() == 0 && packetIn.getSlotId() >= 0) {
                Slot slot = player.openContainer.getSlot(packetIn.getSlotId());
                if (slot != null) {
                    SlotTransaction slotTransaction =
                            new SlotTransaction(new SlotAdapter(slot), ItemStackSnapshot.NONE, ItemStackSnapshot.NONE);
                    ((IMixinContainer) player.openContainer).getCapturedTransactions().add(slotTransaction);
                }
            }
            event = SpongeEventFactory.createCreativeInventoryEventClick(cause, cursorTransaction,
                    (org.spongepowered.api.item.inventory.Container) player.openContainer,
                    ((IMixinContainer) player.openContainer).getCapturedTransactions());
        }
        SpongeImpl.postEvent(event);
        if (event.isCancelled()) {
            if (event instanceof CreativeInventoryEvent.Drop) {
                causeTracker.getCapturedEntityItems().clear();
            }

            // Restore cursor
            handleCustomCursor(player, ((ClickInventoryEvent) event).getCursorTransaction().getOriginal());

            // Restore target slots
            handleSlotRestore(player, event.getTransactions());
        } else {
            handleCustomSlot(player, event.getTransactions());

            // Custom cursor
            if (((ClickInventoryEvent) event).getCursorTransaction().getCustom().isPresent()) {
                handleCustomCursor(player, ((ClickInventoryEvent) event).getCursorTransaction().getFinal());
            }
        }

        ((IMixinContainer) player.openContainer).getCapturedTransactions().clear();
    }

    public static void handleClickInteractInventoryEvent(Cause cause, EntityPlayerMP player, C0EPacketClickWindow packetIn) {
        IMixinWorld world = ((IMixinWorld) player.worldObj);
        CauseTracker causeTracker = world.getCauseTracker();
        ItemStackSnapshot newCursor = player.inventory.getItemStack() == null ? ItemStackSnapshot.NONE
                        : ((org.spongepowered.api.item.inventory.ItemStack) player.inventory.getItemStack()).createSnapshot();
        Transaction<ItemStackSnapshot> cursorTransaction = new Transaction<>(StaticMixinHelper.lastCursor, newCursor);
        ClickInventoryEvent clickEvent = null;
        // Handle empty slot clicks
        if (((IMixinContainer) player.openContainer).getCapturedTransactions().size() == 0 && packetIn.getSlotId() >= 0) {
            Slot slot = player.openContainer.getSlot(packetIn.getSlotId());
            if (slot != null) {
                SlotTransaction slotTransaction =
                        new SlotTransaction(new SlotAdapter(slot), ItemStackSnapshot.NONE, ItemStackSnapshot.NONE);
                ((IMixinContainer) player.openContainer).getCapturedTransactions().add(slotTransaction);
            }
        }
        if (packetIn.getMode() == MODE_CLICK || packetIn.getMode() == MODE_PICKBLOCK) {
            if (packetIn.getUsedButton() == BUTTON_PRIMARY) {
                if (packetIn.getSlotId() == CLICK_OUTSIDE) {
                    Iterator<Entity> iterator = causeTracker.getCapturedEntityItems().iterator();
                    ImmutableList.Builder<EntitySnapshot> entitySnapshotBuilder = new ImmutableList.Builder<>();
                    while (iterator.hasNext()) {
                        Entity currentEntity = iterator.next();
                        ((IMixinEntity) currentEntity).trackEntityUniqueId(NbtDataUtil.SPONGE_ENTITY_CREATOR, player.getUniqueID());
                        entitySnapshotBuilder.add(currentEntity.createSnapshot());
                    }
                    final Cause.Builder builder = Cause.source(SpawnCause.builder().type(SpawnTypes.DROPPED_ITEM).build());
                    for (Map.Entry<String, Object> entry : cause.getNamedCauses().entrySet()) {
                        if (entry.getKey().equals(NamedCause.SOURCE)) {
                            builder.suggestNamed(NamedCause.SOURCE, entry.getValue());
                        } else {
                            builder.suggestNamed(entry.getKey(), entry.getValue());
                        }
                    }
                    clickEvent =
                            SpongeEventFactory.createClickInventoryEventDropFull(builder.build(), cursorTransaction,
                                    causeTracker.getCapturedEntities(), entitySnapshotBuilder.build(),
                                    (org.spongepowered.api.item.inventory.Container) player.openContainer, (World) world,
                                    ((IMixinContainer) player.openContainer).getCapturedTransactions());
                } else {
                    clickEvent =
                            SpongeEventFactory.createClickInventoryEventPrimary(cause, cursorTransaction,
                                    (org.spongepowered.api.item.inventory.Container) player.openContainer,
                                    ((IMixinContainer) player.openContainer).getCapturedTransactions());
                }
            } else if (packetIn.getUsedButton() == BUTTON_SECONDARY) {
                if (packetIn.getSlotId() == CLICK_OUTSIDE) {
                    Iterator<Entity> iterator = causeTracker.getCapturedEntityItems().iterator();
                    ImmutableList.Builder<EntitySnapshot> entitySnapshotBuilder = new ImmutableList.Builder<>();
                    while (iterator.hasNext()) {
                        Entity currentEntity = iterator.next();
                        ((IMixinEntity) currentEntity).trackEntityUniqueId(NbtDataUtil.SPONGE_ENTITY_CREATOR, player.getUniqueID());
                        entitySnapshotBuilder.add(currentEntity.createSnapshot());
                    }
                    final Cause.Builder builder = Cause.source(SpawnCause.builder().type(SpawnTypes.DROPPED_ITEM).build());
                    for (Map.Entry<String, Object> entry : cause.getNamedCauses().entrySet()) {
                        if (entry.getKey().equals(NamedCause.SOURCE)) {
                            builder.suggestNamed(NamedCause.SOURCE, entry.getValue());
                        } else {
                            builder.suggestNamed(entry.getKey(), entry.getValue());
                        }
                    }
                    clickEvent =
                            SpongeEventFactory.createClickInventoryEventDropSingle(builder.build(), cursorTransaction,
                                    causeTracker.getCapturedEntities(), entitySnapshotBuilder.build(),
                                    (org.spongepowered.api.item.inventory.Container) player.openContainer, (World) world,
                                    ((IMixinContainer) player.openContainer).getCapturedTransactions());
                } else {
                    clickEvent =
                            SpongeEventFactory.createClickInventoryEventSecondary(cause, cursorTransaction,
                                    (org.spongepowered.api.item.inventory.Container) player.openContainer,
                                    ((IMixinContainer) player.openContainer).getCapturedTransactions());
                }
            } else if (packetIn.getUsedButton() == BUTTON_MIDDLE) {
                clickEvent =
                        SpongeEventFactory.createClickInventoryEventMiddle(cause, cursorTransaction,
                                (org.spongepowered.api.item.inventory.Container) player.openContainer,
                                ((IMixinContainer) player.openContainer).getCapturedTransactions());
            }
        } else if (packetIn.getMode() == MODE_SHIFT_CLICK) {
            if (packetIn.getUsedButton() == BUTTON_PRIMARY) {
                clickEvent =
                        SpongeEventFactory.createClickInventoryEventShiftPrimary(cause, cursorTransaction,
                                (org.spongepowered.api.item.inventory.Container) player.openContainer,
                                ((IMixinContainer) player.openContainer).getCapturedTransactions());
            } else {
                clickEvent =
                        SpongeEventFactory.createClickInventoryEventShiftSecondary(cause, cursorTransaction,
                                (org.spongepowered.api.item.inventory.Container) player.openContainer,
                                ((IMixinContainer) player.openContainer).getCapturedTransactions());
            }
        } else if (packetIn.getMode() == MODE_HOTBAR) {
            clickEvent =
                    SpongeEventFactory.createClickInventoryEventNumberPress(cause, cursorTransaction,
                            (org.spongepowered.api.item.inventory.Container) player.openContainer,
                            ((IMixinContainer) player.openContainer).getCapturedTransactions(), packetIn.getUsedButton());
        } else if (packetIn.getMode() == MODE_DROP) {
            if (packetIn.getUsedButton() == BUTTON_PRIMARY) {
                clickEvent =
                        SpongeEventFactory.createClickInventoryEventPrimary(cause, cursorTransaction,
                                (org.spongepowered.api.item.inventory.Container) player.openContainer,
                                ((IMixinContainer) player.openContainer).getCapturedTransactions());
            } else if (packetIn.getUsedButton() == BUTTON_SECONDARY) {
                clickEvent =
                        SpongeEventFactory.createClickInventoryEventSecondary(cause, cursorTransaction,
                                (org.spongepowered.api.item.inventory.Container) player.openContainer,
                                ((IMixinContainer) player.openContainer).getCapturedTransactions());
            }
        } else if (packetIn.getMode() == MODE_DRAG) {
            if (packetIn.getSlotId() == CLICK_OUTSIDE) {
                if (packetIn.getUsedButton() == CLICK_DRAG_LEFT) {
                    clickEvent =
                            SpongeEventFactory.createClickInventoryEventDragPrimary(cause, cursorTransaction,
                                    (org.spongepowered.api.item.inventory.Container) player.openContainer,
                                    ((IMixinContainer) player.openContainer).getCapturedTransactions());
                } else if (packetIn.getUsedButton() == CLICK_DRAG_RIGHT) {
                    clickEvent =
                            SpongeEventFactory.createClickInventoryEventDragSecondary(cause, cursorTransaction,
                                    (org.spongepowered.api.item.inventory.Container) player.openContainer,
                                    ((IMixinContainer) player.openContainer).getCapturedTransactions());
                }
            }
            if (clickEvent == null) {
                return; // continue capturing drag
            }
        } else if (packetIn.getMode() == MODE_DOUBLE_CLICK) {
            clickEvent =
                    SpongeEventFactory.createClickInventoryEventDouble(cause, cursorTransaction,
                            (org.spongepowered.api.item.inventory.Container) player.openContainer,
                            ((IMixinContainer) player.openContainer).getCapturedTransactions());
        }

        SpongeImpl.postEvent(clickEvent);

        if (clickEvent.isCancelled()) {
            if (clickEvent instanceof ClickInventoryEvent.Drop) {
                causeTracker.getCapturedEntityItems().clear();
            }

            // Restore cursor
            handleCustomCursor(player, clickEvent.getCursorTransaction().getOriginal());

            if (clickEvent instanceof ClickInventoryEvent.Double) {
                clickEvent.getTransactions().clear();
                return;
            }

            // Restore target slots
            handleSlotRestore(player, clickEvent.getTransactions());
        } else {
            handleCustomSlot(player, clickEvent.getTransactions());

            // Custom cursor
            if (clickEvent.getCursorTransaction().getCustom().isPresent()) {
                handleCustomCursor(player, clickEvent.getCursorTransaction().getFinal());
            }
        }

        ((IMixinContainer) player.openContainer).getCapturedTransactions().clear();
    }

    private static void handleSlotRestore(EntityPlayerMP player, List<SlotTransaction> slotTransactions) {
        for (SlotTransaction slotTransaction : slotTransactions) {
            SlotAdapter slot = (SlotAdapter) slotTransaction.getSlot();
            int slotNumber = slot.slotNumber;
            ItemStack originalStack =
                    slotTransaction.getOriginal() == ItemStackSnapshot.NONE ? null : (net.minecraft.item.ItemStack) slotTransaction
                            .getOriginal().createStack();

            // TODO: fix below
            /*if (originalStack == null) {
                slot.clear();
            } else {
                slot.offer((org.spongepowered.api.item.inventory.ItemStack) originalStack);
            }*/

            Slot nmsSlot = player.inventoryContainer.getSlot(slotNumber);
            if (nmsSlot != null) {
                nmsSlot.putStack(originalStack);
            }

            player.playerNetServerHandler.sendPacket(new S2FPacketSetSlot(player.openContainer.windowId, slotNumber, originalStack));
        }
    }

    private static void handleCustomCursor(EntityPlayerMP player, ItemStackSnapshot customCursor) {
        ItemStack cursor =
                customCursor == ItemStackSnapshot.NONE ? null
                        : (net.minecraft.item.ItemStack) customCursor
                        .createStack();
        player.inventory.setItemStack(cursor);
        player.playerNetServerHandler.sendPacket(new S2FPacketSetSlot(-1, -1, cursor));
    }

    private static void handleCustomSlot(EntityPlayerMP player, List<SlotTransaction> slotTransactions) {
        for (SlotTransaction slotTransaction : slotTransactions) {
            if (slotTransaction.isValid() && slotTransaction.getCustom().isPresent()) {
                SlotAdapter slot = (SlotAdapter) slotTransaction.getSlot();
                int slotNumber = slot.slotNumber;
                ItemStack customStack =
                        slotTransaction.getFinal() == ItemStackSnapshot.NONE ? null : (net.minecraft.item.ItemStack) slotTransaction
                                .getFinal().createStack();

                // TODO: fix below
                /*if (customStack == null) {
                    slot.clear();
                } else {
                    slot.offer((org.spongepowered.api.item.inventory.ItemStack) customStack);
                }*/

                Slot nmsSlot = player.inventoryContainer.getSlot(slotNumber);
                if (nmsSlot != null) {
                    nmsSlot.putStack(customStack);
                }

                player.playerNetServerHandler.sendPacket(new S2FPacketSetSlot(player.openContainer.windowId, slotNumber, customStack));
            }
        }
    }

    @SuppressWarnings("unchecked")
>>>>>>> 1b7aa37a
    public static CollideEntityEvent callCollideEntityEvent(net.minecraft.world.World world, @Nullable net.minecraft.entity.Entity sourceEntity,
                                                            List<net.minecraft.entity.Entity> entities) {
        Cause cause = null;
        if (sourceEntity != null) {
            cause = Cause.of(NamedCause.source(sourceEntity));
        } else {
            IMixinWorld spongeWorld = (IMixinWorld) world;
            CauseTracker causeTracker = spongeWorld.getCauseTracker();
            PhaseContext context = causeTracker.getPhases().peekContext();

            final Optional<BlockSnapshot> currentTickingBlock = context.firstNamed(TrackingHelper.CURRENT_TICK_BLOCK, BlockSnapshot.class);
            final Optional<TileEntity> currentTickingTileEntity = context.firstNamed(NamedCause.SOURCE, TileEntity.class);
            final Optional<Entity> currentTickingEntity = context.firstNamed(NamedCause.SOURCE, Entity.class);
            if (currentTickingBlock.isPresent()) {
                cause = Cause.of(NamedCause.source(currentTickingBlock.get()));
            } else if (currentTickingTileEntity.isPresent()) {
                cause = Cause.of(NamedCause.source(currentTickingTileEntity.get()));
            } else if (currentTickingEntity.isPresent()) {
                cause = Cause.of(NamedCause.source(currentTickingEntity.get()));
            }

            if (cause == null) {
                return null;
            }
        }

        ImmutableList<Entity> originalEntities = ImmutableList.copyOf((List<Entity>) (List<?>) entities);
        CollideEntityEvent event = SpongeEventFactory.createCollideEntityEvent(cause, originalEntities, (List<Entity>) (List<?>) entities,
                (World) world);
        SpongeImpl.postEvent(event);
        return event;
    }

    @SuppressWarnings("rawtypes")
    public static NotifyNeighborBlockEvent callNotifyNeighborEvent(World world, BlockPos pos, EnumSet notifiedSides) {
        final CauseTracker causeTracker = ((IMixinWorld) world).getCauseTracker();
        final PhaseData currentPhase = causeTracker.getPhases().peek();
        Optional<User> playerNotifier = currentPhase.getContext().firstNamed(TrackingHelper.PACKET_PLAYER, User.class);
        BlockSnapshot snapshot = world.createSnapshot(VecHelper.toVector(pos));
<<<<<<< HEAD
        Map<Direction, BlockState> neighbors = new HashMap<Direction, BlockState>();

        if (notifiedSides != null) {
            for (Object obj : notifiedSides) {
                EnumFacing notifiedSide = (EnumFacing) obj;
                BlockPos offset = pos.offset(notifiedSide);
                Direction direction = DirectionFacingProvider.getInstance().getKey(notifiedSide).get();
                Location<World> location = new Location<World>(world, VecHelper.toVector(offset));
                if (location.getBlockY() >= 0 && location.getBlockY() <= 255) {
                    neighbors.put(direction, location.getBlock());
                }
=======
        Map<Direction, BlockState> neighbors = new HashMap<>();

        for (Object obj : notifiedSides) {
            EnumFacing notifiedSide = (EnumFacing) obj;
            BlockPos offset = pos.offset(notifiedSide);
            Direction direction = DirectionFacingProvider.getInstance().getKey(notifiedSide).get();
            Location<World> location = new Location<>(world, VecHelper.toVector(offset));
            if (location.getBlockY() >= 0 && location.getBlockY() <= 255) {
                neighbors.put(direction, location.getBlock());
>>>>>>> 1b7aa37a
            }
        }

        ImmutableMap<Direction, BlockState> originalNeighbors = ImmutableMap.copyOf(neighbors);
        // Determine cause
        Cause cause = Cause.of(NamedCause.source(snapshot));
        net.minecraft.world.World nmsWorld = (net.minecraft.world.World) world;
        IMixinChunk spongeChunk = (IMixinChunk) nmsWorld.getChunkFromBlockCoords(pos);
        if (spongeChunk != null) {
            if (playerNotifier.isPresent()) {
                cause = Cause.of(NamedCause.source(snapshot)).with(NamedCause.notifier(playerNotifier));
            } else {
                Optional<User> notifier = spongeChunk.getBlockNotifier(pos);
                if (notifier.isPresent()) {
                    cause = Cause.of(NamedCause.source(snapshot)).with(NamedCause.notifier(notifier.get()));
                }
            }
            Optional<User> owner = spongeChunk.getBlockOwner(pos);
            if (owner.isPresent()) {
                cause = cause.with(NamedCause.owner(owner.get()));
            }
        }

        NotifyNeighborBlockEvent event = SpongeEventFactory.createNotifyNeighborBlockEvent(cause, originalNeighbors, neighbors);
        StaticMixinHelper.processingInternalForgeEvent = true;
        SpongeImpl.postEvent(event);
        StaticMixinHelper.processingInternalForgeEvent = false;
        return event;
    }

    public static boolean handleImpactEvent(net.minecraft.entity.Entity projectile, @Nullable ProjectileSource projectileSource,
            MovingObjectPosition movingObjectPosition) {
        MovingObjectType movingObjectType = movingObjectPosition.typeOfHit;
        Cause cause = Cause.source(projectile).named("ProjectileSource", projectileSource == null ? ProjectileSource.UNKNOWN : projectileSource).build();
        IMixinEntity spongeEntity = (IMixinEntity) projectile;
        Optional<User> owner = spongeEntity.getTrackedPlayer(NbtDataUtil.SPONGE_ENTITY_CREATOR);
        if (owner.isPresent() && !cause.containsNamed(NamedCause.OWNER)) {
            cause = cause.with(NamedCause.of(NamedCause.OWNER, owner.get()));
        }

        Location<World> impactPoint = new Location<>((World) projectile.worldObj, VecHelper.toVector(movingObjectPosition.hitVec));

        if (movingObjectType == MovingObjectType.BLOCK) {
            BlockSnapshot targetBlock = ((World) projectile.worldObj).createSnapshot(VecHelper.toVector(movingObjectPosition.getBlockPos()));
            Direction side = Direction.NONE;
            if (movingObjectPosition.sideHit != null) {
                side = DirectionFacingProvider.getInstance().getKey(movingObjectPosition.sideHit).get();
            }

            CollideBlockEvent.Impact event = SpongeEventFactory.createCollideBlockEventImpact(cause, impactPoint, targetBlock.getState(),
                    targetBlock.getLocation().get(), side);
            return SpongeImpl.postEvent(event);
        } else if (movingObjectPosition.entityHit != null) { // entity
            ImmutableList.Builder<Entity> entityBuilder = new ImmutableList.Builder<>();
            ArrayList<Entity> entityList = new ArrayList<>();
            entityList.add((Entity) movingObjectPosition.entityHit);
            CollideEntityEvent.Impact event = SpongeEventFactory.createCollideEntityEventImpact(cause,
                    entityBuilder.add((Entity) movingObjectPosition.entityHit).build(), entityList, impactPoint, (World) projectile.worldObj);
            return SpongeImpl.postEvent(event);
        }

        return false;
    }


    public static void handleEntityMovement(net.minecraft.entity.Entity entity) {
        if (entity instanceof Player) {
            return; // this is handled elsewhere
        }
        if (entity.lastTickPosX != entity.posX || entity.lastTickPosY != entity.posY || entity.lastTickPosZ != entity.posZ
            || entity.rotationPitch != entity.prevRotationPitch || entity.rotationYaw != entity.prevRotationYaw) {
            // yes we have a move event.
            final double currentPosX = entity.posX;
            final double currentPosY = entity.posY;
            final double currentPosZ = entity.posZ;
            final Vector3d currentPositionVector = new Vector3d(currentPosX, currentPosY, currentPosZ);
            final double currentRotPitch = entity.rotationPitch;
            final double currentRotYaw = entity.rotationYaw;
            Vector3d currentRotationVector = new Vector3d(currentRotPitch, currentRotYaw, 0);
            DisplaceEntityEvent.Move event;
            Transform<World> previous = new Transform<>(((World) entity.worldObj),
                    new Vector3d(entity.prevPosX, entity.prevPosY, entity.prevPosZ), new Vector3d(entity.prevRotationPitch, entity.prevRotationYaw,
                    0));
            Location<World> currentLocation = new Location<>(((World) entity.worldObj), currentPosX, currentPosY, currentPosZ);
            Transform<World> current = new Transform<>(currentLocation, currentRotationVector, ((Entity) entity).getScale());

            if (entity instanceof Humanoid) {
                event = SpongeEventFactory.createDisplaceEntityEventMoveTargetHumanoid(Cause.of(NamedCause.source(entity)), previous, current,
                        (Humanoid) entity);
            } else if (entity instanceof Living) {
                event = SpongeEventFactory.createDisplaceEntityEventMoveTargetLiving(Cause.of(NamedCause.source(entity)), previous, current,
                        (Living) entity);
            } else {
                event = SpongeEventFactory.createDisplaceEntityEventMove(Cause.of(NamedCause.source(entity)), previous, current,
                        (Entity) entity);
            }
            SpongeImpl.postEvent(event);
            if (event.isCancelled()) {
                entity.posX = entity.lastTickPosX;
                entity.posY = entity.lastTickPosY;
                entity.posZ = entity.lastTickPosZ;
                entity.rotationPitch = entity.prevRotationPitch;
                entity.rotationYaw = entity.prevRotationYaw;
            } else {
                Transform<World> worldTransform = event.getToTransform();
                Vector3d eventPosition = worldTransform.getPosition();
                Vector3d eventRotation = worldTransform.getRotation();
                if (!eventPosition.equals(currentPositionVector)) {
                    entity.posX = eventPosition.getX();
                    entity.posY = eventPosition.getY();
                    entity.posZ = eventPosition.getZ();
                }
                if (!eventRotation.equals(currentRotationVector)) {
                    entity.rotationPitch = (float) currentRotationVector.getX();
                    entity.rotationYaw = (float) currentRotationVector.getY();
                }
                //entity.setPositionAndRotation(position.getX(), position.getY(), position.getZ(), rotation.getFloorX(), rotation.getFloorY());
                /*
                Some thoughts from gabizou: The interesting thing here is that while this is only called
                in World.updateEntityWithOptionalForce, by default, it supposedly handles updating the rider entity
                of the entity being handled here. The interesting issue is that since we are setting the transform,
                the rider entity (and the rest of the rider entities) are being updated as well with the new position
                and potentially world, which results in a dirty world usage (since the world transfer is handled by
                us). Now, the thing is, the previous position is not updated either, and likewise, the current position
                is being set by us as well. So, there's some issue I'm sure that is bound to happen with this
                logic.
                 */
                //((Entity) entity).setTransform(event.getToTransform());
            }
        }
    }

    public static void checkSpawnEvent(Entity entity, Cause cause) {
        final Optional<SpawnCause> spawnCause = cause.first(SpawnCause.class);
        checkArgument(cause.root() instanceof SpawnCause, "The cause does not have a SpawnCause! It has instead: {}", cause.root().toString());
        checkArgument(cause.containsNamed(NamedCause.SOURCE), "The cause does not have a \"Source\" named object!");
        checkArgument(cause.get(NamedCause.SOURCE, SpawnCause.class).isPresent(), "The SpawnCause is not the \"Source\" of the cause!");

    }

    public static boolean handleVanillaSpawnEntity(net.minecraft.world.World nmsWorld, net.minecraft.entity.Entity nmsEntity) {
        World world = (World) nmsWorld;
        Entity entity = (Entity) nmsEntity;
        List<NamedCause> list = new ArrayList<>();
        final CauseTracker causeTracker = ((IMixinWorld) nmsWorld).getCauseTracker();
        if (nmsWorld.isRemote || nmsEntity instanceof EntityPlayer || causeTracker.isWorldSpawnerRunning()) {
            return world.spawnEntity(entity, Cause.of(NamedCause.source(SpawnCause.builder().type(InternalSpawnTypes.CUSTOM).build())));
        }
        if (StaticMixinHelper.runningGenerator != null) {
            PopulatorType type = StaticMixinHelper.runningGenerator;
            if (InternalPopulatorTypes.ANIMAL.equals(type)) {
                list.add(NamedCause.source(SpawnCause.builder().type(InternalSpawnTypes.WORLD_SPAWNER).build()));
                list.add(NamedCause.of("AnimalSpawner", StaticMixinHelper.runningGenerator));
            } else {
                list.add(NamedCause.source(SpawnCause.builder().type(InternalSpawnTypes.STRUCTURE).build()));
                list.add(NamedCause.of("Structure", StaticMixinHelper.runningGenerator));
            }
        } else {
            final Optional<Entity> currentTickEntity = causeTracker.getCurrentTickEntity();
            final Optional<BlockSnapshot> currentTickBlock = causeTracker.getCurrentTickBlock();
            final Optional<TileEntity> currentTickTileEntity = causeTracker.getCurrentTickTileEntity();
            if (StaticMixinHelper.dispenserDispensing) {
                if (currentTickBlock.isPresent()) {
                    BlockSpawnCause blockSpawnCause = BlockSpawnCause.builder()
                            .block(currentTickBlock.get())
                            .type(InternalSpawnTypes.DISPENSE)
                            .build();
                    list.add(NamedCause.source(blockSpawnCause));
                } else if (currentTickTileEntity.isPresent()) {
                    BlockSpawnCause blockSpawnCause = BlockSpawnCause.builder()
                            .block(currentTickTileEntity.get().getLocation().createSnapshot())
                            .type(InternalSpawnTypes.DISPENSE)
                            .build();
                    list.add(NamedCause.source(blockSpawnCause));
                } else if (currentTickEntity.isPresent()) {
                    if  (currentTickEntity.get() == entity) {
                        SpawnCause cause = SpawnCause.builder()
                                .type(InternalSpawnTypes.DISPENSE)
                                .build();
                        list.add(NamedCause.source(cause));
                    } else {
                        EntitySpawnCause cause = EntitySpawnCause.builder()
                                .entity(currentTickEntity.get())
                                .type(InternalSpawnTypes.DISPENSE)
                                .build();
                        list.add(NamedCause.source(cause));
                    }
                }
            } else if (nmsEntity instanceof EntityItem) {
                if (causeTracker.isCapturingTerrainGen()) {
                    // Just default to the structures placing it.
                    list.add(NamedCause.source(SpawnCause.builder().type(InternalSpawnTypes.STRUCTURE).build()));
                    return world.spawnEntity(entity, Cause.of(list));
                }
                if (currentTickBlock.isPresent()) {
                    BlockSpawnCause blockSpawnCause = BlockSpawnCause.builder()
                            .block(currentTickBlock.get())
                            .type(InternalSpawnTypes.BLOCK_SPAWNING)
                            .build();
                    list.add(NamedCause.source(blockSpawnCause));
                } else if (currentTickTileEntity.isPresent()) {
                    BlockSpawnCause blockSpawnCause = BlockSpawnCause.builder()
                            .block(currentTickTileEntity.get().getLocation().createSnapshot())
                            .type(InternalSpawnTypes.BLOCK_SPAWNING)
                            .build();
                    list.add(NamedCause.source(blockSpawnCause));
                } else if (StaticMixinHelper.dropCause != null) {
                    for (Map.Entry<String, Object> entry : StaticMixinHelper.dropCause.getNamedCauses().entrySet()) {
                        list.add(NamedCause.of(entry.getKey(), entry.getValue()));
                    }
                } else if (currentTickEntity.isPresent()) {
                    if  (currentTickEntity.get() == entity) {
                        SpawnCause cause = SpawnCause.builder()
                                .type(InternalSpawnTypes.CUSTOM)
                                .build();
                        list.add(NamedCause.source(cause));
                    } else {
                        EntitySpawnCause cause = EntitySpawnCause.builder()
                                .entity(currentTickEntity.get())
                                .type(InternalSpawnTypes.PASSIVE)
                                .build();
                        list.add(NamedCause.source(cause));
                    }
                }
            } else if (nmsEntity instanceof EntityXPOrb) {
                // This is almost always ALWAYS guaranteed to be experience, otherwise, someone
                // can open a ticket to correct us with proof otherwise.
                if (currentTickEntity.isPresent()) {
                    Entity currentEntity = currentTickEntity.get();
                    EntitySpawnCause spawnCause = EntitySpawnCause.builder()
                            .entity(currentEntity)
                            .type(InternalSpawnTypes.EXPERIENCE)
                            .build();
                    list.add(NamedCause.source(spawnCause));
                    if (isEntityDead(currentEntity)) {
                        if (currentEntity instanceof EntityLivingBase) {
                            CombatEntry entry = ((EntityLivingBase) currentEntity).getCombatTracker().func_94544_f();
                            if (entry != null) {
                                if (entry.damageSrc != null) {
                                    list.add(NamedCause.of("LastDamageSource", entry.damageSrc));
                                }
                            }
                        }
                    }
                } else if (currentTickBlock.isPresent()) {
                    BlockSpawnCause spawnCause = BlockSpawnCause.builder()
                            .block(currentTickBlock.get())
                            .type(InternalSpawnTypes.EXPERIENCE)
                            .build();
                    list.add(NamedCause.source(spawnCause));
                } else if (currentTickTileEntity.isPresent()) {
                    SpawnCause spawnCause = BlockSpawnCause.builder()
                            .block(currentTickTileEntity.get().getLocation().createSnapshot())
                            .type(InternalSpawnTypes.EXPERIENCE)
                            .build();
                    list.add(NamedCause.source(spawnCause));
                } else {
                    SpawnCause spawnCause = SpawnCause.builder()
                            .type(InternalSpawnTypes.EXPERIENCE)
                            .build();
                    list.add(NamedCause.source(spawnCause));
                }
            } else if (StaticMixinHelper.prePacketProcessItem != null) {
                SpawnCause cause;
                if (entity instanceof Projectile || entity instanceof EntityThrowable) {
                    cause = EntitySpawnCause.builder()
                            .entity(((Entity) StaticMixinHelper.packetPlayer))
                            .type(InternalSpawnTypes.PROJECTILE)
                            .build();
                } else if (StaticMixinHelper.prePacketProcessItem.getItem() == Items.spawn_egg) {
                    cause = EntitySpawnCause.builder()
                            .entity((Entity) StaticMixinHelper.packetPlayer)
                            .type(InternalSpawnTypes.SPAWN_EGG)
                            .build();
                } else {
                    cause = EntitySpawnCause.builder()
                            .entity((Entity) StaticMixinHelper.packetPlayer)
                            .type(InternalSpawnTypes.PLACEMENT)
                            .build();
                }
                list.add(NamedCause.source(cause));
                list.add(NamedCause.of("UsedItem", ItemStackUtil.fromNative(StaticMixinHelper.prePacketProcessItem).createSnapshot()));
                list.add(NamedCause.owner(StaticMixinHelper.packetPlayer));
            } else if (currentTickBlock.isPresent()) { // We've exhausted our possibilities, now we just associate blindly
                BlockSpawnCause cause = BlockSpawnCause.builder().block(currentTickBlock.get())
                        .type(InternalSpawnTypes.BLOCK_SPAWNING)
                        .build();
                list.add(NamedCause.source(cause));
            } else if (currentTickEntity.isPresent()) {
                Entity tickingEntity = currentTickEntity.get();
                if (tickingEntity instanceof Ageable && tickingEntity.getClass() == entity.getClass()) { // We should assume breeding
                    EntitySpawnCause spawnCause = EntitySpawnCause.builder().entity(tickingEntity).type(InternalSpawnTypes.BREEDING).build();
                    list.add(NamedCause.source(spawnCause));
                    if (tickingEntity instanceof EntityAnimal) {
                        if (((EntityAnimal) tickingEntity).getPlayerInLove() != null) {
                            list.add(NamedCause.of("Player", ((EntityAnimal) tickingEntity).getPlayerInLove()));
                        }
                    }
                }
                EntitySpawnCause cause = EntitySpawnCause.builder().entity(currentTickEntity.get()).type(InternalSpawnTypes.CUSTOM).build();
                list.add(NamedCause.source(cause));
            } else {
                list.add(NamedCause.source(SpawnCause.builder().type(InternalSpawnTypes.CUSTOM).build()));
            }
        }
        if (list.isEmpty()) {
            list.add(NamedCause.source(SpawnCause.builder().type(InternalSpawnTypes.CUSTOM).build()));
        }
        return world.spawnEntity(entity, Cause.of(list));
    }

    public static Cause handleExtraCustomCauses(net.minecraft.entity.Entity spawning, Cause current) {
        EntityLivingBase specialCause = null;
        String causeName = "";
        // Special case for throwables
        if (spawning instanceof EntityThrowable) {
            EntityThrowable throwable = (EntityThrowable) spawning;
            specialCause = throwable.getThrower();

            if (specialCause != null) {
                causeName = NamedCause.THROWER;
                if (specialCause instanceof Player) {
                    Player player = (Player) specialCause;
                    ((IMixinEntity) spawning).trackEntityUniqueId(NbtDataUtil.SPONGE_ENTITY_CREATOR, player.getUniqueId());
                }
            }
        }
        // Special case for TNT
        else if (spawning instanceof EntityTNTPrimed) {
            EntityTNTPrimed tntEntity = (EntityTNTPrimed) spawning;
            specialCause = tntEntity.getTntPlacedBy();
            causeName = NamedCause.IGNITER;

            if (specialCause instanceof Player) {
                Player player = (Player) specialCause;
                ((IMixinEntity) spawning).trackEntityUniqueId(NbtDataUtil.SPONGE_ENTITY_CREATOR, player.getUniqueId());
            }
        }
        // Special case for Tameables
        else if (spawning instanceof EntityTameable) {
            EntityTameable tameable = (EntityTameable) spawning;
            if (tameable.getOwner() != null) {
                specialCause = tameable.getOwner();
                causeName = NamedCause.OWNER;
            }
        }

        if (specialCause != null && !current.containsNamed(causeName)) {
            return SpongeCommonEventFactory.withExtra(current, causeName, specialCause);
        } else {
            return current;
        }

    }

    public static Cause withExtra(Cause cause, String name, Object extra) {
        return cause.with(NamedCause.of(name, extra));
    }

    public static Event throwItemDropEvent(Cause cause, List<Entity> entities, ImmutableList<EntitySnapshot> snapshots, World world) {
        return SpongeEventFactory.createDropItemEventCustom(cause, entities, snapshots, world);
    }

    public static Event throwEntitySpawnCustom(Cause cause, List<Entity> entities, ImmutableList<EntitySnapshot> snapshots, World world) {
        return SpongeEventFactory.createSpawnEntityEventCustom(cause, entities, snapshots, world);
    }

    private static boolean isEntityDead(Entity entity) {
        return isEntityDead((net.minecraft.entity.Entity) entity);
    }

    private static boolean isEntityDead(net.minecraft.entity.Entity entity) {
        if (entity instanceof EntityLivingBase) {
            EntityLivingBase base = (EntityLivingBase) entity;
            return base.getHealth() <= 0 || base.deathTime > 0 || base.dead;
        } else {
            return entity.isDead;
        }
    }

    public static Cause handleEntityCreatedByPlayerCause(Cause cause) {
        final Object root = cause.root();
        Cause newCause;
        if (!(root instanceof SpawnCause)) {
            SpawnCause spawnCause;
            if (StaticMixinHelper.packetPlayer == null) {
                spawnCause = SpawnCause.builder().type(InternalSpawnTypes.PLACEMENT).build();
            } else {
                spawnCause = EntitySpawnCause.builder()
                        .entity((Entity) StaticMixinHelper.packetPlayer)
                        .type(InternalSpawnTypes.PLACEMENT)
                        .build();
            }
            List<NamedCause> causes = new ArrayList<>();
            causes.add(NamedCause.source(spawnCause));
            newCause = moveNewCausesUp(cause, causes);
        } else {
            newCause = cause;
        }
        return newCause;
    }

    public static Cause handleDropCause(Cause cause) {
        final Object root = cause.root();
        Cause newCause;
        if (!(root instanceof SpawnCause)) {
            SpawnCause spawnCause;
            if (StaticMixinHelper.packetPlayer == null) {
                spawnCause = SpawnCause.builder().type(InternalSpawnTypes.DROPPED_ITEM).build();
            } else {
                spawnCause = EntitySpawnCause.builder()
                        .entity((Entity) StaticMixinHelper.packetPlayer)
                        .type(InternalSpawnTypes.DROPPED_ITEM)
                        .build();
            }
            List<NamedCause> causes = new ArrayList<>();
            causes.add(NamedCause.source(spawnCause));
            newCause = moveNewCausesUp(cause, causes);
        } else {
            newCause = cause;
        }
        return newCause;
    }

    private static Cause moveNewCausesUp(Cause currentCause, List<NamedCause> newCauses) {
        int index = 0;
        for (Map.Entry<String, Object> entry : currentCause.getNamedCauses().entrySet()) {
            String entryName = entry.getKey();
            if ("Source".equals(entryName)) {
                newCauses.add(NamedCause.of("AdditionalSource", entry.getValue()));
            } else if ("AdditionalSource".equals(entryName)) {
                newCauses.add(NamedCause.of("PreviousSource", entry.getValue()));
            } else if (entryName.startsWith("PreviousSource")) {
                newCauses.add(NamedCause.of(entryName + index++, entry.getValue()));
            } else {
                newCauses.add(NamedCause.of(entryName, entry.getValue()));
            }
        }
        return Cause.of(newCauses);
    }
}<|MERGE_RESOLUTION|>--- conflicted
+++ resolved
@@ -29,11 +29,6 @@
 import com.flowpowered.math.vector.Vector3d;
 import com.google.common.collect.ImmutableList;
 import com.google.common.collect.ImmutableMap;
-<<<<<<< HEAD
-import net.minecraft.entity.player.EntityPlayerMP;
-import net.minecraft.entity.player.InventoryPlayer;
-import net.minecraft.inventory.Container;
-=======
 import net.minecraft.entity.EntityLivingBase;
 import net.minecraft.entity.item.EntityItem;
 import net.minecraft.entity.item.EntityTNTPrimed;
@@ -42,11 +37,10 @@
 import net.minecraft.entity.passive.EntityTameable;
 import net.minecraft.entity.player.EntityPlayer;
 import net.minecraft.entity.player.EntityPlayerMP;
-import net.minecraft.entity.projectile.EntityFishHook;
+import net.minecraft.entity.player.InventoryPlayer;
 import net.minecraft.entity.projectile.EntityThrowable;
 import net.minecraft.init.Items;
-import net.minecraft.inventory.ContainerPlayer;
->>>>>>> 1b7aa37a
+import net.minecraft.inventory.Container;
 import net.minecraft.inventory.Slot;
 import net.minecraft.network.play.client.C09PacketHeldItemChange;
 import net.minecraft.network.play.server.S09PacketHeldItemChange;
@@ -58,15 +52,8 @@
 import org.spongepowered.api.block.BlockSnapshot;
 import org.spongepowered.api.block.BlockState;
 import org.spongepowered.api.block.tileentity.TileEntity;
-<<<<<<< HEAD
-import org.spongepowered.api.entity.Entity;
-=======
-import org.spongepowered.api.data.Transaction;
 import org.spongepowered.api.entity.Entity;
 import org.spongepowered.api.entity.EntitySnapshot;
-import org.spongepowered.api.entity.EntityType;
-import org.spongepowered.api.entity.Item;
->>>>>>> 1b7aa37a
 import org.spongepowered.api.entity.Transform;
 import org.spongepowered.api.entity.living.Ageable;
 import org.spongepowered.api.entity.living.Humanoid;
@@ -82,14 +69,13 @@
 import org.spongepowered.api.event.cause.Cause;
 import org.spongepowered.api.event.cause.NamedCause;
 import org.spongepowered.api.event.cause.entity.spawn.BlockSpawnCause;
-import org.spongepowered.api.event.cause.entity.spawn.BreedingSpawnCause;
 import org.spongepowered.api.event.cause.entity.spawn.EntitySpawnCause;
 import org.spongepowered.api.event.cause.entity.spawn.SpawnCause;
-import org.spongepowered.api.event.cause.entity.spawn.SpawnTypes;
 import org.spongepowered.api.event.entity.CollideEntityEvent;
 import org.spongepowered.api.event.entity.DisplaceEntityEvent;
 import org.spongepowered.api.event.item.inventory.ChangeInventoryEvent;
 import org.spongepowered.api.item.inventory.Inventory;
+import org.spongepowered.api.item.inventory.ItemStack;
 import org.spongepowered.api.item.inventory.ItemStackSnapshot;
 import org.spongepowered.api.item.inventory.transaction.SlotTransaction;
 import org.spongepowered.api.util.Direction;
@@ -99,6 +85,7 @@
 import org.spongepowered.common.SpongeImpl;
 import org.spongepowered.common.data.util.NbtDataUtil;
 import org.spongepowered.common.event.tracking.CauseTracker;
+import org.spongepowered.common.event.tracking.IPhaseState;
 import org.spongepowered.common.event.tracking.PhaseContext;
 import org.spongepowered.common.event.tracking.PhaseData;
 import org.spongepowered.common.event.tracking.TrackingHelper;
@@ -122,23 +109,8 @@
 import java.util.Optional;
 
 import javax.annotation.Nullable;
-<<<<<<< HEAD
-=======
 
 public class SpongeCommonEventFactory {
-
-    // Inventory static fields
-    public final static int BUTTON_PRIMARY = 0;
-    public final static int BUTTON_SECONDARY = 1;
-    public final static int BUTTON_MIDDLE = 2;
-    public final static int CLICK_DRAG_LEFT = 2;
-    public final static int CLICK_DRAG_RIGHT = 6;
-    public final static int CLICK_OUTSIDE = -999;
-    public final static int CLICK_OUTSIDE_CREATIVE = -1;
->>>>>>> 1b7aa37a
-
-public class SpongeCommonEventFactory {
-
 
 
     public static ChangeInventoryEvent.Held callChangeInventoryHeldEvent(EntityPlayerMP player,
@@ -172,348 +144,8 @@
         return event;
     }
 
-<<<<<<< HEAD
     @SuppressWarnings("unchecked")
     @Nullable
-=======
-    // Open/Close
-    public static void handleInteractInventoryOpenCloseEvent(Cause cause, EntityPlayerMP player, Packet packetIn) {
-        if ((!(player.openContainer instanceof ContainerPlayer) && (StaticMixinHelper.lastOpenContainer instanceof ContainerPlayer)
-                || (packetIn instanceof C16PacketClientStatus
-                && ((C16PacketClientStatus) packetIn).getStatus() == C16PacketClientStatus.EnumState.OPEN_INVENTORY_ACHIEVEMENT))) {
-            ItemStackSnapshot newCursor =
-                    player.inventory.getItemStack() == null ? ItemStackSnapshot.NONE
-                            : ((org.spongepowered.api.item.inventory.ItemStack) player.inventory.getItemStack()).createSnapshot();
-            Transaction<ItemStackSnapshot> cursorTransaction = new Transaction<>(StaticMixinHelper.lastCursor, newCursor);
-            InteractInventoryEvent.Open event =
-                    SpongeEventFactory.createInteractInventoryEventOpen(cause, cursorTransaction,
-                            (org.spongepowered.api.item.inventory.Container) player.openContainer);
-            SpongeImpl.postEvent(event);
-            if (event.isCancelled()) {
-                player.closeScreen();
-            } else {
-                // Custom cursor
-                if (event.getCursorTransaction().getCustom().isPresent()) {
-                    handleCustomCursor(player, event.getCursorTransaction().getFinal());
-                }
-            }
-        } else if (player.openContainer instanceof ContainerPlayer && !(StaticMixinHelper.lastOpenContainer instanceof ContainerPlayer)) {
-            ItemStackSnapshot newCursor =
-                    player.inventory.getItemStack() == null ? ItemStackSnapshot.NONE
-                            : ((org.spongepowered.api.item.inventory.ItemStack) player.inventory.getItemStack()).createSnapshot();
-            Transaction<ItemStackSnapshot> cursorTransaction = new Transaction<>(StaticMixinHelper.lastCursor, newCursor);
-            InteractInventoryEvent.Close event =
-                    SpongeEventFactory.createInteractInventoryEventClose(cause, cursorTransaction,
-                            (org.spongepowered.api.item.inventory.Container) StaticMixinHelper.lastOpenContainer);
-            SpongeImpl.postEvent(event);
-            if (event.isCancelled()) {
-                if (StaticMixinHelper.lastOpenContainer.getSlot(0) != null) {
-                    player.openContainer = StaticMixinHelper.lastOpenContainer;
-                    Slot slot = player.openContainer.getSlot(0);
-                    String guiId = "unknown";
-                    if (slot.inventory instanceof IInteractionObject) {
-                        guiId = ((IInteractionObject) slot.inventory).getGuiID();
-                    }
-                    slot.inventory.openInventory(player);
-                    player.playerNetServerHandler.sendPacket(new S2DPacketOpenWindow(player.openContainer.windowId, guiId, slot.inventory
-                            .getDisplayName(), slot.inventory.getSizeInventory()));
-                    // resync data to client
-                    player.sendContainerToPlayer(player.openContainer);
-                }
-            } else {
-                // Custom cursor
-                if (event.getCursorTransaction().getCustom().isPresent()) {
-                    handleCustomCursor(player, event.getCursorTransaction().getFinal());
-                }
-            }
-        }
-    }
-
-    public static void handleCreativeClickInventoryEvent(Cause cause, EntityPlayerMP player, C10PacketCreativeInventoryAction packetIn) {
-        IMixinWorld world = ((IMixinWorld) player.worldObj);
-        ItemStackSnapshot newCursor =
-                player.inventory.getItemStack() == null ? ItemStackSnapshot.NONE
-                        : ((org.spongepowered.api.item.inventory.ItemStack) player.inventory.getItemStack()).createSnapshot();
-        Transaction<ItemStackSnapshot> cursorTransaction = new Transaction<>(StaticMixinHelper.lastCursor, newCursor);
-        CauseTracker causeTracker = world.getCauseTracker();
-        CreativeInventoryEvent event = null;
-        if (packetIn.getSlotId() == -1 && causeTracker.getCapturedEntityItems().size() > 0) {
-            Iterator<Entity> iterator = causeTracker.getCapturedEntityItems().iterator();
-            ImmutableList.Builder<EntitySnapshot> entitySnapshotBuilder = new ImmutableList.Builder<>();
-            while (iterator.hasNext()) {
-                Entity currentEntity = iterator.next();
-                ((IMixinEntity) currentEntity).trackEntityUniqueId(NbtDataUtil.SPONGE_ENTITY_CREATOR, player.getUniqueID());
-                entitySnapshotBuilder.add(currentEntity.createSnapshot());
-            }
-            final Cause.Builder builder = Cause.source(SpawnCause.builder().type(SpawnTypes.DROPPED_ITEM).build());
-            for (Map.Entry<String, Object> entry : cause.getNamedCauses().entrySet()) {
-                if (entry.getKey().equals(NamedCause.SOURCE)) {
-                    builder.suggestNamed(NamedCause.SOURCE, entry.getValue());
-                } else {
-                    builder.suggestNamed(entry.getKey(), entry.getValue());
-                }
-            }
-            event = SpongeEventFactory.createCreativeInventoryEventDrop(builder.build(), cursorTransaction, causeTracker.getCapturedEntityItems(),
-                    entitySnapshotBuilder.build(), (org.spongepowered.api.item.inventory.Container) player.openContainer, (World) player.worldObj,
-                    ((IMixinContainer) player.openContainer).getCapturedTransactions());
-        } else {
-            if (((IMixinContainer) player.openContainer).getCapturedTransactions().size() == 0 && packetIn.getSlotId() >= 0) {
-                Slot slot = player.openContainer.getSlot(packetIn.getSlotId());
-                if (slot != null) {
-                    SlotTransaction slotTransaction =
-                            new SlotTransaction(new SlotAdapter(slot), ItemStackSnapshot.NONE, ItemStackSnapshot.NONE);
-                    ((IMixinContainer) player.openContainer).getCapturedTransactions().add(slotTransaction);
-                }
-            }
-            event = SpongeEventFactory.createCreativeInventoryEventClick(cause, cursorTransaction,
-                    (org.spongepowered.api.item.inventory.Container) player.openContainer,
-                    ((IMixinContainer) player.openContainer).getCapturedTransactions());
-        }
-        SpongeImpl.postEvent(event);
-        if (event.isCancelled()) {
-            if (event instanceof CreativeInventoryEvent.Drop) {
-                causeTracker.getCapturedEntityItems().clear();
-            }
-
-            // Restore cursor
-            handleCustomCursor(player, ((ClickInventoryEvent) event).getCursorTransaction().getOriginal());
-
-            // Restore target slots
-            handleSlotRestore(player, event.getTransactions());
-        } else {
-            handleCustomSlot(player, event.getTransactions());
-
-            // Custom cursor
-            if (((ClickInventoryEvent) event).getCursorTransaction().getCustom().isPresent()) {
-                handleCustomCursor(player, ((ClickInventoryEvent) event).getCursorTransaction().getFinal());
-            }
-        }
-
-        ((IMixinContainer) player.openContainer).getCapturedTransactions().clear();
-    }
-
-    public static void handleClickInteractInventoryEvent(Cause cause, EntityPlayerMP player, C0EPacketClickWindow packetIn) {
-        IMixinWorld world = ((IMixinWorld) player.worldObj);
-        CauseTracker causeTracker = world.getCauseTracker();
-        ItemStackSnapshot newCursor = player.inventory.getItemStack() == null ? ItemStackSnapshot.NONE
-                        : ((org.spongepowered.api.item.inventory.ItemStack) player.inventory.getItemStack()).createSnapshot();
-        Transaction<ItemStackSnapshot> cursorTransaction = new Transaction<>(StaticMixinHelper.lastCursor, newCursor);
-        ClickInventoryEvent clickEvent = null;
-        // Handle empty slot clicks
-        if (((IMixinContainer) player.openContainer).getCapturedTransactions().size() == 0 && packetIn.getSlotId() >= 0) {
-            Slot slot = player.openContainer.getSlot(packetIn.getSlotId());
-            if (slot != null) {
-                SlotTransaction slotTransaction =
-                        new SlotTransaction(new SlotAdapter(slot), ItemStackSnapshot.NONE, ItemStackSnapshot.NONE);
-                ((IMixinContainer) player.openContainer).getCapturedTransactions().add(slotTransaction);
-            }
-        }
-        if (packetIn.getMode() == MODE_CLICK || packetIn.getMode() == MODE_PICKBLOCK) {
-            if (packetIn.getUsedButton() == BUTTON_PRIMARY) {
-                if (packetIn.getSlotId() == CLICK_OUTSIDE) {
-                    Iterator<Entity> iterator = causeTracker.getCapturedEntityItems().iterator();
-                    ImmutableList.Builder<EntitySnapshot> entitySnapshotBuilder = new ImmutableList.Builder<>();
-                    while (iterator.hasNext()) {
-                        Entity currentEntity = iterator.next();
-                        ((IMixinEntity) currentEntity).trackEntityUniqueId(NbtDataUtil.SPONGE_ENTITY_CREATOR, player.getUniqueID());
-                        entitySnapshotBuilder.add(currentEntity.createSnapshot());
-                    }
-                    final Cause.Builder builder = Cause.source(SpawnCause.builder().type(SpawnTypes.DROPPED_ITEM).build());
-                    for (Map.Entry<String, Object> entry : cause.getNamedCauses().entrySet()) {
-                        if (entry.getKey().equals(NamedCause.SOURCE)) {
-                            builder.suggestNamed(NamedCause.SOURCE, entry.getValue());
-                        } else {
-                            builder.suggestNamed(entry.getKey(), entry.getValue());
-                        }
-                    }
-                    clickEvent =
-                            SpongeEventFactory.createClickInventoryEventDropFull(builder.build(), cursorTransaction,
-                                    causeTracker.getCapturedEntities(), entitySnapshotBuilder.build(),
-                                    (org.spongepowered.api.item.inventory.Container) player.openContainer, (World) world,
-                                    ((IMixinContainer) player.openContainer).getCapturedTransactions());
-                } else {
-                    clickEvent =
-                            SpongeEventFactory.createClickInventoryEventPrimary(cause, cursorTransaction,
-                                    (org.spongepowered.api.item.inventory.Container) player.openContainer,
-                                    ((IMixinContainer) player.openContainer).getCapturedTransactions());
-                }
-            } else if (packetIn.getUsedButton() == BUTTON_SECONDARY) {
-                if (packetIn.getSlotId() == CLICK_OUTSIDE) {
-                    Iterator<Entity> iterator = causeTracker.getCapturedEntityItems().iterator();
-                    ImmutableList.Builder<EntitySnapshot> entitySnapshotBuilder = new ImmutableList.Builder<>();
-                    while (iterator.hasNext()) {
-                        Entity currentEntity = iterator.next();
-                        ((IMixinEntity) currentEntity).trackEntityUniqueId(NbtDataUtil.SPONGE_ENTITY_CREATOR, player.getUniqueID());
-                        entitySnapshotBuilder.add(currentEntity.createSnapshot());
-                    }
-                    final Cause.Builder builder = Cause.source(SpawnCause.builder().type(SpawnTypes.DROPPED_ITEM).build());
-                    for (Map.Entry<String, Object> entry : cause.getNamedCauses().entrySet()) {
-                        if (entry.getKey().equals(NamedCause.SOURCE)) {
-                            builder.suggestNamed(NamedCause.SOURCE, entry.getValue());
-                        } else {
-                            builder.suggestNamed(entry.getKey(), entry.getValue());
-                        }
-                    }
-                    clickEvent =
-                            SpongeEventFactory.createClickInventoryEventDropSingle(builder.build(), cursorTransaction,
-                                    causeTracker.getCapturedEntities(), entitySnapshotBuilder.build(),
-                                    (org.spongepowered.api.item.inventory.Container) player.openContainer, (World) world,
-                                    ((IMixinContainer) player.openContainer).getCapturedTransactions());
-                } else {
-                    clickEvent =
-                            SpongeEventFactory.createClickInventoryEventSecondary(cause, cursorTransaction,
-                                    (org.spongepowered.api.item.inventory.Container) player.openContainer,
-                                    ((IMixinContainer) player.openContainer).getCapturedTransactions());
-                }
-            } else if (packetIn.getUsedButton() == BUTTON_MIDDLE) {
-                clickEvent =
-                        SpongeEventFactory.createClickInventoryEventMiddle(cause, cursorTransaction,
-                                (org.spongepowered.api.item.inventory.Container) player.openContainer,
-                                ((IMixinContainer) player.openContainer).getCapturedTransactions());
-            }
-        } else if (packetIn.getMode() == MODE_SHIFT_CLICK) {
-            if (packetIn.getUsedButton() == BUTTON_PRIMARY) {
-                clickEvent =
-                        SpongeEventFactory.createClickInventoryEventShiftPrimary(cause, cursorTransaction,
-                                (org.spongepowered.api.item.inventory.Container) player.openContainer,
-                                ((IMixinContainer) player.openContainer).getCapturedTransactions());
-            } else {
-                clickEvent =
-                        SpongeEventFactory.createClickInventoryEventShiftSecondary(cause, cursorTransaction,
-                                (org.spongepowered.api.item.inventory.Container) player.openContainer,
-                                ((IMixinContainer) player.openContainer).getCapturedTransactions());
-            }
-        } else if (packetIn.getMode() == MODE_HOTBAR) {
-            clickEvent =
-                    SpongeEventFactory.createClickInventoryEventNumberPress(cause, cursorTransaction,
-                            (org.spongepowered.api.item.inventory.Container) player.openContainer,
-                            ((IMixinContainer) player.openContainer).getCapturedTransactions(), packetIn.getUsedButton());
-        } else if (packetIn.getMode() == MODE_DROP) {
-            if (packetIn.getUsedButton() == BUTTON_PRIMARY) {
-                clickEvent =
-                        SpongeEventFactory.createClickInventoryEventPrimary(cause, cursorTransaction,
-                                (org.spongepowered.api.item.inventory.Container) player.openContainer,
-                                ((IMixinContainer) player.openContainer).getCapturedTransactions());
-            } else if (packetIn.getUsedButton() == BUTTON_SECONDARY) {
-                clickEvent =
-                        SpongeEventFactory.createClickInventoryEventSecondary(cause, cursorTransaction,
-                                (org.spongepowered.api.item.inventory.Container) player.openContainer,
-                                ((IMixinContainer) player.openContainer).getCapturedTransactions());
-            }
-        } else if (packetIn.getMode() == MODE_DRAG) {
-            if (packetIn.getSlotId() == CLICK_OUTSIDE) {
-                if (packetIn.getUsedButton() == CLICK_DRAG_LEFT) {
-                    clickEvent =
-                            SpongeEventFactory.createClickInventoryEventDragPrimary(cause, cursorTransaction,
-                                    (org.spongepowered.api.item.inventory.Container) player.openContainer,
-                                    ((IMixinContainer) player.openContainer).getCapturedTransactions());
-                } else if (packetIn.getUsedButton() == CLICK_DRAG_RIGHT) {
-                    clickEvent =
-                            SpongeEventFactory.createClickInventoryEventDragSecondary(cause, cursorTransaction,
-                                    (org.spongepowered.api.item.inventory.Container) player.openContainer,
-                                    ((IMixinContainer) player.openContainer).getCapturedTransactions());
-                }
-            }
-            if (clickEvent == null) {
-                return; // continue capturing drag
-            }
-        } else if (packetIn.getMode() == MODE_DOUBLE_CLICK) {
-            clickEvent =
-                    SpongeEventFactory.createClickInventoryEventDouble(cause, cursorTransaction,
-                            (org.spongepowered.api.item.inventory.Container) player.openContainer,
-                            ((IMixinContainer) player.openContainer).getCapturedTransactions());
-        }
-
-        SpongeImpl.postEvent(clickEvent);
-
-        if (clickEvent.isCancelled()) {
-            if (clickEvent instanceof ClickInventoryEvent.Drop) {
-                causeTracker.getCapturedEntityItems().clear();
-            }
-
-            // Restore cursor
-            handleCustomCursor(player, clickEvent.getCursorTransaction().getOriginal());
-
-            if (clickEvent instanceof ClickInventoryEvent.Double) {
-                clickEvent.getTransactions().clear();
-                return;
-            }
-
-            // Restore target slots
-            handleSlotRestore(player, clickEvent.getTransactions());
-        } else {
-            handleCustomSlot(player, clickEvent.getTransactions());
-
-            // Custom cursor
-            if (clickEvent.getCursorTransaction().getCustom().isPresent()) {
-                handleCustomCursor(player, clickEvent.getCursorTransaction().getFinal());
-            }
-        }
-
-        ((IMixinContainer) player.openContainer).getCapturedTransactions().clear();
-    }
-
-    private static void handleSlotRestore(EntityPlayerMP player, List<SlotTransaction> slotTransactions) {
-        for (SlotTransaction slotTransaction : slotTransactions) {
-            SlotAdapter slot = (SlotAdapter) slotTransaction.getSlot();
-            int slotNumber = slot.slotNumber;
-            ItemStack originalStack =
-                    slotTransaction.getOriginal() == ItemStackSnapshot.NONE ? null : (net.minecraft.item.ItemStack) slotTransaction
-                            .getOriginal().createStack();
-
-            // TODO: fix below
-            /*if (originalStack == null) {
-                slot.clear();
-            } else {
-                slot.offer((org.spongepowered.api.item.inventory.ItemStack) originalStack);
-            }*/
-
-            Slot nmsSlot = player.inventoryContainer.getSlot(slotNumber);
-            if (nmsSlot != null) {
-                nmsSlot.putStack(originalStack);
-            }
-
-            player.playerNetServerHandler.sendPacket(new S2FPacketSetSlot(player.openContainer.windowId, slotNumber, originalStack));
-        }
-    }
-
-    private static void handleCustomCursor(EntityPlayerMP player, ItemStackSnapshot customCursor) {
-        ItemStack cursor =
-                customCursor == ItemStackSnapshot.NONE ? null
-                        : (net.minecraft.item.ItemStack) customCursor
-                        .createStack();
-        player.inventory.setItemStack(cursor);
-        player.playerNetServerHandler.sendPacket(new S2FPacketSetSlot(-1, -1, cursor));
-    }
-
-    private static void handleCustomSlot(EntityPlayerMP player, List<SlotTransaction> slotTransactions) {
-        for (SlotTransaction slotTransaction : slotTransactions) {
-            if (slotTransaction.isValid() && slotTransaction.getCustom().isPresent()) {
-                SlotAdapter slot = (SlotAdapter) slotTransaction.getSlot();
-                int slotNumber = slot.slotNumber;
-                ItemStack customStack =
-                        slotTransaction.getFinal() == ItemStackSnapshot.NONE ? null : (net.minecraft.item.ItemStack) slotTransaction
-                                .getFinal().createStack();
-
-                // TODO: fix below
-                /*if (customStack == null) {
-                    slot.clear();
-                } else {
-                    slot.offer((org.spongepowered.api.item.inventory.ItemStack) customStack);
-                }*/
-
-                Slot nmsSlot = player.inventoryContainer.getSlot(slotNumber);
-                if (nmsSlot != null) {
-                    nmsSlot.putStack(customStack);
-                }
-
-                player.playerNetServerHandler.sendPacket(new S2FPacketSetSlot(player.openContainer.windowId, slotNumber, customStack));
-            }
-        }
-    }
-
-    @SuppressWarnings("unchecked")
->>>>>>> 1b7aa37a
     public static CollideEntityEvent callCollideEntityEvent(net.minecraft.world.World world, @Nullable net.minecraft.entity.Entity sourceEntity,
                                                             List<net.minecraft.entity.Entity> entities) {
         Cause cause = null;
@@ -553,8 +185,7 @@
         final PhaseData currentPhase = causeTracker.getPhases().peek();
         Optional<User> playerNotifier = currentPhase.getContext().firstNamed(TrackingHelper.PACKET_PLAYER, User.class);
         BlockSnapshot snapshot = world.createSnapshot(VecHelper.toVector(pos));
-<<<<<<< HEAD
-        Map<Direction, BlockState> neighbors = new HashMap<Direction, BlockState>();
+        Map<Direction, BlockState> neighbors = new HashMap<>();
 
         if (notifiedSides != null) {
             for (Object obj : notifiedSides) {
@@ -565,17 +196,6 @@
                 if (location.getBlockY() >= 0 && location.getBlockY() <= 255) {
                     neighbors.put(direction, location.getBlock());
                 }
-=======
-        Map<Direction, BlockState> neighbors = new HashMap<>();
-
-        for (Object obj : notifiedSides) {
-            EnumFacing notifiedSide = (EnumFacing) obj;
-            BlockPos offset = pos.offset(notifiedSide);
-            Direction direction = DirectionFacingProvider.getInstance().getKey(notifiedSide).get();
-            Location<World> location = new Location<>(world, VecHelper.toVector(offset));
-            if (location.getBlockY() >= 0 && location.getBlockY() <= 255) {
-                neighbors.put(direction, location.getBlock());
->>>>>>> 1b7aa37a
             }
         }
 
@@ -721,22 +341,26 @@
         Entity entity = (Entity) nmsEntity;
         List<NamedCause> list = new ArrayList<>();
         final CauseTracker causeTracker = ((IMixinWorld) nmsWorld).getCauseTracker();
-        if (nmsWorld.isRemote || nmsEntity instanceof EntityPlayer || causeTracker.isWorldSpawnerRunning()) {
-            return world.spawnEntity(entity, Cause.of(NamedCause.source(SpawnCause.builder().type(InternalSpawnTypes.CUSTOM).build())));
-        }
-        if (StaticMixinHelper.runningGenerator != null) {
-            PopulatorType type = StaticMixinHelper.runningGenerator;
+        final PhaseData data = causeTracker.getPhases().peek();
+        final IPhaseState state = data.getState();
+        final PhaseContext context = data.getContext();
+
+        if (nmsWorld.isRemote || nmsEntity instanceof EntityPlayer) {
+            return causeTracker.processSpawnEntity(entity, Cause.source(InternalSpawnTypes.FORCED_SPAWN).build());
+        }
+        PopulatorType type = context.firstNamed(TrackingHelper.CAPTURED_POPULATOR, PopulatorType.class).orElse(null);
+        if (type != null) {
             if (InternalPopulatorTypes.ANIMAL.equals(type)) {
-                list.add(NamedCause.source(SpawnCause.builder().type(InternalSpawnTypes.WORLD_SPAWNER).build()));
-                list.add(NamedCause.of("AnimalSpawner", StaticMixinHelper.runningGenerator));
-            } else {
-                list.add(NamedCause.source(SpawnCause.builder().type(InternalSpawnTypes.STRUCTURE).build()));
-                list.add(NamedCause.of("Structure", StaticMixinHelper.runningGenerator));
+                list.add(NamedCause.source(InternalSpawnTypes.WORLD_SPAWNER_CAUSE));
+                list.add(NamedCause.of("AnimalSpawner", type));
+            } else {
+                list.add(NamedCause.source(InternalSpawnTypes.STRUCTURE_SPAWNING));
+                list.add(NamedCause.of("Structure", type));
             }
         } else {
-            final Optional<Entity> currentTickEntity = causeTracker.getCurrentTickEntity();
-            final Optional<BlockSnapshot> currentTickBlock = causeTracker.getCurrentTickBlock();
-            final Optional<TileEntity> currentTickTileEntity = causeTracker.getCurrentTickTileEntity();
+            final Optional<Entity> currentTickEntity = context.firstNamed(NamedCause.SOURCE, Entity.class);
+            final Optional<BlockSnapshot> currentTickBlock = context.firstNamed(NamedCause.SOURCE, BlockSnapshot.class);
+            final Optional<TileEntity> currentTickTileEntity = context.firstNamed(NamedCause.SOURCE, TileEntity.class);
             if (StaticMixinHelper.dispenserDispensing) {
                 if (currentTickBlock.isPresent()) {
                     BlockSpawnCause blockSpawnCause = BlockSpawnCause.builder()
@@ -752,9 +376,7 @@
                     list.add(NamedCause.source(blockSpawnCause));
                 } else if (currentTickEntity.isPresent()) {
                     if  (currentTickEntity.get() == entity) {
-                        SpawnCause cause = SpawnCause.builder()
-                                .type(InternalSpawnTypes.DISPENSE)
-                                .build();
+                        SpawnCause cause = InternalSpawnTypes.UNKNOWN_DISPENSE_SPAWN_CAUSE;
                         list.add(NamedCause.source(cause));
                     } else {
                         EntitySpawnCause cause = EntitySpawnCause.builder()
@@ -765,9 +387,9 @@
                     }
                 }
             } else if (nmsEntity instanceof EntityItem) {
-                if (causeTracker.isCapturingTerrainGen()) {
+                if (type != null) {
                     // Just default to the structures placing it.
-                    list.add(NamedCause.source(SpawnCause.builder().type(InternalSpawnTypes.STRUCTURE).build()));
+                    list.add(NamedCause.source(InternalSpawnTypes.STRUCTURE_SPAWNING));
                     return world.spawnEntity(entity, Cause.of(list));
                 }
                 if (currentTickBlock.isPresent()) {
@@ -838,47 +460,50 @@
                             .build();
                     list.add(NamedCause.source(spawnCause));
                 }
-            } else if (StaticMixinHelper.prePacketProcessItem != null) {
-                SpawnCause cause;
-                if (entity instanceof Projectile || entity instanceof EntityThrowable) {
-                    cause = EntitySpawnCause.builder()
-                            .entity(((Entity) StaticMixinHelper.packetPlayer))
-                            .type(InternalSpawnTypes.PROJECTILE)
-                            .build();
-                } else if (StaticMixinHelper.prePacketProcessItem.getItem() == Items.spawn_egg) {
-                    cause = EntitySpawnCause.builder()
-                            .entity((Entity) StaticMixinHelper.packetPlayer)
-                            .type(InternalSpawnTypes.SPAWN_EGG)
-                            .build();
-                } else {
-                    cause = EntitySpawnCause.builder()
-                            .entity((Entity) StaticMixinHelper.packetPlayer)
-                            .type(InternalSpawnTypes.PLACEMENT)
-                            .build();
-                }
-                list.add(NamedCause.source(cause));
-                list.add(NamedCause.of("UsedItem", ItemStackUtil.fromNative(StaticMixinHelper.prePacketProcessItem).createSnapshot()));
-                list.add(NamedCause.owner(StaticMixinHelper.packetPlayer));
-            } else if (currentTickBlock.isPresent()) { // We've exhausted our possibilities, now we just associate blindly
-                BlockSpawnCause cause = BlockSpawnCause.builder().block(currentTickBlock.get())
-                        .type(InternalSpawnTypes.BLOCK_SPAWNING)
-                        .build();
-                list.add(NamedCause.source(cause));
-            } else if (currentTickEntity.isPresent()) {
-                Entity tickingEntity = currentTickEntity.get();
-                if (tickingEntity instanceof Ageable && tickingEntity.getClass() == entity.getClass()) { // We should assume breeding
-                    EntitySpawnCause spawnCause = EntitySpawnCause.builder().entity(tickingEntity).type(InternalSpawnTypes.BREEDING).build();
-                    list.add(NamedCause.source(spawnCause));
-                    if (tickingEntity instanceof EntityAnimal) {
-                        if (((EntityAnimal) tickingEntity).getPlayerInLove() != null) {
-                            list.add(NamedCause.of("Player", ((EntityAnimal) tickingEntity).getPlayerInLove()));
+            } else {
+                final Optional<ItemStack> usedItem = context.firstNamed(TrackingHelper.ITEM_USED, ItemStack.class);
+                if (usedItem.isPresent()) {
+                    SpawnCause cause;
+                    if (entity instanceof Projectile || entity instanceof EntityThrowable) {
+                        cause = EntitySpawnCause.builder()
+                                .entity(((Entity) StaticMixinHelper.packetPlayer))
+                                .type(InternalSpawnTypes.PROJECTILE)
+                                .build();
+                    } else if (usedItem.get().getItem() == Items.spawn_egg) {
+                        cause = EntitySpawnCause.builder()
+                                .entity((Entity) StaticMixinHelper.packetPlayer)
+                                .type(InternalSpawnTypes.SPAWN_EGG)
+                                .build();
+                    } else {
+                        cause = EntitySpawnCause.builder()
+                                .entity((Entity) StaticMixinHelper.packetPlayer)
+                                .type(InternalSpawnTypes.PLACEMENT)
+                                .build();
+                    }
+                    list.add(NamedCause.source(cause));
+                    list.add(NamedCause.of("UsedItem", usedItem.get().createSnapshot()));
+                    list.add(NamedCause.owner(StaticMixinHelper.packetPlayer));
+                } else if (currentTickBlock.isPresent()) { // We've exhausted our possibilities, now we just associate blindly
+                    BlockSpawnCause cause = BlockSpawnCause.builder().block(currentTickBlock.get())
+                            .type(InternalSpawnTypes.BLOCK_SPAWNING)
+                            .build();
+                    list.add(NamedCause.source(cause));
+                } else if (currentTickEntity.isPresent()) {
+                    Entity tickingEntity = currentTickEntity.get();
+                    if (tickingEntity instanceof Ageable && tickingEntity.getClass() == entity.getClass()) { // We should assume breeding
+                        EntitySpawnCause spawnCause = EntitySpawnCause.builder().entity(tickingEntity).type(InternalSpawnTypes.BREEDING).build();
+                        list.add(NamedCause.source(spawnCause));
+                        if (tickingEntity instanceof EntityAnimal) {
+                            if (((EntityAnimal) tickingEntity).getPlayerInLove() != null) {
+                                list.add(NamedCause.of("Player", ((EntityAnimal) tickingEntity).getPlayerInLove()));
+                            }
                         }
                     }
-                }
-                EntitySpawnCause cause = EntitySpawnCause.builder().entity(currentTickEntity.get()).type(InternalSpawnTypes.CUSTOM).build();
-                list.add(NamedCause.source(cause));
-            } else {
-                list.add(NamedCause.source(SpawnCause.builder().type(InternalSpawnTypes.CUSTOM).build()));
+                    EntitySpawnCause cause = EntitySpawnCause.builder().entity(currentTickEntity.get()).type(InternalSpawnTypes.CUSTOM).build();
+                    list.add(NamedCause.source(cause));
+                } else {
+                    list.add(NamedCause.source(SpawnCause.builder().type(InternalSpawnTypes.CUSTOM).build()));
+                }
             }
         }
         if (list.isEmpty()) {
