/*
 * This file is part of Sponge, licensed under the MIT License (MIT).
 *
 * Copyright (c) SpongePowered <https://www.spongepowered.org>
 * Copyright (c) contributors
 *
 * Permission is hereby granted, free of charge, to any person obtaining a copy
 * of this software and associated documentation files (the "Software"), to deal
 * in the Software without restriction, including without limitation the rights
 * to use, copy, modify, merge, publish, distribute, sublicense, and/or sell
 * copies of the Software, and to permit persons to whom the Software is
 * furnished to do so, subject to the following conditions:
 *
 * The above copyright notice and this permission notice shall be included in
 * all copies or substantial portions of the Software.
 *
 * THE SOFTWARE IS PROVIDED "AS IS", WITHOUT WARRANTY OF ANY KIND, EXPRESS OR
 * IMPLIED, INCLUDING BUT NOT LIMITED TO THE WARRANTIES OF MERCHANTABILITY,
 * FITNESS FOR A PARTICULAR PURPOSE AND NONINFRINGEMENT. IN NO EVENT SHALL THE
 * AUTHORS OR COPYRIGHT HOLDERS BE LIABLE FOR ANY CLAIM, DAMAGES OR OTHER
 * LIABILITY, WHETHER IN AN ACTION OF CONTRACT, TORT OR OTHERWISE, ARISING FROM,
 * OUT OF OR IN CONNECTION WITH THE SOFTWARE OR THE USE OR OTHER DEALINGS IN
 * THE SOFTWARE.
 */
package org.spongepowered.common.event;

import static com.google.common.base.Preconditions.checkArgument;

import com.flowpowered.math.vector.Vector3d;
import com.flowpowered.math.vector.Vector3i;
import com.google.common.collect.ImmutableList;
import com.google.common.collect.ImmutableMap;
import net.minecraft.block.Block;
import net.minecraft.block.state.IBlockState;
import net.minecraft.entity.EntityLivingBase;
import net.minecraft.entity.item.EntityItem;
import net.minecraft.entity.player.EntityPlayer;
import net.minecraft.entity.player.EntityPlayerMP;
import net.minecraft.entity.player.InventoryPlayer;
import net.minecraft.inventory.Container;
import net.minecraft.inventory.Slot;
import net.minecraft.item.ItemStack;
import net.minecraft.network.play.client.CPacketCreativeInventoryAction;
import net.minecraft.server.MinecraftServer;
import net.minecraft.util.DamageSource;
import net.minecraft.util.EntityDamageSource;
import net.minecraft.util.EnumFacing;
import net.minecraft.util.EnumHand;
import net.minecraft.util.math.BlockPos;
import net.minecraft.util.math.ChunkPos;
import net.minecraft.util.math.RayTraceResult;
import net.minecraft.world.Teleporter;
import net.minecraft.world.WorldProviderEnd;
import net.minecraft.world.WorldProviderHell;
import net.minecraft.world.WorldServer;
import org.spongepowered.api.Sponge;
import org.spongepowered.api.block.BlockSnapshot;
import org.spongepowered.api.block.BlockState;
import org.spongepowered.api.block.tileentity.TileEntity;
import org.spongepowered.api.data.Transaction;
import org.spongepowered.api.entity.Entity;
import org.spongepowered.api.entity.Transform;
import org.spongepowered.api.entity.living.Living;
import org.spongepowered.api.entity.living.player.Player;
import org.spongepowered.api.entity.living.player.User;
import org.spongepowered.api.entity.projectile.source.ProjectileSource;
import org.spongepowered.api.event.SpongeEventFactory;
import org.spongepowered.api.event.block.CollideBlockEvent;
import org.spongepowered.api.event.block.InteractBlockEvent;
import org.spongepowered.api.event.block.NotifyNeighborBlockEvent;
import org.spongepowered.api.event.cause.Cause;
import org.spongepowered.api.event.cause.NamedCause;
import org.spongepowered.api.event.cause.entity.spawn.EntitySpawnCause;
import org.spongepowered.api.event.cause.entity.spawn.SpawnCause;
import org.spongepowered.api.event.cause.entity.spawn.SpawnTypes;
import org.spongepowered.api.event.cause.entity.teleport.PortalTeleportCause;
import org.spongepowered.api.event.cause.entity.teleport.TeleportTypes;
import org.spongepowered.api.event.entity.CollideEntityEvent;
import org.spongepowered.api.event.entity.DestructEntityEvent;
import org.spongepowered.api.event.entity.MoveEntityEvent;
import org.spongepowered.api.event.item.inventory.ChangeInventoryEvent;
import org.spongepowered.api.event.item.inventory.CreativeInventoryEvent;
import org.spongepowered.api.event.item.inventory.DropItemEvent;
import org.spongepowered.api.event.message.MessageEvent;
import org.spongepowered.api.item.inventory.Inventory;
import org.spongepowered.api.item.inventory.ItemStackSnapshot;
import org.spongepowered.api.item.inventory.transaction.SlotTransaction;
import org.spongepowered.api.text.Text;
import org.spongepowered.api.text.channel.MessageChannel;
import org.spongepowered.api.util.Direction;
import org.spongepowered.api.util.Tristate;
import org.spongepowered.api.world.Location;
import org.spongepowered.api.world.PortalAgent;
import org.spongepowered.api.world.World;
import org.spongepowered.api.world.storage.WorldProperties;
import org.spongepowered.common.SpongeImpl;
import org.spongepowered.common.SpongeImplHooks;
import org.spongepowered.common.config.SpongeConfig;
import org.spongepowered.common.data.util.NbtDataUtil;
import org.spongepowered.common.entity.EntityUtil;
import org.spongepowered.common.entity.PlayerTracker;
import org.spongepowered.common.event.tracking.CauseTracker;
import org.spongepowered.common.event.tracking.IPhaseState;
import org.spongepowered.common.event.tracking.PhaseContext;
import org.spongepowered.common.event.tracking.PhaseData;
import org.spongepowered.common.event.tracking.phase.EntityPhase;
import org.spongepowered.common.event.tracking.phase.function.GeneralFunctions;
import org.spongepowered.common.interfaces.IMixinChunk;
import org.spongepowered.common.interfaces.IMixinContainer;
import org.spongepowered.common.interfaces.IMixinPlayerList;
import org.spongepowered.common.interfaces.entity.IMixinEntity;
import org.spongepowered.common.interfaces.entity.player.IMixinInventoryPlayer;
import org.spongepowered.common.interfaces.network.IMixinNetHandlerPlayServer;
import org.spongepowered.common.interfaces.world.IMixinTeleporter;
import org.spongepowered.common.interfaces.world.IMixinWorldServer;
import org.spongepowered.common.item.inventory.SpongeItemStackSnapshot;
import org.spongepowered.common.item.inventory.adapter.impl.slots.SlotAdapter;
import org.spongepowered.common.item.inventory.util.ContainerUtil;
import org.spongepowered.common.registry.provider.DirectionFacingProvider;
import org.spongepowered.common.text.SpongeTexts;
import org.spongepowered.common.util.VecHelper;

import java.util.ArrayList;
import java.util.EnumSet;
import java.util.HashMap;
import java.util.List;
import java.util.Map;
import java.util.Optional;
import java.util.UUID;

import javax.annotation.Nullable;

public class SpongeCommonEventFactory {

    public static boolean processingInternalForgeEvent = false;
    // Set before firing an internal Forge BlockBreak event to handle extended blockstate
    public static boolean convertingMapFormat = false;

    // For animation packet
    public static int lastAnimationPacketTick = 0;
    public static int lastSecondaryPacketTick = 0;
    public static int lastPrimaryPacketTick = 0;
    public static EntityPlayerMP lastAnimationPlayer = null;

    public static boolean callPlayerChangeInventoryPickupEvent(EntityPlayer player, ItemStack itemToPickup, int pickupDelay, UUID creator) {
        int slotId = ((IMixinInventoryPlayer) player.inventory).getFirstAvailableSlot(itemToPickup);
        Slot slot = null;
        if (slotId != -1) {
            if (slotId < InventoryPlayer.getHotbarSize()) {
                slot = player.inventoryContainer.getSlot(slotId + player.inventory.mainInventory.length);
            } else {
                slot = player.inventoryContainer.getSlot(slotId);
            }
        }

        if (pickupDelay <= 0 && slot != null) {
            ItemStackSnapshot sourceSnapshot =
                    slot.getStack() != null ? ((org.spongepowered.api.item.inventory.ItemStack) slot.getStack()).createSnapshot()
                                            : ItemStackSnapshot.NONE;
            ItemStackSnapshot targetSnapshot = null;
            if (sourceSnapshot != ItemStackSnapshot.NONE) {
                // combined slot
                targetSnapshot = org.spongepowered.api.item.inventory.ItemStack.builder().from((org.spongepowered.api.item.inventory.ItemStack) itemToPickup).quantity(itemToPickup.stackSize + slot.getStack().stackSize).build().createSnapshot();
            } else {
                // empty slot
                targetSnapshot = ((org.spongepowered.api.item.inventory.ItemStack) itemToPickup).createSnapshot();
            }

            ((SpongeItemStackSnapshot) targetSnapshot).setCreator(creator);
            SlotTransaction slotTransaction =
                    new SlotTransaction(new SlotAdapter(slot), sourceSnapshot, targetSnapshot);
            ImmutableList<SlotTransaction> transactions =
                    new ImmutableList.Builder<SlotTransaction>().add(slotTransaction).build();
            ChangeInventoryEvent.Pickup event = SpongeEventFactory.createChangeInventoryEventPickup(Cause.of(NamedCause.source(player)),
                    (Inventory) player.inventoryContainer, transactions);
            if (SpongeImpl.postEvent(event)) {
                return false;
            }
        }

        return true;
    }

    @SuppressWarnings("unchecked")
    @Nullable
    public static CollideEntityEvent callCollideEntityEvent(net.minecraft.world.World world, @Nullable net.minecraft.entity.Entity sourceEntity,
            List<net.minecraft.entity.Entity> entities) {
        final Cause cause;
        if (sourceEntity != null) {
            cause = Cause.of(NamedCause.source(sourceEntity));
        } else {
            IMixinWorldServer spongeWorld = (IMixinWorldServer) world;
            CauseTracker causeTracker = spongeWorld.getCauseTracker();
            PhaseContext context = causeTracker.getStack().peekContext();

            final Optional<BlockSnapshot> currentTickingBlock = context.firstNamed(NamedCause.SOURCE, BlockSnapshot.class);
            final Optional<TileEntity> currentTickingTileEntity = context.firstNamed(NamedCause.SOURCE, TileEntity.class);
            final Optional<Entity> currentTickingEntity = context.firstNamed(NamedCause.SOURCE, Entity.class);
            if (currentTickingBlock.isPresent()) {
                cause = Cause.of(NamedCause.source(currentTickingBlock.get()));
            } else if (currentTickingTileEntity.isPresent()) {
                cause = Cause.of(NamedCause.source(currentTickingTileEntity.get()));
            } else if (currentTickingEntity.isPresent()) {
                cause = Cause.of(NamedCause.source(currentTickingEntity.get()));
            } else {
                cause = null;
            }

            if (cause == null) {
                return null;
            }
        }

        List<Entity> spEntities = (List<Entity>) (List<?>) entities;
        CollideEntityEvent event = SpongeEventFactory.createCollideEntityEvent(cause, spEntities, (World) world);
        SpongeImpl.postEvent(event);
        return event;
    }

    @SuppressWarnings("rawtypes")
    public static NotifyNeighborBlockEvent callNotifyNeighborEvent(World world, BlockPos pos, EnumSet notifiedSides) {
        final CauseTracker causeTracker = ((IMixinWorldServer) world).getCauseTracker();
        final PhaseData peek = causeTracker.getStack().peek();
        final PhaseContext context = peek.getContext();
        final BlockSnapshot snapshot = world.createSnapshot(pos.getX(), pos.getY(), pos.getZ());
        final Map<Direction, BlockState> neighbors = new HashMap<>();

        for (Object obj : notifiedSides) {
            EnumFacing notifiedSide = (EnumFacing) obj;
            BlockPos offset = pos.offset(notifiedSide);
            if (!causeTracker.getMinecraftWorld().isBlockLoaded(offset)) {
                continue;
            }
            Direction direction = DirectionFacingProvider.getInstance().getKey(notifiedSide).get();
            Location<World> location = new Location<>(world, VecHelper.toVector3i(offset));
            if (location.getBlockY() >= 0 && location.getBlockY() <= 255) {
                neighbors.put(direction, location.getBlock());
            }
        }

        ImmutableMap<Direction, BlockState> originalNeighbors = ImmutableMap.copyOf(neighbors);
        // Determine cause
        final Cause.Builder builder = Cause.source(snapshot);
        final IMixinChunk mixinChunk = (IMixinChunk) causeTracker.getMinecraftWorld().getChunkFromBlockCoords(pos);

<<<<<<< HEAD
        peek.getState().getPhase().populateCauseForNotifyNeighborEvent(peek.getState(), context, builder, causeTracker, mixinChunk, pos);

        NotifyNeighborBlockEvent event = SpongeEventFactory.createNotifyNeighborBlockEvent(builder.build(), originalNeighbors, neighbors);
        SpongeCommonEventFactory.processingInternalForgeEvent = true;
        SpongeImpl.postEvent(event);
        SpongeCommonEventFactory.processingInternalForgeEvent = false;
=======
        NotifyNeighborBlockEvent event = SpongeEventFactory.createNotifyNeighborBlockEvent(notifyCause != null ? notifyCause : parentCause, originalNeighbors, neighbors);
        SpongeImpl.postEvent(event);
>>>>>>> 2c6c0b7e
        return event;
    }

    public static InteractBlockEvent.Secondary callInteractBlockEventSecondary(Cause cause, Optional<Vector3d> interactionPoint, BlockSnapshot targetBlock, Direction targetSide, EnumHand hand) {
        return callInteractBlockEventSecondary(cause, Tristate.UNDEFINED, Tristate.UNDEFINED, Tristate.UNDEFINED, Tristate.UNDEFINED, interactionPoint, targetBlock, targetSide, hand);
    }

    public static InteractBlockEvent.Secondary callInteractBlockEventSecondary(Cause cause, Tristate originalUseBlockResult, Tristate useBlockResult, Tristate originalUseItemResult, Tristate useItemResult, Optional<Vector3d> interactionPoint, BlockSnapshot targetBlock, Direction targetSide, EnumHand hand) {
        InteractBlockEvent.Secondary event;
        if (hand == EnumHand.MAIN_HAND) {
            event = SpongeEventFactory.createInteractBlockEventSecondaryMainHand(cause, originalUseBlockResult, useBlockResult, originalUseItemResult, useItemResult, interactionPoint, targetBlock, targetSide);
        } else {
            event = SpongeEventFactory.createInteractBlockEventSecondaryOffHand(cause, originalUseBlockResult, useBlockResult, originalUseItemResult, useItemResult, interactionPoint, targetBlock, targetSide);
        }
        SpongeImpl.postEvent(event);
        return event;
    }

    public static boolean callDestructEntityEventDeath(EntityLivingBase entity, DamageSource source) {
        final MessageEvent.MessageFormatter formatter = new MessageEvent.MessageFormatter();
        MessageChannel originalChannel;
        MessageChannel channel;
        Text originalMessage;
        Optional<User> sourceCreator = Optional.empty();
        boolean messageCancelled = false;

        if (entity instanceof EntityPlayerMP) {
            Player player = (Player) entity;
            originalChannel = player.getMessageChannel();
            channel = player.getMessageChannel();
        } else {
            originalChannel = MessageChannel.TO_NONE;
            channel = MessageChannel.TO_NONE;
        }
        if (source instanceof EntityDamageSource) {
            EntityDamageSource damageSource = (EntityDamageSource) source;
            IMixinEntity spongeEntity = (IMixinEntity) damageSource.getSourceOfDamage();
            if (spongeEntity != null) {
                sourceCreator = spongeEntity.getTrackedPlayer(NbtDataUtil.SPONGE_ENTITY_CREATOR);
            }
        }

        originalMessage = SpongeTexts.toText(entity.getCombatTracker().getDeathMessage());
        formatter.getBody().add(new MessageEvent.DefaultBodyApplier(originalMessage));
        List<NamedCause> causes = new ArrayList<>();
        causes.add(NamedCause.of("Attacker", source));
        if (sourceCreator.isPresent()) {
            causes.add(NamedCause.owner(sourceCreator.get()));
        }

        Cause cause = Cause.of(causes);
        DestructEntityEvent.Death event = SpongeEventFactory.createDestructEntityEventDeath(cause, originalChannel, Optional.of(channel), formatter, (Living) entity, messageCancelled);
        SpongeImpl.postEvent(event);
        Text message = event.getMessage();
        if (!event.isMessageCancelled() && !message.isEmpty()) {
            event.getChannel().ifPresent(eventChannel -> eventChannel.send(entity, event.getMessage()));
        }
        return true;
    }

    @SuppressWarnings("unchecked")
    public static DropItemEvent.Destruct callDropItemEventDestruct(net.minecraft.entity.Entity entity, DamageSource source, List<EntityItem> itemDrops) {
        Optional<User> sourceCreator = Optional.empty();

        if (source instanceof EntityDamageSource) {
            EntityDamageSource damageSource = (EntityDamageSource) source;
            IMixinEntity spongeEntity = (IMixinEntity) damageSource.getSourceOfDamage();
            if (spongeEntity != null) {
                sourceCreator = spongeEntity.getTrackedPlayer(NbtDataUtil.SPONGE_ENTITY_CREATOR);
            }
        }

        List<NamedCause> causes = new ArrayList<>();
        causes.add(NamedCause.source(EntitySpawnCause.builder()
                .entity((Entity) entity)
                .type(SpawnTypes.DROPPED_ITEM)
                .build()));
        causes.add(NamedCause.of("Attacker", source));
        causes.add(NamedCause.of("Victim", entity));
        if (sourceCreator.isPresent()) {
            causes.add(NamedCause.owner(sourceCreator.get()));
        }
        DropItemEvent.Destruct event = SpongeEventFactory.createDropItemEventDestruct(Cause.of(causes), (List<org.spongepowered.api.entity.Entity>)(List<?>) itemDrops, (World) entity.worldObj);
        SpongeImpl.postEvent(event);
        return event;
    }

    @SuppressWarnings("unchecked")
    public static DropItemEvent.Dispense callDropItemEventDispenseSingle(net.minecraft.entity.Entity entity, EntityItem droppedItem) {
        List<EntityItem> droppedItems = new ArrayList<>();
        droppedItems.add(droppedItem);

        SpawnCause spawnCause = EntitySpawnCause.builder()
                .entity((Entity) entity)
                .type(SpawnTypes.DROPPED_ITEM)
                .build();
        DropItemEvent.Dispense event = SpongeEventFactory.createDropItemEventDispense(Cause.of(NamedCause.source(spawnCause)), (List<org.spongepowered.api.entity.Entity>)(List<?>) droppedItems, (World) entity.worldObj);
        SpongeImpl.postEvent(event);
        return event;
    }

    public static boolean handleCollideBlockEvent(Block block, net.minecraft.world.World world, BlockPos pos, IBlockState state, net.minecraft.entity.Entity entity, Direction direction) {
        final WorldServer worldServer = (WorldServer) world;
        final IMixinWorldServer mixinWorldServer = (IMixinWorldServer) worldServer;
        final CauseTracker causeTracker = mixinWorldServer.getCauseTracker();
        final Cause.Builder builder = Cause.source(entity);
        builder.named(NamedCause.of(NamedCause.PHYSICAL, entity));

        if (!(entity instanceof EntityPlayer)) {
            IMixinEntity spongeEntity = (IMixinEntity) entity;
            Optional<User> user = spongeEntity.getTrackedPlayer(NbtDataUtil.SPONGE_ENTITY_CREATOR);
            if (user.isPresent()) {
                builder.named(NamedCause.owner(user.get()));
            }
        }

        // TODO: Add target side support
        CollideBlockEvent event = SpongeEventFactory.createCollideBlockEvent(builder.build(), (BlockState) state,
                new Location<>((World) world, VecHelper.toVector3d(pos)), direction);
        boolean cancelled = SpongeImpl.postEvent(event);
        if (!cancelled) {
            IMixinEntity spongeEntity = (IMixinEntity) entity;
            if (!pos.equals(spongeEntity.getLastCollidedBlockPos())) {
                final PhaseData peek = causeTracker.getStack().peek();
                final Optional<User> notifier = peek.getContext().firstNamed(NamedCause.NOTIFIER, User.class);
                if (notifier.isPresent()) {
                    IMixinChunk spongeChunk = (IMixinChunk) world.getChunkFromBlockCoords(pos);
                    spongeChunk.addTrackedBlockPosition(block, pos, notifier.get(), PlayerTracker.Type.NOTIFIER);
                }
            }
        }

        return cancelled;
    }

    public static boolean handleCollideImpactEvent(net.minecraft.entity.Entity projectile, @Nullable ProjectileSource projectileSource,
            RayTraceResult movingObjectPosition) {
        final WorldServer worldServer = (WorldServer) projectile.worldObj;
        final IMixinWorldServer mixinWorldServer = (IMixinWorldServer) worldServer;
        final CauseTracker causeTracker = mixinWorldServer.getCauseTracker();
        RayTraceResult.Type movingObjectType = movingObjectPosition.typeOfHit;
        final Cause.Builder builder = Cause.source(projectile).named("ProjectileSource", projectileSource == null
                                                                                         ? ProjectileSource.UNKNOWN
                                                                                         : projectileSource);
        final Optional<User> notifier = causeTracker.getStack().peek()
                .getContext()
                .firstNamed(NamedCause.NOTIFIER, User.class);
        notifier.ifPresent(user -> builder.named(NamedCause.OWNER, user));

        Location<World> impactPoint = new Location<>((World) projectile.worldObj, VecHelper.toVector3d(movingObjectPosition.hitVec));
        boolean cancelled = false;

        if (movingObjectType == RayTraceResult.Type.BLOCK) {
            BlockSnapshot targetBlock = ((World) projectile.worldObj).createSnapshot(VecHelper.toVector3i(movingObjectPosition.getBlockPos()));
            Direction side = Direction.NONE;
            if (movingObjectPosition.sideHit != null) {
                side = DirectionFacingProvider.getInstance().getKey(movingObjectPosition.sideHit).get();
            }

            CollideBlockEvent.Impact event = SpongeEventFactory.createCollideBlockEventImpact(builder.build(), impactPoint, targetBlock.getState(),
                    targetBlock.getLocation().get(), side);
            cancelled = SpongeImpl.postEvent(event);
            // Track impact block if event is not cancelled
            if (!cancelled && notifier.isPresent()) {
                BlockPos targetPos = VecHelper.toBlockPos(impactPoint.getBlockPosition());
                IMixinChunk spongeChunk = (IMixinChunk) projectile.worldObj.getChunkFromBlockCoords(targetPos);
                spongeChunk.addTrackedBlockPosition((Block) targetBlock.getState().getType(), targetPos, notifier.get(), PlayerTracker.Type.NOTIFIER);
            }
        } else if (movingObjectPosition.entityHit != null) { // entity
            ArrayList<Entity> entityList = new ArrayList<>();
            entityList.add((Entity) movingObjectPosition.entityHit);
            CollideEntityEvent.Impact event = SpongeEventFactory.createCollideEntityEventImpact(builder.build(), entityList, impactPoint,
                    (World) projectile.worldObj);
            return SpongeImpl.postEvent(event);
        }

        return cancelled;
    }

    public static MoveEntityEvent.Teleport handleDisplaceEntityTeleportEvent(net.minecraft.entity.Entity entityIn, Location<World> location) {
        Transform<World> fromTransform = ((IMixinEntity) entityIn).getTransform();
        Transform<World> toTransform = fromTransform.setLocation(location).setRotation(new Vector3d(entityIn.rotationPitch, entityIn.rotationYaw, 0));
        return handleDisplaceEntityTeleportEvent(entityIn, fromTransform, toTransform, false);
    }

    public static MoveEntityEvent.Teleport handleDisplaceEntityTeleportEvent(net.minecraft.entity.Entity entityIn, double posX, double posY, double posZ, float yaw, float pitch) {
        Transform<World> fromTransform = ((IMixinEntity) entityIn).getTransform();
        Transform<World> toTransform = fromTransform.setPosition(new Vector3d(posX, posY, posZ)).setRotation(new Vector3d(pitch, yaw, 0));
        return handleDisplaceEntityTeleportEvent(entityIn, fromTransform, toTransform, false);
    }

    public static MoveEntityEvent.Teleport handleDisplaceEntityTeleportEvent(net.minecraft.entity.Entity entityIn, Transform<World> fromTransform, Transform<World> toTransform, boolean apiCall) {

        // Use origin world to get correct cause
        IMixinWorldServer spongeWorld = (IMixinWorldServer) fromTransform.getExtent();
        final CauseTracker causeTracker = spongeWorld.getCauseTracker();
        final PhaseData peek = causeTracker.getStack().peek();
        final IPhaseState state = peek.getState();
        final PhaseContext context = peek.getContext();

        final Cause teleportCause = state.getPhase().generateTeleportCause(state, context);

        MoveEntityEvent.Teleport event = SpongeEventFactory.createMoveEntityEventTeleport(teleportCause, fromTransform, toTransform, (Entity) entityIn);
        SpongeImpl.postEvent(event);
        return event;
    }

    @Nullable
    public static MoveEntityEvent.Teleport.Portal handleDisplaceEntityPortalEvent(net.minecraft.entity.Entity entityIn, int targetDimensionId, @Nullable Teleporter teleporter) {
        SpongeImplHooks.registerPortalAgentType(teleporter);
        final MinecraftServer mcServer = SpongeImpl.getServer();
        final IMixinPlayerList mixinPlayerList = (IMixinPlayerList) mcServer.getPlayerList();
        final IMixinEntity mixinEntity = (IMixinEntity) entityIn;
        final Transform<World> fromTransform = mixinEntity.getTransform();
        final int fromDimensionId = entityIn.dimension;
        final WorldServer fromWorld = ((WorldServer) entityIn.worldObj);
        final IMixinWorldServer fromMixinWorld = (IMixinWorldServer) fromWorld;
        // handle the end
        if (targetDimensionId == 1 && fromWorld.provider instanceof WorldProviderEnd) {
            targetDimensionId = 0;
        }
        WorldServer toWorld = mcServer.worldServerForDimension(targetDimensionId);
        final IMixinWorldServer toMixinWorld = (IMixinWorldServer) toWorld;
        if (teleporter == null) {
            teleporter = toWorld.getDefaultTeleporter();
        }
        final SpongeConfig<?> activeConfig = fromMixinWorld.getActiveConfig();
        String worldName = "";
        String teleporterClassName = teleporter.getClass().getName();

        // check for new destination in config
        if (teleporterClassName.equals("net.minecraft.world.Teleporter")) {
            if (toWorld.provider instanceof WorldProviderHell) {
                worldName = activeConfig.getConfig().getWorld().getPortalAgents().get("minecraft:default_nether");
            } else if (toWorld.provider instanceof WorldProviderEnd) {
                worldName = activeConfig.getConfig().getWorld().getPortalAgents().get("minecraft:default_the_end");
            }
        } else { // custom
            worldName = activeConfig.getConfig().getWorld().getPortalAgents().get("minecraft:" + teleporter.getClass().getSimpleName());
        }

        if (worldName != null && !worldName.equals("")) {
            for (WorldProperties worldProperties : Sponge.getServer().getAllWorldProperties()) {
                if (worldProperties.getWorldName().equalsIgnoreCase(worldName)) {
                    Optional<World> spongeWorld = Sponge.getServer().loadWorld(worldProperties);
                    if (spongeWorld.isPresent()) {
                        toWorld = (WorldServer) spongeWorld.get();
                        teleporter = toWorld.getDefaultTeleporter();
                        ((IMixinTeleporter) teleporter).setPortalType(targetDimensionId);
                    }
                }
            }
        }

        EntityUtil.adjustEntityPostionForTeleport(mixinPlayerList, entityIn, fromWorld, toWorld);
        if (entityIn instanceof EntityPlayerMP) {
            // disable packets from being sent to clients to avoid syncing issues, this is re-enabled before the event
            ((IMixinNetHandlerPlayServer) ((EntityPlayerMP) entityIn).connection).setAllowClientLocationUpdate(false);
        }

        final PhaseContext context = PhaseContext.start();
        context.add(NamedCause.source(mixinEntity))
                .add(NamedCause.of(InternalNamedCauses.Teleporting.FROM_WORLD, fromWorld))
                .add(NamedCause.of(InternalNamedCauses.Teleporting.TARGET_WORLD, toWorld))
                .add(NamedCause.of(InternalNamedCauses.Teleporting.TARGET_TELEPORTER, teleporter))
                .add(NamedCause.of(InternalNamedCauses.Teleporting.FROM_TRANSFORM, fromTransform))
                .addBlockCaptures()
                .addEntityCaptures();
        final Cause teleportCause = Cause.of(NamedCause.source(PortalTeleportCause.builder()
                        .agent((PortalAgent) teleporter)
                        .type(TeleportTypes.PORTAL)
                        .build()
                )
        );
        context.complete();
        fromMixinWorld.getCauseTracker().switchToPhase(EntityPhase.State.LEAVING_DIMENSION, context);

        final CauseTracker toCauseTracker = toMixinWorld.getCauseTracker();
        toCauseTracker.switchToPhase(EntityPhase.State.CHANGING_TO_DIMENSION, context);

        if (entityIn.isEntityAlive() && !(fromWorld.provider instanceof WorldProviderEnd)) {
            fromWorld.theProfiler.startSection("placing");
            // need to use placeInPortal to support mods
            teleporter.placeInPortal(entityIn, entityIn.rotationYaw);
            fromWorld.theProfiler.endSection();
        }

        // Complete phases, just because we need to. The phases don't actually do anything, because the processing resides here.
        toCauseTracker.completePhase();
        fromMixinWorld.getCauseTracker().completePhase();
        // Grab the exit location of entity after being placed into portal
        final Transform<World> portalExitTransform = mixinEntity.getTransform().setExtent((World) toWorld);
        final MoveEntityEvent.Teleport.Portal event = SpongeEventFactory.createMoveEntityEventTeleportPortal(teleportCause, fromTransform, portalExitTransform, (PortalAgent) teleporter, mixinEntity, true);

        SpongeImpl.postEvent(event);
        if (entityIn instanceof EntityPlayerMP) {
            ((IMixinNetHandlerPlayServer) ((EntityPlayerMP) entityIn).connection).setAllowClientLocationUpdate(true);
        }
        final Vector3i chunkPosition = mixinEntity.getLocation().getChunkPosition();
        final IMixinTeleporter toMixinTeleporter = (IMixinTeleporter) teleporter;

        if (event.isCancelled()) {
            // update cache
            ((IMixinTeleporter) teleporter).removePortalPositionFromCache(ChunkPos.chunkXZ2Int(chunkPosition.getX(), chunkPosition.getZ()));
            mixinEntity.setLocationAndAngles(fromTransform);
            return event;
        }

        final Transform<World> toTransform = event.getToTransform();
        final List<BlockSnapshot> capturedBlocks = context.getCapturedBlocks();

        if (!portalExitTransform.equals(toTransform)) {
            // if plugin set to same world, just set the transform
            if (fromWorld == toTransform.getExtent()) {
                // force cancel so we know to skip remaining logic
                event.setCancelled(true);
                // update cache
                toMixinTeleporter.removePortalPositionFromCache(ChunkPos.chunkXZ2Int(chunkPosition.getX(), chunkPosition.getZ()));
                mixinEntity.setLocationAndAngles(toTransform);
                if (entityIn instanceof EntityPlayerMP) {
                    EntityPlayerMP player = (EntityPlayerMP) entityIn;
                    // close any open inventory
                    player.closeScreen();
                    // notify client
                    player.connection.setPlayerLocation(player.posX, player.posY, player.posZ, player.rotationYaw, player.rotationPitch);
                }
                return event;
            }
        } else {
            if (toWorld.provider instanceof WorldProviderEnd) {
                BlockPos blockpos = entityIn.worldObj.getTopSolidOrLiquidBlock(toWorld.getSpawnPoint());
                entityIn.moveToBlockPosAndAngles(blockpos, entityIn.rotationYaw, entityIn.rotationPitch);
            }
        }

        // Attempt to create the portal
        if (event.isCancelled()) {
            return null;
        }

        if (!capturedBlocks.isEmpty()
            && !GeneralFunctions.processBlockCaptures(capturedBlocks, toCauseTracker, EntityPhase.State.CHANGING_TO_DIMENSION, context)) {
            toMixinTeleporter.removePortalPositionFromCache(ChunkPos.chunkXZ2Int(chunkPosition.getX(), chunkPosition.getZ()));
        }

        if (!event.getKeepsVelocity()) {
            entityIn.motionX = 0;
            entityIn.motionY = 0;
            entityIn.motionZ = 0;
        }
        return event;
    }


    public static void checkSpawnEvent(Entity entity, Cause cause) {
        checkArgument(cause.root() instanceof SpawnCause, "The cause does not have a SpawnCause! It has instead: {}", cause.root().toString());
        checkArgument(cause.containsNamed(NamedCause.SOURCE), "The cause does not have a \"Source\" named object!");
        checkArgument(cause.get(NamedCause.SOURCE, SpawnCause.class).isPresent(), "The SpawnCause is not the \"Source\" of the cause!");

    }


    public static CreativeInventoryEvent.Click callCreativeClickInventoryEvent(EntityPlayerMP player, CPacketCreativeInventoryAction packetIn) {
        Cause cause = Cause.of(NamedCause.owner(player));
        // Creative doesn't inform server of cursor status
        Transaction<ItemStackSnapshot> cursorTransaction = new Transaction<>(ItemStackSnapshot.NONE, ItemStackSnapshot.NONE);
        if (((IMixinContainer) player.openContainer).getCapturedTransactions().size() == 0 && packetIn.getSlotId() >= 0
            && packetIn.getSlotId() < player.openContainer.inventorySlots.size()) {
            Slot slot = player.openContainer.getSlot(packetIn.getSlotId());
            if (slot != null) {
                SlotTransaction slotTransaction =
                        new SlotTransaction(new SlotAdapter(slot), ItemStackSnapshot.NONE, ItemStackSnapshot.NONE);
                ((IMixinContainer) player.openContainer).getCapturedTransactions().add(slotTransaction);
            }
        }
        CreativeInventoryEvent.Click event = SpongeEventFactory.createCreativeInventoryEventClick(cause, cursorTransaction,
                (org.spongepowered.api.item.inventory.Container) player.openContainer,
                ((IMixinContainer) player.openContainer).getCapturedTransactions());
        SpongeImpl.postEvent(event);
        return event;
    }

    public static CreativeInventoryEvent.Drop callCreativeDropInventoryEvent(EntityPlayerMP player, ItemStack itemstack, CPacketCreativeInventoryAction packetIn) {
        // Creative doesn't inform server of cursor status
        Transaction<ItemStackSnapshot> cursorTransaction = new Transaction<>(ItemStackSnapshot.NONE, ItemStackSnapshot.NONE);

        EntityItem entityitem;
        if (itemstack == null) {
            // create dummy item
            entityitem = new EntityItem(player.worldObj, player.posX, player.posY, player.posZ, (net.minecraft.item.ItemStack) ItemStackSnapshot.NONE.createStack());
        } else {
            entityitem = player.dropItem(itemstack, true);
        }

        List<Entity> entityList = new ArrayList<>();
        entityList.add((Entity) entityitem);

        SpawnCause spawnCause = EntitySpawnCause.builder()
                .entity((Entity) player)
                .type(SpawnTypes.DROPPED_ITEM)
                .build();
        final Cause cause = Cause.source(spawnCause).owner(player).build();
        CreativeInventoryEvent.Drop event = SpongeEventFactory.createCreativeInventoryEventDrop(cause, cursorTransaction, entityList,
                ContainerUtil.fromNative(player.openContainer), (World) player.worldObj,
                ContainerUtil.toMixin(player.openContainer).getCapturedTransactions());
        SpongeImpl.postEvent(event);
        return event;
    }
}<|MERGE_RESOLUTION|>--- conflicted
+++ resolved
@@ -243,17 +243,12 @@
         final Cause.Builder builder = Cause.source(snapshot);
         final IMixinChunk mixinChunk = (IMixinChunk) causeTracker.getMinecraftWorld().getChunkFromBlockCoords(pos);
 
-<<<<<<< HEAD
         peek.getState().getPhase().populateCauseForNotifyNeighborEvent(peek.getState(), context, builder, causeTracker, mixinChunk, pos);
 
         NotifyNeighborBlockEvent event = SpongeEventFactory.createNotifyNeighborBlockEvent(builder.build(), originalNeighbors, neighbors);
         SpongeCommonEventFactory.processingInternalForgeEvent = true;
         SpongeImpl.postEvent(event);
         SpongeCommonEventFactory.processingInternalForgeEvent = false;
-=======
-        NotifyNeighborBlockEvent event = SpongeEventFactory.createNotifyNeighborBlockEvent(notifyCause != null ? notifyCause : parentCause, originalNeighbors, neighbors);
-        SpongeImpl.postEvent(event);
->>>>>>> 2c6c0b7e
         return event;
     }
 
