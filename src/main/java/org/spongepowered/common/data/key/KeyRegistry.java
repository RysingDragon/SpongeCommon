/*
 * This file is part of Sponge, licensed under the MIT License (MIT).
 *
 * Copyright (c) SpongePowered <https://www.spongepowered.org>
 * Copyright (c) contributors
 *
 * Permission is hereby granted, free of charge, to any person obtaining a copy
 * of this software and associated documentation files (the "Software"), to deal
 * in the Software without restriction, including without limitation the rights
 * to use, copy, modify, merge, publish, distribute, sublicense, and/or sell
 * copies of the Software, and to permit persons to whom the Software is
 * furnished to do so, subject to the following conditions:
 *
 * The above copyright notice and this permission notice shall be included in
 * all copies or substantial portions of the Software.
 *
 * THE SOFTWARE IS PROVIDED "AS IS", WITHOUT WARRANTY OF ANY KIND, EXPRESS OR
 * IMPLIED, INCLUDING BUT NOT LIMITED TO THE WARRANTIES OF MERCHANTABILITY,
 * FITNESS FOR A PARTICULAR PURPOSE AND NONINFRINGEMENT. IN NO EVENT SHALL THE
 * AUTHORS OR COPYRIGHT HOLDERS BE LIABLE FOR ANY CLAIM, DAMAGES OR OTHER
 * LIABILITY, WHETHER IN AN ACTION OF CONTRACT, TORT OR OTHERWISE, ARISING FROM,
 * OUT OF OR IN CONNECTION WITH THE SOFTWARE OR THE USE OR OTHER DEALINGS IN
 * THE SOFTWARE.
 */
package org.spongepowered.common.data.key;

import static org.spongepowered.api.data.DataQuery.of;
import static org.spongepowered.api.data.key.KeyFactory.makeListKey;
import static org.spongepowered.api.data.key.KeyFactory.makeMapKey;
import static org.spongepowered.api.data.key.KeyFactory.makeOptionalKey;
import static org.spongepowered.api.data.key.KeyFactory.makeSetKey;
import static org.spongepowered.api.data.key.KeyFactory.makeSingleKey;

import com.flowpowered.math.vector.Vector3d;
import com.google.common.collect.MapMaker;
import org.spongepowered.api.block.BlockState;
import org.spongepowered.api.block.BlockType;
import org.spongepowered.api.data.DataQuery;
import org.spongepowered.api.data.key.Key;
import org.spongepowered.api.data.key.Keys;
import org.spongepowered.api.data.meta.ItemEnchantment;
import org.spongepowered.api.data.meta.PatternLayer;
import org.spongepowered.api.data.type.Art;
import org.spongepowered.api.data.type.BigMushroomType;
import org.spongepowered.api.data.type.BodyPart;
import org.spongepowered.api.data.type.BrickType;
import org.spongepowered.api.data.type.Career;
import org.spongepowered.api.data.type.CoalType;
import org.spongepowered.api.data.type.ComparatorType;
import org.spongepowered.api.data.type.CookedFish;
import org.spongepowered.api.data.type.DirtType;
import org.spongepowered.api.data.type.DisguisedBlockType;
import org.spongepowered.api.data.type.DoublePlantType;
import org.spongepowered.api.data.type.DyeColor;
import org.spongepowered.api.data.type.Fish;
import org.spongepowered.api.data.type.GoldenApple;
import org.spongepowered.api.data.type.Hinge;
import org.spongepowered.api.data.type.HorseColor;
import org.spongepowered.api.data.type.HorseStyle;
import org.spongepowered.api.data.type.HorseVariant;
import org.spongepowered.api.data.type.LogAxis;
import org.spongepowered.api.data.type.NotePitch;
import org.spongepowered.api.data.type.OcelotType;
import org.spongepowered.api.data.type.PickupRule;
import org.spongepowered.api.data.type.PistonType;
import org.spongepowered.api.data.type.PlantType;
import org.spongepowered.api.data.type.PortionType;
import org.spongepowered.api.data.type.PrismarineType;
import org.spongepowered.api.data.type.Profession;
import org.spongepowered.api.data.type.QuartzType;
import org.spongepowered.api.data.type.RabbitType;
import org.spongepowered.api.data.type.RailDirection;
import org.spongepowered.api.data.type.SandType;
import org.spongepowered.api.data.type.SandstoneType;
import org.spongepowered.api.data.type.ShrubType;
import org.spongepowered.api.data.type.SkeletonType;
import org.spongepowered.api.data.type.SkullType;
import org.spongepowered.api.data.type.SlabType;
import org.spongepowered.api.data.type.StairShape;
import org.spongepowered.api.data.type.StoneType;
import org.spongepowered.api.data.type.TreeType;
import org.spongepowered.api.data.type.WallType;
import org.spongepowered.api.data.value.BoundedValue;
import org.spongepowered.api.data.value.immutable.ImmutableBoundedValue;
import org.spongepowered.api.data.value.mutable.MutableBoundedValue;
import org.spongepowered.api.data.value.mutable.PatternListValue;
import org.spongepowered.api.data.value.mutable.Value;
import org.spongepowered.api.effect.potion.PotionEffect;
import org.spongepowered.api.effect.potion.PotionEffectType;
import org.spongepowered.api.entity.Entity;
import org.spongepowered.api.entity.EntitySnapshot;
import org.spongepowered.api.entity.EntityType;
import org.spongepowered.api.entity.living.player.gamemode.GameMode;
import org.spongepowered.api.extra.fluid.FluidStackSnapshot;
import org.spongepowered.api.item.FireworkEffect;
import org.spongepowered.api.item.inventory.ItemStackSnapshot;
import org.spongepowered.api.item.merchant.TradeOffer;
import org.spongepowered.api.profile.GameProfile;
import org.spongepowered.api.text.Text;
import org.spongepowered.api.util.Axis;
import org.spongepowered.api.util.Direction;
import org.spongepowered.api.util.rotation.Rotation;
import org.spongepowered.common.registry.RegistryHelper;

import java.awt.Color;
import java.time.Instant;
import java.util.List;
import java.util.Map;
import java.util.UUID;

public class KeyRegistry {

    private static final Map<String, Key<?>> keyMap = new MapMaker().concurrencyLevel(4).makeMap();

    public static void registerKeys() {
        generateKeyMap();
        RegistryHelper.mapFieldsIgnoreWarning(Keys.class, keyMap);
    }

    private static void generateKeyMap() {
        if (!keyMap.isEmpty()) {
            return;
        }
        keyMap.put("axis", makeSingleKey(Axis.class, Value.class, of("Axis")));
        keyMap.put("color", makeSingleKey(Color.class, Value.class, of("Color")));
        keyMap.put("health", makeSingleKey(Double.class, MutableBoundedValue.class, of("Health")));
        keyMap.put("max_health", makeSingleKey(Double.class, MutableBoundedValue.class, of("MaxHealth")));
        keyMap.put("display_name", makeSingleKey(Text.class, Value.class, of("DisplayName")));
        keyMap.put("career", makeSingleKey(Career.class, Value.class, of("Career")));
        keyMap.put("sign_lines", makeListKey(Text.class, of("SignLines")));
        keyMap.put("skull_type", makeSingleKey(SkullType.class, Value.class, of("SkullType")));
        keyMap.put("is_sneaking", makeSingleKey(Boolean.class, Value.class, of("IsSneaking")));
        keyMap.put("velocity", makeSingleKey(Vector3d.class, Value.class, of("Velocity")));
        keyMap.put("food_level", makeSingleKey(Integer.class, Value.class, of("FoodLevel")));
        keyMap.put("saturation", makeSingleKey(Double.class, Value.class, of("FoodSaturationLevel")));
        keyMap.put("exhaustion", makeSingleKey(Double.class, Value.class, of("FoodExhaustionLevel")));
        keyMap.put("max_air", makeSingleKey(Integer.class, Value.class, of("MaxAir")));
        keyMap.put("remaining_air", makeSingleKey(Integer.class, Value.class, of("RemainingAir")));
        keyMap.put("fire_ticks", makeSingleKey(Integer.class, MutableBoundedValue.class, of("FireTicks")));
        keyMap.put("fire_damage_delay", makeSingleKey(Integer.class, MutableBoundedValue.class, of("FireDamageDelay")));
        keyMap.put("game_mode", makeSingleKey(GameMode.class, Value.class, of("GameMode")));
        keyMap.put("is_screaming", makeSingleKey(Boolean.class, Value.class, of("IsScreaming")));
        keyMap.put("is_silent", makeSingleKey(Boolean.class, Value.class, of("IsSilent")));
        keyMap.put("can_fly", makeSingleKey(Boolean.class, Value.class, of("CanFly")));
        keyMap.put("can_grief", makeSingleKey(Boolean.class, Value.class, of("CanGrief")));
        keyMap.put("shrub_type", makeSingleKey(ShrubType.class, Value.class, of("ShrubType")));
        keyMap.put("plant_type", makeSingleKey(PlantType.class, Value.class, of("PlantType")));
        keyMap.put("tree_type", makeSingleKey(TreeType.class, Value.class, of("TreeType")));
        keyMap.put("log_axis", makeSingleKey(LogAxis.class, Value.class, of("LogAxis")));
        keyMap.put("vanish", makeSingleKey(Boolean.class, Value.class, of("Vanish")));
        keyMap.put("powered", makeSingleKey(Boolean.class, Value.class, of("Powered")));
        keyMap.put("layer", makeSingleKey(Integer.class, MutableBoundedValue.class, of("Layer")));
        keyMap.put("represented_item", makeSingleKey(ItemStackSnapshot.class, Value.class, of("ItemStackSnapshot")));
        keyMap.put("command", makeSingleKey(String.class, Value.class, of("Command")));
        keyMap.put("success_count", makeSingleKey(Integer.class, Value.class, of("SuccessCount")));
        keyMap.put("tracks_output", makeSingleKey(Boolean.class, Value.class, of("TracksOutput")));
        keyMap.put("last_command_output", makeOptionalKey(Text.class, of("LastCommandOutput")));
        keyMap.put("trade_offers", makeListKey(TradeOffer.class, of("TradeOffers")));
        keyMap.put("dye_color", makeSingleKey(DyeColor.class, Value.class, of("DyeColor")));
        keyMap.put("firework_flight_modifier", makeSingleKey(Integer.class, BoundedValue.class, of("FlightModifier")));
        keyMap.put("firework_effects", makeListKey(FireworkEffect.class, of("FireworkEffects")));
        keyMap.put("spawner_remaining_delay", makeSingleKey(Short.class, MutableBoundedValue.class, of("SpawnerRemainingDelay")));
        keyMap.put("spawner_minimum_delay", makeSingleKey(Short.class, MutableBoundedValue.class, of("SpawnerMinimumDelay")));
        keyMap.put("connected_directions", makeSetKey(Direction.class, of("ConnectedDirections")));
        keyMap.put("connected_north", makeSingleKey(Boolean.class, Value.class, of("ConnectedNorth")));
        keyMap.put("connected_south", makeSingleKey(Boolean.class, Value.class, of("ConnectedSouth")));
        keyMap.put("connected_east", makeSingleKey(Boolean.class, Value.class, of("ConnectedEast")));
        keyMap.put("connected_west", makeSingleKey(Boolean.class, Value.class, of("ConnectedWest")));
        keyMap.put("direction", makeSingleKey(Direction.class, Value.class, of("Direction")));
        keyMap.put("dirt_type", makeSingleKey(DirtType.class, Value.class, of("DirtType")));
        keyMap.put("disguised_block_type", makeSingleKey(DisguisedBlockType.class, Value.class, of("DisguisedBlockType")));
        keyMap.put("disarmed", makeSingleKey(Boolean.class, Value.class, of("Disarmed")));
        keyMap.put("item_enchantments", makeListKey(ItemEnchantment.class, of("ItemEnchantments")));
        keyMap.put("banner_patterns", makeListKey(PatternLayer.class, of("BannerPatterns")));
        keyMap.put("banner_base_color", makeListKey(DyeColor.class, of("BannerBaseColor")));
        keyMap.put("horse_color", makeSingleKey(HorseColor.class, Value.class, of("HorseColor")));
        keyMap.put("horse_style", makeSingleKey(HorseStyle.class, Value.class, of("HorseStyle")));
        keyMap.put("horse_variant", makeSingleKey(HorseVariant.class, Value.class, of("HorseVariant")));
        keyMap.put("item_lore", makeListKey(Text.class, of("ItemLore")));
        keyMap.put("book_pages", makeListKey(Text.class, of("BookPages")));
        keyMap.put("golden_apple_type", makeSingleKey(GoldenApple.class, Value.class, of("GoldenAppleType")));
        keyMap.put("is_flying", makeSingleKey(Boolean.class, Value.class, of("IsFlying")));
        keyMap.put("experience_level", makeSingleKey(Integer.class, MutableBoundedValue.class, of("ExperienceLevel")));
        keyMap.put("total_experience", makeSingleKey(Integer.class, MutableBoundedValue.class, of("TotalExperience")));
        keyMap.put("experience_since_level", makeSingleKey(Integer.class, MutableBoundedValue.class, of("ExperienceSinceLevel")));
        keyMap.put("experience_from_start_of_level", makeSingleKey(Integer.class, ImmutableBoundedValue.class, of("ExperienceFromStartOfLevel")));
        keyMap.put("book_author", makeSingleKey(Text.class, Value.class, of("BookAuthor")));
        keyMap.put("breakable_block_types", makeSetKey(BlockType.class, of("CanDestroy")));
        keyMap.put("placeable_blocks", makeSetKey(BlockType.class, of("CanPlaceOn")));
        keyMap.put("walking_speed", makeSingleKey(Double.class, Value.class, of("WalkingSpeed")));
        keyMap.put("flying_speed", makeSingleKey(Double.class, Value.class, of("FlyingSpeed")));
        keyMap.put("slime_size", makeSingleKey(Integer.class, MutableBoundedValue.class, of("SlimeSize")));
        keyMap.put("villager_zombie_profession", makeSingleKey(Profession.class, Value.class, of("VillagerZombieProfession")));
        keyMap.put("is_playing", makeSingleKey(Boolean.class, Value.class, of("IsPlaying")));
        keyMap.put("is_sitting", makeSingleKey(Boolean.class, Value.class, of("IsSitting")));
        keyMap.put("is_sheared", makeSingleKey(Boolean.class, Value.class, of("IsSheared")));
        keyMap.put("pig_saddle", makeSingleKey(Boolean.class, Value.class, of("IsPigSaddled")));
        keyMap.put("tamed_owner", makeOptionalKey(UUID.class, of("TamerUUID")));
        keyMap.put("is_wet", makeSingleKey(Boolean.class, Value.class, of("IsWet")));
        keyMap.put("elder_guardian", makeSingleKey(Boolean.class, Value.class, of("Elder")));
        keyMap.put("coal_type", makeSingleKey(CoalType.class, Value.class, of("CoalType")));
        keyMap.put("cooked_fish", makeSingleKey(CookedFish.class, Value.class, of("CookedFishType")));
        keyMap.put("fish_type", makeSingleKey(Fish.class, Value.class, of("RawFishType")));
        keyMap.put("represented_player", makeSingleKey(GameProfile.class, Value.class, of("RepresentedPlayer")));
        keyMap.put("passed_burn_time", makeSingleKey(Integer.class, MutableBoundedValue.class, of("PassedBurnTime")));
        keyMap.put("max_burn_time", makeSingleKey(Integer.class, MutableBoundedValue.class, of("MaxBurnTime")));
        keyMap.put("passed_cook_time", makeSingleKey(Integer.class, MutableBoundedValue.class, of("PassedCookTime")));
        keyMap.put("max_cook_time", makeSingleKey(Integer.class, MutableBoundedValue.class, of("MaxCookTime")));
        keyMap.put("contained_experience", makeSingleKey(Integer.class, Value.class, of("ContainedExperience")));
        keyMap.put("remaining_brew_time", makeSingleKey(Integer.class, MutableBoundedValue.class, of("RemainingBrewTime")));
        keyMap.put("stone_type", makeSingleKey(StoneType.class, Value.class, of("StoneType")));
        keyMap.put("prismarine_type", makeSingleKey(PrismarineType.class, Value.class, of("PrismarineType")));
        keyMap.put("brick_type", makeSingleKey(BrickType.class, Value.class, of("BrickType")));
        keyMap.put("quartz_type", makeSingleKey(QuartzType.class, Value.class, of("QuartzType")));
        keyMap.put("sand_type", makeSingleKey(SandType.class, Value.class, of("SandType")));
        keyMap.put("sandstone_type", makeSingleKey(SandstoneType.class, Value.class, of("SandstoneType")));
        keyMap.put("slab_type", makeSingleKey(SlabType.class, Value.class, of("SlabType")));
        keyMap.put("sandstone_type", makeSingleKey(SandstoneType.class, Value.class, of("SandstoneType")));
        keyMap.put("comparator_type", makeSingleKey(ComparatorType.class, Value.class, of("ComparatorType")));
        keyMap.put("hinge_position", makeSingleKey(Hinge.class, Value.class, of("HingePosition")));
        keyMap.put("piston_type", makeSingleKey(PistonType.class, Value.class, of("PistonType")));
        keyMap.put("portion_type", makeSingleKey(PortionType.class, Value.class, of("PortionType")));
        keyMap.put("rail_direction", makeSingleKey(RailDirection.class, Value.class, of("RailDirection")));
        keyMap.put("stair_shape", makeSingleKey(StairShape.class, Value.class, of("StairShape")));
        keyMap.put("wall_type", makeSingleKey(WallType.class, Value.class, of("WallType")));
        keyMap.put("double_plant_type", makeSingleKey(DoublePlantType.class, Value.class, of("DoublePlantType")));
        keyMap.put("big_mushroom_type", makeSingleKey(BigMushroomType.class, Value.class, of("BigMushroomType")));
        keyMap.put("ai_enabled", makeSingleKey(Boolean.class, Value.class, of("IsAiEnabled")));
        keyMap.put("creeper_charged", makeSingleKey(Boolean.class, Value.class, of("IsCreeperCharged")));
        keyMap.put("item_durability", makeSingleKey(Integer.class, MutableBoundedValue.class, of("ItemDurability")));
        keyMap.put("unbreakable", makeSingleKey(Boolean.class, Value.class, of("Unbreakable")));
        keyMap.put("spawnable_entity_type", makeSingleKey(EntityType.class, Value.class, of("SpawnableEntityType")));
        keyMap.put("fall_distance", makeSingleKey(Float.class, MutableBoundedValue.class, of("FallDistance")));
        keyMap.put("cooldown", makeSingleKey(Integer.class, Value.class, of("Cooldown")));
        keyMap.put("note_pitch", makeSingleKey(NotePitch.class, Value.class, of("Note")));
        keyMap.put("vehicle", makeSingleKey(EntitySnapshot.class, Value.class, of("Vehicle")));
        keyMap.put("passenger", makeSingleKey(Entity.class, Value.class, of("Passenger")));
        keyMap.put("base_vehicle", makeSingleKey(EntitySnapshot.class, Value.class, of("BaseVehicle")));
        keyMap.put("art", makeSingleKey(Art.class, Value.class, of("Art")));
        keyMap.put("fall_damage_per_block", makeSingleKey(Double.class, Value.class, of("FallDamagePerBlock")));
        keyMap.put("max_fall_damage", makeSingleKey(Double.class, Value.class, of("MaxFallDamage")));
        keyMap.put("falling_block_state", makeSingleKey(BlockState.class, Value.class, of("FallingBlockState")));
        keyMap.put("can_place_as_block", makeSingleKey(Boolean.class, Value.class, of("CanPlaceAsBlock")));
        keyMap.put("can_drop_as_item", makeSingleKey(Boolean.class, Value.class, of("CanDropAsItem")));
        keyMap.put("fall_time", makeSingleKey(Integer.class, Value.class, of("FallTime")));
        keyMap.put("falling_block_can_hurt_entities", makeSingleKey(Boolean.class, Value.class, of("CanFallingBlockHurtEntities")));
        keyMap.put("represented_block", makeSingleKey(BlockState.class, Value.class, of("RepresentedBlock")));
        keyMap.put("offset", makeSingleKey(Integer.class, Value.class, of("BlockOffset")));
        keyMap.put("attached", makeSingleKey(Boolean.class, Value.class, of("Attached")));
        keyMap.put("should_drop", makeSingleKey(Boolean.class, Value.class, of("ShouldDrop")));
        keyMap.put("extended", makeSingleKey(Boolean.class, Value.class, of("Extended")));
        keyMap.put("growth_stage", makeSingleKey(Integer.class, MutableBoundedValue.class, of("GrowthStage")));
        keyMap.put("open", makeSingleKey(Boolean.class, Value.class, of("Open")));
        keyMap.put("power", makeSingleKey(Integer.class, MutableBoundedValue.class, of("Power")));
        keyMap.put("seamless", makeSingleKey(Boolean.class, Value.class, of("Seamless")));
        keyMap.put("snowed", makeSingleKey(Boolean.class, Value.class, of("Snowed")));
        keyMap.put("suspended", makeSingleKey(Boolean.class, Value.class, of("Suspended")));
        keyMap.put("occupied", makeSingleKey(Boolean.class, Value.class, of("Occupied")));
        keyMap.put("decayable", makeSingleKey(Boolean.class, Value.class, of("Decayable")));
        keyMap.put("in_wall", makeSingleKey(Boolean.class, Value.class, of("InWall")));
        keyMap.put("delay", makeSingleKey(Integer.class, MutableBoundedValue.class, of("Delay")));
        keyMap.put("player_created", makeSingleKey(Boolean.class, Value.class, of("PlayerCreated")));
        keyMap.put("item_blockstate", makeSingleKey(BlockState.class, Value.class, of("ItemBlockState")));
        keyMap.put("skeleton_type", makeSingleKey(SkeletonType.class, Value.class, of("SkeletonType")));
        keyMap.put("ocelot_type", makeSingleKey(OcelotType.class, Value.class, of("OcelotType")));
        keyMap.put("rabbit_type", makeSingleKey(RabbitType.class, Value.class, of("RabbitType")));
        keyMap.put("lock_token", makeSingleKey(String.class, Value.class, of("Lock")));
        keyMap.put("banner_base_color", makeSingleKey(DyeColor.class, Value.class, of("BannerBaseColor")));
        keyMap.put("banner_patterns", new PatternKey());
        keyMap.put("respawn_locations", makeMapKey(UUID.class, Vector3d.class, of("RespawnLocations")));
        keyMap.put("expiration_ticks", makeSingleKey(Integer.class, MutableBoundedValue.class, of("ExpirationTicks")));
        keyMap.put("skin_unique_id", makeSingleKey(UUID.class, Value.class, of("SkinUUID")));
        keyMap.put("moisture", makeSingleKey(Integer.class, MutableBoundedValue.class, of("Moisture")));
        keyMap.put("angry", makeSingleKey(Boolean.class, Value.class, of("Angry")));
        keyMap.put("anger", makeSingleKey(Integer.class, MutableBoundedValue.class, of("Anger")));
        keyMap.put("rotation", makeSingleKey(Rotation.class, Value.class, of("Rotation")));
        keyMap.put("is_splash_potion", makeSingleKey(Boolean.class, Value.class, of("IsSplashPotion")));
        keyMap.put("affects_spawning", makeSingleKey(Boolean.class, Value.class, of("AffectsSpawning")));
        keyMap.put("critical_hit", makeSingleKey(Boolean.class, Value.class, of("CriticalHit")));
        keyMap.put("generation", makeSingleKey(Integer.class, MutableBoundedValue.class, of("Generation")));
        keyMap.put("passenger", makeSingleKey(EntitySnapshot.class, Value.class, of("PassengerSnapshot")));
        keyMap.put("passengers", makeListKey(EntitySnapshot.class, of("Passengers")));
        keyMap.put("knockback_strength", makeSingleKey(Integer.class, MutableBoundedValue.class, of("KnockbackStrength")));
        keyMap.put("persists", makeSingleKey(Boolean.class, Value.class, of("Persists")));
        keyMap.put("stored_enchantments", makeListKey(ItemEnchantment.class, of("StoredEnchantments")));
        keyMap.put("is_sprinting", makeSingleKey(Boolean.class, Value.class, of("Sprinting")));
        keyMap.put("stuck_arrows", makeSingleKey(Integer.class, MutableBoundedValue.class, of("StuckArrows")));
        keyMap.put("vanish_ignores_collision", makeSingleKey(Boolean.class, Value.class, of("VanishIgnoresCollision")));
        keyMap.put("vanish_prevents_targeting", makeSingleKey(Boolean.class, Value.class, of("VanishPreventsTargeting")));
        keyMap.put("invisible", makeSingleKey(Boolean.class, Value.class, of("Invisible")));
        keyMap.put("is_aflame", makeSingleKey(Boolean.class, Value.class, of("IsAflame")));
        keyMap.put("can_breed", makeSingleKey(Boolean.class, Value.class, of("CanBreed")));
        keyMap.put("fluid_item_stack", makeSingleKey(FluidStackSnapshot.class, Value.class, of("FluidItemContainerSnapshot")));
        keyMap.put("fluid_tank_contents", makeMapKey(Direction.class, List.class, of("FluidTankContents")));
        keyMap.put("custom_name_visible", makeSingleKey(Boolean.class, Value.class, of("CustomNameVisible")));
        keyMap.put("first_date_played", makeSingleKey(Instant.class, Value.class, of("FirstTimeJoined")));
        keyMap.put("last_date_played", makeSingleKey(Instant.class, Value.class, of("LastTimePlayed")));
        keyMap.put("hide_enchantments", makeSingleKey(Boolean.class, Value.class, of("HideEnchantments")));
        keyMap.put("hide_attributes", makeSingleKey(Boolean.class, Value.class, of("HideAttributes")));
        keyMap.put("hide_unbreakable", makeSingleKey(Boolean.class, Value.class, of("HideUnbreakable")));
        keyMap.put("hide_can_destroy", makeSingleKey(Boolean.class, Value.class, of("HideCanDestroy")));
        keyMap.put("hide_can_place", makeSingleKey(Boolean.class, Value.class, of("HideCanPlace")));
        keyMap.put("hide_miscellaneous", makeSingleKey(Boolean.class, Value.class, of("HideMiscellaneous")));
        keyMap.put("potion_effects", makeListKey(PotionEffect.class, of("PotionEffects")));
        keyMap.put("body_rotations", makeMapKey(BodyPart.class, Vector3d.class, of("BodyRotations")));
        keyMap.put("head_rotation", makeSingleKey(Vector3d.class, Value.class, of("HeadRotation")));
        keyMap.put("chest_rotation", makeSingleKey(Vector3d.class, Value.class, of("ChestRotation")));
        keyMap.put("left_arm_rotation", makeSingleKey(Vector3d.class, Value.class, of("LeftArmRotation")));
        keyMap.put("right_arm_rotation", makeSingleKey(Vector3d.class, Value.class, of("RightArmRotation")));
        keyMap.put("left_leg_rotation", makeSingleKey(Vector3d.class, Value.class, of("LeftLegRotation")));
        keyMap.put("right_leg_rotation", makeSingleKey(Vector3d.class, Value.class, of("RightLegRotation")));
        keyMap.put("beacon_primary_effect", makeOptionalKey(PotionEffectType.class, of("BeaconPrimaryEffect")));
        keyMap.put("beacon_secondary_effect", makeOptionalKey(PotionEffectType.class, of("BeaconSecondaryEffect")));
        keyMap.put("targeted_location", makeSingleKey(Vector3d.class, Value.class, of("TargetedVector3d")));
        keyMap.put("fuse_duration", makeSingleKey(Integer.class, Value.class, of("FuseDuration")));
        keyMap.put("ticks_remaining", makeSingleKey(Integer.class, Value.class, of("TicksRemaining")));
        keyMap.put("explosion_radius", makeSingleKey(Integer.class, Value.class, of("ExplosionRadius")));
        keyMap.put("armor_stand_has_arms", makeSingleKey(Boolean.class, Value.class, of("HasArms")));
        keyMap.put("armor_stand_has_base_plate", makeSingleKey(Boolean.class, Value.class, of("HasBasePlate")));
        keyMap.put("armor_stand_has_gravity", makeSingleKey(Boolean.class, Value.class, of("HasGravity")));
        keyMap.put("armor_stand_marker", makeSingleKey(Boolean.class, Value.class, of("IsMarker")));
        keyMap.put("armor_stand_is_small", makeSingleKey(Boolean.class, Value.class, of("IsSmall")));
<<<<<<< HEAD
        keyMap.put("invulnerability_ticks", makeSingleKey(Integer.class, MutableBoundedValue.class, of("HurtTime")));
        keyMap.put("glowing", makeSingleKey(Boolean.class, Value.class, of("Glowing")));
=======
        keyMap.put("pickup_rule", makeSingleKey(PickupRule.class, Value.class, of("PickupRule")));
>>>>>>> fed4b55e
    }

    @SuppressWarnings("unused") // Used in DataTestUtil.generateKeyMap
    private static Map<String, Key<?>> getKeyMap() {
        generateKeyMap();
        return keyMap;
    }

    private static final class PatternKey implements Key<PatternListValue> {
        PatternKey() {
        }

        @Override
        public Class<PatternListValue> getValueClass() {
            return PatternListValue.class;
        }

        @Override
        public DataQuery getQuery() {
            return of("BannerPatterns");
        }
    }
}<|MERGE_RESOLUTION|>--- conflicted
+++ resolved
@@ -320,12 +320,9 @@
         keyMap.put("armor_stand_has_gravity", makeSingleKey(Boolean.class, Value.class, of("HasGravity")));
         keyMap.put("armor_stand_marker", makeSingleKey(Boolean.class, Value.class, of("IsMarker")));
         keyMap.put("armor_stand_is_small", makeSingleKey(Boolean.class, Value.class, of("IsSmall")));
-<<<<<<< HEAD
         keyMap.put("invulnerability_ticks", makeSingleKey(Integer.class, MutableBoundedValue.class, of("HurtTime")));
         keyMap.put("glowing", makeSingleKey(Boolean.class, Value.class, of("Glowing")));
-=======
         keyMap.put("pickup_rule", makeSingleKey(PickupRule.class, Value.class, of("PickupRule")));
->>>>>>> fed4b55e
     }
 
     @SuppressWarnings("unused") // Used in DataTestUtil.generateKeyMap
