--- conflicted
+++ resolved
@@ -49,15 +49,9 @@
             if (!container.contains(DataQueries.PRIMARY) || !container.contains(DataQueries.SECONDARY)) {
                 return Optional.empty();
             }
-<<<<<<< HEAD
-            final BeaconData beaconData = null;
+            final BeaconData beaconData = new SpongeBeaconData();
             beaconData.set(Keys.BEACON_PRIMARY_EFFECT, Optional.of((PotionEffectType) Potion.getPotionById(container.getInt(DataQueries.PRIMARY).get())));
             beaconData.set(Keys.BEACON_SECONDARY_EFFECT, Optional.of((PotionEffectType) Potion.getPotionById(container.getInt(DataQueries.SECONDARY).get())));
-=======
-            final BeaconData beaconData = new SpongeBeaconData();
-            beaconData.set(Keys.BEACON_PRIMARY_EFFECT, Optional.of((PotionEffectType) Potion.potionTypes[container.getInt(DataQueries.PRIMARY).get()]));
-            beaconData.set(Keys.BEACON_SECONDARY_EFFECT, Optional.of((PotionEffectType) Potion.potionTypes[container.getInt(DataQueries.SECONDARY).get()]));
->>>>>>> 5fcbac3a
 
             beacon.offer(beaconData);
             ((TileEntityBeacon) beacon).validate();
