--- conflicted
+++ resolved
@@ -331,7 +331,6 @@
         dataManager.registerDualProcessor(StuckArrowsData.class, SpongeStuckArrowsData.class, ImmutableStuckArrowsData.class,
                 ImmutableSpongeStuckArrowsData.class, new StuckArrowsDataProcessor());
 
-<<<<<<< HEAD
         dataManager.registerDualProcessor(BreedableData.class, SpongeBreedableData.class, ImmutableBreedableData.class,
                 ImmutableSpongeBreedableData.class, new BreedableDataProcessor());
 
@@ -344,12 +343,11 @@
         dataManager.registerDualProcessor(PotionEffectData.class, SpongePotionEffectData.class, ImmutablePotionEffectData.class,
                 ImmutableSpongePotionEffectData.class, new PotionEntityPotionDataProcessor());
 
-        dataManager.registerDataProcessorAndImpl(BodyPartRotationalData.class, SpongeBodyPartRotationalData.class, ImmutableBodyPartRotationalData.class, 
+        dataManager.registerDataProcessorAndImpl(BodyPartRotationalData.class, SpongeBodyPartRotationalData.class, ImmutableBodyPartRotationalData.class,
                 ImmutableSpongeBodyPartRotationalData.class, new ArmorStandBodyPartRotationalDataProcessor());
-=======
+
         dataManager.registerDualProcessor(GriefingData.class, SpongeGriefingData.class, ImmutableGriefingData.class,
                 ImmutableSpongeGriefingData.class, new GriefingDataProcessor());
->>>>>>> 34db7dd8
 
         // Item Processors
 
@@ -607,7 +605,7 @@
         final HideDataProcessor hideDataProcessor = new HideDataProcessor();
         dataManager.registerDataProcessorAndImpl(HideData.class, SpongeHideData.class, ImmutableHideData.class, ImmutableSpongeHideData.class,
                 hideDataProcessor);
-				
+
         final BeaconDataProcessor beaconDataProcessor = new BeaconDataProcessor();
         dataManager.registerDataProcessorAndImpl(BeaconData.class, SpongeBeaconData.class, ImmutableBeaconData.class, ImmutableSpongeBeaconData.class,
                 beaconDataProcessor);
