--- conflicted
+++ resolved
@@ -561,15 +561,13 @@
         dataManager.registerDualProcessor(DirectionalData.class, SpongeDirectionalData.class, ImmutableDirectionalData.class,
                 ImmutableSpongeDirectionalData.class, new SkullRotationDataProcessor());
 
-<<<<<<< HEAD
-        dataManager.registerDualProcessor(CustomNameVisibleData.class, SpongeCustomNameVisibleData.class, ImmutableCustomNameVisibleData.class,
-                ImmutableSpongeCustomNameVisibleData.class, new CustomNameVisibleDualProcessor());
-=======
         final DyeableDataProcessor dyeableDataProcessor = new DyeableDataProcessor();
         dataManager.registerDataProcessorAndImpl(DyeableData.class, SpongeDyeableData.class, ImmutableDyeableData.class,
                 ImmutableSpongeDyeableData.class, dyeableDataProcessor);
 
->>>>>>> 65732011
+
+        dataManager.registerDualProcessor(CustomNameVisibleData.class, SpongeCustomNameVisibleData.class, ImmutableCustomNameVisibleData.class,
+                ImmutableSpongeCustomNameVisibleData.class, new CustomNameVisibleDualProcessor());
 
         // Values
 
