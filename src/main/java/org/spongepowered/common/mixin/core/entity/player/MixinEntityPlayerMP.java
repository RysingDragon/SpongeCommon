--- conflicted
+++ resolved
@@ -849,7 +849,6 @@
     }
 
     @Override
-<<<<<<< HEAD
     public Optional<org.spongepowered.api.entity.Entity> getSpectatorTarget() {
         // For the API, return empty if we're spectating ourself.
         @Nonnull final Entity entity = this.getSpectatingEntity();
@@ -859,7 +858,9 @@
     @Override
     public void setSpectatorTarget(@Nullable org.spongepowered.api.entity.Entity entity) {
         this.setSpectatingEntity((Entity) entity);
-=======
+    }
+
+    @Override
     public MessageChannelEvent.Chat simulateChat(Text message, Cause cause) {
         checkNotNull(message, "message");
 
@@ -876,6 +877,6 @@
             event.getChannel().ifPresent(channel -> channel.send(this, event.getMessage(), ChatTypes.CHAT));
         }
         return event;
->>>>>>> 83ec70dd
-    }
+    }
+
 }