/*
 * This file is part of Sponge, licensed under the MIT License (MIT).
 *
 * Copyright (c) SpongePowered <https://www.spongepowered.org>
 * Copyright (c) contributors
 *
 * Permission is hereby granted, free of charge, to any person obtaining a copy
 * of this software and associated documentation files (the "Software"), to deal
 * in the Software without restriction, including without limitation the rights
 * to use, copy, modify, merge, publish, distribute, sublicense, and/or sell
 * copies of the Software, and to permit persons to whom the Software is
 * furnished to do so, subject to the following conditions:
 *
 * The above copyright notice and this permission notice shall be included in
 * all copies or substantial portions of the Software.
 *
 * THE SOFTWARE IS PROVIDED "AS IS", WITHOUT WARRANTY OF ANY KIND, EXPRESS OR
 * IMPLIED, INCLUDING BUT NOT LIMITED TO THE WARRANTIES OF MERCHANTABILITY,
 * FITNESS FOR A PARTICULAR PURPOSE AND NONINFRINGEMENT. IN NO EVENT SHALL THE
 * AUTHORS OR COPYRIGHT HOLDERS BE LIABLE FOR ANY CLAIM, DAMAGES OR OTHER
 * LIABILITY, WHETHER IN AN ACTION OF CONTRACT, TORT OR OTHERWISE, ARISING FROM,
 * OUT OF OR IN CONNECTION WITH THE SOFTWARE OR THE USE OR OTHER DEALINGS IN
 * THE SOFTWARE.
 */
package org.spongepowered.common.mixin.core.world.gen;

import com.flowpowered.math.GenericMath;
import net.minecraft.world.biome.BiomeGenBase;
import net.minecraft.world.chunk.ChunkPrimer;
import net.minecraft.world.chunk.IChunkProvider;
import net.minecraft.world.gen.ChunkProviderHell;
import net.minecraft.world.gen.MapGenBase;
import net.minecraft.world.gen.structure.MapGenNetherBridge;
import org.spongepowered.api.world.World;
import org.spongepowered.api.world.extent.ImmutableBiomeArea;
import org.spongepowered.api.world.extent.MutableBlockVolume;
import org.spongepowered.api.world.gen.GenerationPopulator;
import org.spongepowered.api.world.gen.Populator;
import org.spongepowered.api.world.gen.WorldGenerator;
import org.spongepowered.asm.mixin.Final;
import org.spongepowered.asm.mixin.Mixin;
import org.spongepowered.asm.mixin.Shadow;
import org.spongepowered.asm.mixin.injection.At;
import org.spongepowered.asm.mixin.injection.Inject;
import org.spongepowered.asm.mixin.injection.callback.CallbackInfoReturnable;
import org.spongepowered.common.interfaces.world.gen.IPopulatorProvider;
import org.spongepowered.common.util.StaticMixinHelper;
import org.spongepowered.common.util.gen.ChunkBufferPrimer;

import java.util.List;
import java.util.Random;

@Mixin(ChunkProviderHell.class)
public abstract class MixinChunkProviderHell implements IChunkProvider, GenerationPopulator, IPopulatorProvider {

<<<<<<< HEAD
    @Shadow @Final private boolean field_185953_o;
    @Shadow @Final public Random rand;
=======
    @Shadow @Final private net.minecraft.world.World worldObj;
    @Shadow @Final private boolean field_177466_i;
    @Shadow @Final public Random hellRNG;
>>>>>>> fa06e846
    @Shadow @Final private MapGenNetherBridge genNetherBridge;
    @Shadow @Final private MapGenBase field_185939_I;
    @Shadow public abstract void func_185936_a(int p_180515_1_, int p_180515_2_, ChunkPrimer p_180515_3_);
    @Shadow public abstract void func_185937_b(int p_180515_1_, int p_180515_2_, ChunkPrimer p_180515_3_);

    @Override
    public void addPopulators(WorldGenerator generator) {
        generator.getGenerationPopulators().add((GenerationPopulator) this.field_185939_I);

        if (this.field_185953_o) {
            generator.getGenerationPopulators().add((GenerationPopulator) this.genNetherBridge);
            generator.getPopulators().add((Populator) this.genNetherBridge);
            // TODO: Remove once structures are properly implemented
            this.genNetherBridge.worldObj = this.worldObj;
        }
    }

    @Override
    public void populate(World world, MutableBlockVolume buffer, ImmutableBiomeArea biomes) {
        int x = GenericMath.floor(buffer.getBlockMin().getX() / 16f);
        int z = GenericMath.floor(buffer.getBlockMin().getZ() / 16f);
        ChunkPrimer chunkprimer = new ChunkBufferPrimer(buffer);
        this.rand.setSeed((long) x * 341873128712L + (long) z * 132897987541L);
        this.func_185936_a(x, z, chunkprimer);
        this.func_185937_b(x, z, chunkprimer);
    }

    @Inject(method = "getPossibleCreatures", at = @At(value = "INVOKE", target = "Lnet/minecraft/world/gen/structure/MapGenNetherBridge;getSpawnList()Ljava/util/List;"))
    private void onGetPossibleCreatures(CallbackInfoReturnable<List<BiomeGenBase.SpawnListEntry>> callbackInfoReturnable) {
        if (StaticMixinHelper.gettingSpawnList) {
            StaticMixinHelper.structureSpawning = true;
        }
    }

}<|MERGE_RESOLUTION|>--- conflicted
+++ resolved
@@ -53,14 +53,9 @@
 @Mixin(ChunkProviderHell.class)
 public abstract class MixinChunkProviderHell implements IChunkProvider, GenerationPopulator, IPopulatorProvider {
 
-<<<<<<< HEAD
     @Shadow @Final private boolean field_185953_o;
     @Shadow @Final public Random rand;
-=======
-    @Shadow @Final private net.minecraft.world.World worldObj;
-    @Shadow @Final private boolean field_177466_i;
-    @Shadow @Final public Random hellRNG;
->>>>>>> fa06e846
+    @Shadow @Final private net.minecraft.world.World world;
     @Shadow @Final private MapGenNetherBridge genNetherBridge;
     @Shadow @Final private MapGenBase field_185939_I;
     @Shadow public abstract void func_185936_a(int p_180515_1_, int p_180515_2_, ChunkPrimer p_180515_3_);
@@ -74,7 +69,7 @@
             generator.getGenerationPopulators().add((GenerationPopulator) this.genNetherBridge);
             generator.getPopulators().add((Populator) this.genNetherBridge);
             // TODO: Remove once structures are properly implemented
-            this.genNetherBridge.worldObj = this.worldObj;
+            this.genNetherBridge.worldObj = world;
         }
     }
 
