/*
 * This file is part of Sponge, licensed under the MIT License (MIT).
 *
 * Copyright (c) SpongePowered <https://www.spongepowered.org>
 * Copyright (c) contributors
 *
 * Permission is hereby granted, free of charge, to any person obtaining a copy
 * of this software and associated documentation files (the "Software"), to deal
 * in the Software without restriction, including without limitation the rights
 * to use, copy, modify, merge, publish, distribute, sublicense, and/or sell
 * copies of the Software, and to permit persons to whom the Software is
 * furnished to do so, subject to the following conditions:
 *
 * The above copyright notice and this permission notice shall be included in
 * all copies or substantial portions of the Software.
 *
 * THE SOFTWARE IS PROVIDED "AS IS", WITHOUT WARRANTY OF ANY KIND, EXPRESS OR
 * IMPLIED, INCLUDING BUT NOT LIMITED TO THE WARRANTIES OF MERCHANTABILITY,
 * FITNESS FOR A PARTICULAR PURPOSE AND NONINFRINGEMENT. IN NO EVENT SHALL THE
 * AUTHORS OR COPYRIGHT HOLDERS BE LIABLE FOR ANY CLAIM, DAMAGES OR OTHER
 * LIABILITY, WHETHER IN AN ACTION OF CONTRACT, TORT OR OTHERWISE, ARISING FROM,
 * OUT OF OR IN CONNECTION WITH THE SOFTWARE OR THE USE OR OTHER DEALINGS IN
 * THE SOFTWARE.
 */
package org.spongepowered.common.mixin.core.world;

import static com.google.common.base.Preconditions.checkArgument;
import static com.google.common.base.Preconditions.checkNotNull;

import co.aikar.timings.TimingHistory;
import co.aikar.timings.WorldTimingsHandler;
import com.flowpowered.math.vector.Vector3d;
import com.flowpowered.math.vector.Vector3i;
import com.google.common.collect.ImmutableList;
import com.typesafe.config.ConfigRenderOptions;
import net.minecraft.block.Block;
import net.minecraft.block.BlockEventData;
import net.minecraft.block.ITileEntityProvider;
import net.minecraft.block.state.IBlockState;
import net.minecraft.entity.effect.EntityLightningBolt;
import net.minecraft.entity.player.EntityPlayer;
import net.minecraft.init.SoundEvents;
import net.minecraft.nbt.NBTTagCompound;
import net.minecraft.network.Packet;
import net.minecraft.profiler.Profiler;
import net.minecraft.server.MinecraftServer;
import net.minecraft.server.management.PlayerChunkMap;
import net.minecraft.server.management.PlayerList;
import net.minecraft.util.EnumFacing;
import net.minecraft.util.IProgressUpdate;
import net.minecraft.util.ITickable;
import net.minecraft.util.math.BlockPos;
import net.minecraft.world.DimensionType;
import net.minecraft.world.NextTickListEntry;
import net.minecraft.world.Teleporter;
import net.minecraft.world.World;
import net.minecraft.world.WorldProvider;
import net.minecraft.world.WorldServer;
import net.minecraft.world.WorldSettings;
import net.minecraft.world.WorldType;
import net.minecraft.world.biome.BiomeProvider;
import net.minecraft.world.chunk.IChunkGenerator;
import net.minecraft.world.gen.ChunkProviderEnd;
import net.minecraft.world.gen.ChunkProviderServer;
import net.minecraft.world.storage.ISaveHandler;
import net.minecraft.world.storage.WorldInfo;
import ninja.leaping.configurate.hocon.HoconConfigurationLoader;
import org.apache.logging.log4j.Level;
import org.spongepowered.api.block.BlockState;
import org.spongepowered.api.block.ScheduledBlockUpdate;
import org.spongepowered.api.block.tileentity.TileEntity;
import org.spongepowered.api.data.DataContainer;
import org.spongepowered.api.data.manipulator.DataManipulator;
import org.spongepowered.api.data.translator.ConfigurateTranslator;
import org.spongepowered.api.effect.particle.ParticleEffect;
import org.spongepowered.api.effect.sound.SoundCategory;
import org.spongepowered.api.effect.sound.SoundType;
import org.spongepowered.api.entity.Entity;
import org.spongepowered.api.entity.EntityTypes;
import org.spongepowered.api.entity.Transform;
import org.spongepowered.api.entity.living.player.Player;
import org.spongepowered.api.event.SpongeEventFactory;
import org.spongepowered.api.event.cause.Cause;
import org.spongepowered.api.event.cause.NamedCause;
import org.spongepowered.api.event.cause.entity.spawn.SpawnCause;
import org.spongepowered.api.event.cause.entity.spawn.SpawnTypes;
import org.spongepowered.api.event.cause.entity.spawn.WeatherSpawnCause;
import org.spongepowered.api.event.entity.ConstructEntityEvent;
import org.spongepowered.api.event.world.ChangeWorldWeatherEvent;
import org.spongepowered.api.plugin.PluginContainer;
import org.spongepowered.api.util.Direction;
import org.spongepowered.api.util.PositionOutOfBoundsException;
import org.spongepowered.api.world.Chunk;
import org.spongepowered.api.world.GeneratorType;
import org.spongepowered.api.world.GeneratorTypes;
import org.spongepowered.api.world.Location;
import org.spongepowered.api.world.PortalAgent;
import org.spongepowered.api.world.PortalAgentType;
import org.spongepowered.api.world.PortalAgentTypes;
import org.spongepowered.api.world.gen.BiomeGenerator;
import org.spongepowered.api.world.gen.WorldGenerator;
import org.spongepowered.api.world.gen.WorldGeneratorModifier;
import org.spongepowered.api.world.storage.WorldProperties;
import org.spongepowered.api.world.storage.WorldStorage;
import org.spongepowered.api.world.weather.Weather;
import org.spongepowered.api.world.weather.Weathers;
import org.spongepowered.asm.mixin.Final;
import org.spongepowered.asm.mixin.Mixin;
import org.spongepowered.asm.mixin.Shadow;
import org.spongepowered.asm.mixin.injection.At;
import org.spongepowered.asm.mixin.injection.Constant;
import org.spongepowered.asm.mixin.injection.Inject;
import org.spongepowered.asm.mixin.injection.ModifyConstant;
import org.spongepowered.asm.mixin.injection.Redirect;
import org.spongepowered.asm.mixin.injection.callback.CallbackInfo;
import org.spongepowered.asm.mixin.injection.callback.CallbackInfoReturnable;
import org.spongepowered.common.SpongeImpl;
import org.spongepowered.common.block.SpongeBlockSnapshot;
import org.spongepowered.common.config.SpongeConfig;
import org.spongepowered.common.config.type.WorldConfig;
import org.spongepowered.common.data.util.DataQueries;
import org.spongepowered.common.effect.particle.SpongeParticleEffect;
import org.spongepowered.common.effect.particle.SpongeParticleHelper;
import org.spongepowered.common.entity.EntityUtil;
import org.spongepowered.common.event.EventConsumer;
import org.spongepowered.common.event.InternalNamedCauses;
import org.spongepowered.common.event.SpongeCommonEventFactory;
import org.spongepowered.common.event.tracking.CauseTracker;
import org.spongepowered.common.event.tracking.IPhaseState;
import org.spongepowered.common.event.tracking.PhaseContext;
import org.spongepowered.common.event.tracking.PhaseData;
import org.spongepowered.common.event.tracking.TrackingUtil;
import org.spongepowered.common.event.tracking.phase.PluginPhase;
import org.spongepowered.common.event.tracking.phase.WorldPhase;
import org.spongepowered.common.event.tracking.phase.function.EntityListConsumer;
import org.spongepowered.common.interfaces.IMixinNextTickListEntry;
import org.spongepowered.common.interfaces.block.IMixinBlock;
import org.spongepowered.common.interfaces.block.IMixinBlockEventData;
import org.spongepowered.common.interfaces.block.tile.IMixinTileEntity;
import org.spongepowered.common.interfaces.server.management.IMixinPlayerChunkMap;
import org.spongepowered.common.interfaces.world.IMixinWorldInfo;
import org.spongepowered.common.interfaces.world.IMixinWorldProvider;
import org.spongepowered.common.interfaces.world.IMixinWorldServer;
import org.spongepowered.common.interfaces.world.gen.IMixinChunkProviderServer;
import org.spongepowered.common.interfaces.world.gen.IPopulatorProvider;
import org.spongepowered.common.mixin.plugin.interfaces.IModData;
import org.spongepowered.common.registry.provider.DirectionFacingProvider;
import org.spongepowered.common.util.SpongeHooks;
import org.spongepowered.common.util.VecHelper;
import org.spongepowered.common.world.WorldManager;
import org.spongepowered.common.world.border.PlayerBorderListener;
import org.spongepowered.common.world.gen.SpongeChunkGenerator;
import org.spongepowered.common.world.gen.SpongeGenerationPopulator;
import org.spongepowered.common.world.gen.SpongeWorldGenerator;
import org.spongepowered.common.world.gen.WorldGenConstants;
import org.spongepowered.common.world.type.SpongeWorldType;

import java.io.BufferedWriter;
import java.io.StringWriter;
import java.util.ArrayList;
import java.util.Collection;
import java.util.EnumSet;
import java.util.HashMap;
import java.util.List;
import java.util.Map;
import java.util.Optional;
import java.util.Random;
import java.util.Set;
import java.util.TreeSet;
import java.util.UUID;

import javax.annotation.Nullable;

@Mixin(WorldServer.class)
public abstract class MixinWorldServer extends MixinWorld implements IMixinWorldServer {

    private static final String PROFILER_SS = "Lnet/minecraft/profiler/Profiler;startSection(Ljava/lang/String;)V";
    private static final String PROFILER_ESS = "Lnet/minecraft/profiler/Profiler;endStartSection(Ljava/lang/String;)V";

    private static final Vector3i BLOCK_MIN = new Vector3i(-30000000, 0, -30000000);
    private static final Vector3i BLOCK_MAX = new Vector3i(30000000, 256, 30000000).sub(1, 1, 1);

    private final CauseTracker causeTracker = new CauseTracker((WorldServer) (Object) this);
    private final Map<net.minecraft.entity.Entity, Vector3d> rotationUpdates = new HashMap<>();
    private SpongeChunkGenerator spongegen;
    private SpongeConfig<?> activeConfig;
    protected long weatherStartTime;
    protected Weather prevWeather;
    protected WorldTimingsHandler timings = new WorldTimingsHandler((WorldServer) (Object) this);
    private int chunkGCTickCount = 0;
    private int chunkGCLoadThreshold = 0;
    private int chunkGCTickInterval = 600;
    private boolean isCapturingBlocks = false;

    @Shadow @Final private MinecraftServer mcServer;
    @Shadow @Final private Set<NextTickListEntry> pendingTickListEntriesHashSet;
    @Shadow @Final private TreeSet<NextTickListEntry> pendingTickListEntriesTreeSet;
    @Shadow private Teleporter worldTeleporter;
    @Shadow private WorldServer.ServerBlockEventList[] blockEventQueue;
    @Shadow private int blockEventCacheIndex;

    @Shadow public abstract boolean fireBlockEvent(BlockEventData event);
    @Shadow public abstract void createBonusChest();
    @Shadow @Nullable public abstract net.minecraft.entity.Entity getEntityFromUuid(UUID uuid);
    @Shadow public abstract PlayerChunkMap getPlayerChunkMap();
    @Shadow @Override public abstract ChunkProviderServer getChunkProvider();

    @Inject(method = "<init>", at = @At("RETURN"))
    public void onConstruct(MinecraftServer server, ISaveHandler saveHandlerIn, WorldInfo info, int dimensionId, Profiler profilerIn, CallbackInfo callbackInfo) {
        this.prevWeather = getWeather();
        this.weatherStartTime = this.worldInfo.getWorldTotalTime();
        ((World) (Object) this).getWorldBorder().addListener(new PlayerBorderListener(this.getMinecraftServer(), dimensionId));
        PortalAgentType portalAgentType = ((WorldProperties) this.worldInfo).getPortalAgentType();
        if (!portalAgentType.equals(PortalAgentTypes.DEFAULT)) {
            try {
                this.worldTeleporter = (Teleporter) portalAgentType.getPortalAgentClass().getConstructor(new Class<?>[] {WorldServer.class})
                        .newInstance(new Object[] {this});
            } catch (Exception e) {
                SpongeImpl.getLogger().log(Level.ERROR, "Could not create PortalAgent of type " + portalAgentType.getId()
                        + " for world " + this.getName() + ": " + e.getMessage() + ". Falling back to default...");
            }
        }

        // Turn on capturing
        updateWorldGenerator();
        // Need to set the active config before we call it.
        this.chunkGCLoadThreshold = SpongeHooks.getActiveConfig((WorldServer) (Object) this).getConfig().getWorld().getChunkLoadThreadhold();
        this.chunkGCTickInterval = this.getActiveConfig().getConfig().getWorld().getTickInterval();
    }

    @Inject(method = "createBonusChest", at = @At(value = "HEAD"))
    public void onCreateBonusChest(CallbackInfo ci) {
        this.getCauseTracker().switchToPhase(WorldPhase.State.TERRAIN_GENERATION, PhaseContext.start()
                .add(NamedCause.source(this))
                .addCaptures()
                .complete());
    }


    @Inject(method = "createBonusChest", at = @At(value = "RETURN"))
    public void onCreateBonusChestEnd(CallbackInfo ci) {
        this.getCauseTracker().completePhase();
    }

    @Inject(method = "createSpawnPosition(Lnet/minecraft/world/WorldSettings;)V", at = @At("HEAD"), cancellable = true)
    public void onCreateSpawnPosition(WorldSettings settings, CallbackInfo ci) {
        GeneratorType generatorType = (GeneratorType) settings.getTerrainType();

        // Allow bonus chest generation for non-Overworld worlds
        if (!this.provider.canRespawnHere() && this.getProperties().doesGenerateBonusChest()) {
            this.createBonusChest();
        }

        if ((generatorType != null && generatorType.equals(GeneratorTypes.THE_END)) || ((((WorldServer) (Object) this)).getChunkProvider().chunkGenerator instanceof ChunkProviderEnd)) {
            this.worldInfo.setSpawn(new BlockPos(100, 50, 0));
            ci.cancel();
        }
    }

    @Redirect(method = "createSpawnPosition", at = @At(value = "INVOKE", target = "Lnet/minecraft/world/WorldSettings;isBonusChestEnabled()Z"))
    public boolean onIsBonusChestEnabled(WorldSettings settings) {
        return this.getProperties().doesGenerateBonusChest();
    }

    @Override
    public boolean isProcessingExplosion() {
        return this.processingExplosion;
    }

    @Override
    public boolean isMinecraftChunkLoaded(int x, int z, boolean allowEmpty) {
        return this.isChunkLoaded(x, z, allowEmpty);
    }

    @Override
    public SpongeConfig<WorldConfig> getWorldConfig() {
        return ((IMixinWorldInfo) this.worldInfo).getWorldConfig();
    }


    @Override
    public SpongeConfig<?> getActiveConfig() {
        return this.activeConfig;
    }

    @Override
    public void setActiveConfig(SpongeConfig<?> config) {
        this.activeConfig = config;
        // update cached settings
        this.chunkGCLoadThreshold = this.activeConfig.getConfig().getWorld().getChunkLoadThreadhold();
        this.chunkGCTickInterval = this.activeConfig.getConfig().getWorld().getTickInterval();
        if (this.getChunkProvider() != null) {
            // This was a thing in 1.8, but is gone in 1.9 - TODO blood see if this is necessary anymore.
//            this.getChunkProvider().chunkLoadOverride = !this.activeConfig.getConfig().getWorld().getDenyChunkRequests();
            for (net.minecraft.entity.Entity entity : this.loadedEntityList) {
                if (entity instanceof IModData) {
                    IModData spongeEntity = (IModData) entity;
                    spongeEntity.requiresCacheRefresh(true);
                }
            }
        }
    }

    @Override
    public boolean isLoaded() {
        return WorldManager.getWorldByDimensionId(getDimensionId()).isPresent();
    }

    @Override
    public void updateWorldGenerator() {

        // Get the default generator for the world type
        DataContainer generatorSettings = this.getProperties().getGeneratorSettings();

        SpongeWorldGenerator newGenerator = createWorldGenerator(generatorSettings);
        // If the base generator is an IChunkProvider which implements
        // IPopulatorProvider we request that it add its populators not covered
        // by the base generation populator
        if (newGenerator.getBaseGenerationPopulator() instanceof IChunkGenerator) {
            // We check here to ensure that the IPopulatorProvider is one of our mixed in ones and not
            // from a mod chunk provider extending a provider that we mixed into
            if (WorldGenConstants.isValid((IChunkGenerator) newGenerator.getBaseGenerationPopulator(), IPopulatorProvider.class)) {
                ((IPopulatorProvider) newGenerator.getBaseGenerationPopulator()).addPopulators(newGenerator);
            }
        } else if (newGenerator.getBaseGenerationPopulator() instanceof IPopulatorProvider) {
            // If its not a chunk provider but is a populator provider then we call it as well
            ((IPopulatorProvider) newGenerator.getBaseGenerationPopulator()).addPopulators(newGenerator);
        }

        for (WorldGeneratorModifier modifier : this.getProperties().getGeneratorModifiers()) {
            modifier.modifyWorldGenerator(this.getProperties(), generatorSettings, newGenerator);
        }

        this.spongegen = createChunkGenerator(newGenerator);
        this.spongegen.setGenerationPopulators(newGenerator.getGenerationPopulators());
        this.spongegen.setPopulators(newGenerator.getPopulators());
        this.spongegen.setBiomeOverrides(newGenerator.getBiomeSettings());

        ChunkProviderServer chunkProviderServer = (ChunkProviderServer) this.getChunkProvider();
        chunkProviderServer.chunkGenerator = this.spongegen;
    }

    @Override
    public SpongeChunkGenerator createChunkGenerator(SpongeWorldGenerator newGenerator) {
        return new SpongeChunkGenerator((net.minecraft.world.World) (Object) this, newGenerator.getBaseGenerationPopulator(),
                newGenerator.getBiomeGenerator());
    }

    @Override
    public SpongeWorldGenerator createWorldGenerator(DataContainer settings) {
        // Minecraft uses a string for world generator settings
        // This string can be a JSON string, or be a string of a custom format

        // Try to convert to custom format
        Optional<String> optCustomSettings = settings.getString(DataQueries.WORLD_CUSTOM_SETTINGS);
        if (optCustomSettings.isPresent()) {
            return this.createWorldGenerator(optCustomSettings.get());
        }

        final StringWriter writer = new StringWriter();
        try {
            HoconConfigurationLoader.builder().setRenderOptions(ConfigRenderOptions.concise().setJson(true))
                    .setSink(() -> new BufferedWriter(writer)).build().save(ConfigurateTranslator.instance().translateData(settings));
        } catch (Exception e) {
            SpongeImpl.getLogger().warn("Failed to convert settings from [{}] for GeneratorType [{}] used by World [{}].", settings,
                    ((net.minecraft.world.World) (Object) this).getWorldType(), this, e);
        }

        return this.createWorldGenerator(writer.toString());
    }

    @Override
    public SpongeWorldGenerator createWorldGenerator(String settings) {
        final WorldServer worldServer = (WorldServer) (Object) this;
        final WorldType worldType = worldServer.getWorldType();
        final IChunkGenerator chunkGenerator;
        final BiomeProvider biomeProvider;
        if (worldType instanceof SpongeWorldType) {
            chunkGenerator = ((SpongeWorldType) worldType).getChunkGenerator(worldServer, settings);
            biomeProvider = ((SpongeWorldType) worldType).getBiomeProvider(worldServer);
        } else {
            final WorldProvider worldProvider = worldServer.provider;
            ((IMixinWorldProvider) worldProvider).setGeneratorSettings(settings);
            chunkGenerator = worldProvider.createChunkGenerator();
            biomeProvider = worldServer.provider.biomeProvider;
        }
        return new SpongeWorldGenerator(worldServer, (BiomeGenerator) biomeProvider, SpongeGenerationPopulator.of(worldServer, chunkGenerator));
    }

    @Override
    public WorldGenerator getWorldGenerator() {
        return this.spongegen;
    }

    @Override
    public CauseTracker getCauseTracker() {
        return this.causeTracker;
    }

    @Redirect(method = "updateBlocks", at = @At(value = "INVOKE", target = "Lnet/minecraft/block/Block;randomTick(Lnet/minecraft/world/World;Lnet/minecraft/util/math/BlockPos;Lnet/minecraft/block/state/IBlockState;Ljava/util/Random;)V"))
    public void onRandomBlockTick(Block block, net.minecraft.world.World worldIn, BlockPos pos, IBlockState state, Random rand) {
        final CauseTracker causeTracker = this.getCauseTracker();
        final PhaseData currentTuple = causeTracker.getStack().peek();
        final IPhaseState phaseState = currentTuple.getState();
        if (phaseState.getPhase().alreadyCapturingBlockTicks(phaseState, currentTuple.getContext())) {
            block.randomTick(worldIn, pos, state, rand);
            return;
        }

        TrackingUtil.randomTickBlock(causeTracker, block, pos, state, rand);
    }

    @Redirect(method = "updateBlocks", at = @At(value = "INVOKE", target = "Lnet/minecraft/world/WorldServer;isRainingAt(Lnet/minecraft/util/math/BlockPos;)Z"))
    private boolean onLightningCheck(WorldServer world, BlockPos blockPos) {
        if (world.isRainingAt(blockPos)) {
            Transform<org.spongepowered.api.world.World> transform = new Transform<>(this, VecHelper.toVector3d(blockPos).toDouble());
            SpawnCause cause = WeatherSpawnCause.builder().weather(this.getWeather()).type(SpawnTypes.WEATHER).build();
            ConstructEntityEvent.Pre event = SpongeEventFactory.createConstructEntityEventPre(Cause.of(NamedCause.source(cause)),
                    EntityTypes.LIGHTNING, transform);
            SpongeImpl.postEvent(event);
            return !event.isCancelled();
        }
        return false;
    }

    /**
     * @author gabizou - May 17th, 2016
     * @reason This isn't a modify constant at all, but it's the best injection point I can think of
     * to head before the World starts performing precipitation changes.
     *
     * @param iceAndSnow The "iceandsnow" value
     * @return The same value, we are not actually modifying it
     */
    @ModifyConstant(method = "updateBlocks", constant = @Constant(stringValue = "iceandsnow"))
    private String onStartIceAndSnow(String iceAndSnow) {
        final CauseTracker causeTracker = this.getCauseTracker();
        causeTracker.switchToPhase(WorldPhase.Tick.WEATHER, PhaseContext.start()
                .addCaptures()
                .add(NamedCause.source(this))
                .complete());
        return iceAndSnow;
    }

    @Redirect(method = "updateEntities", at = @At(value = "INVOKE", target = "Lnet/minecraft/world/WorldProvider;onWorldUpdateEntities()V"))
    private void onDimensionUpdateEntities(WorldProvider worldProvider) {
        TrackingUtil.tickWorldProvider(this);
    }

    /**
     * @author gabizou - May 17th, 2016
     * @reason This isn't a modify constant at all, but it's the best injection point I can think of
     * to head after ice and snow are performed.
     *
     * @param tickBlocks The "tickBlocks" value
     * @return The same value, we are not actually modifying it
     */
    @ModifyConstant(method = "updateBlocks", constant = @Constant(stringValue = "tickBlocks"))
    private String onEndIceAndSnow(String tickBlocks) {
        this.getCauseTracker().completePhase();
        return tickBlocks;
    }

    @Redirect(method = "updateBlockTick", at = @At(value = "INVOKE", target="Lnet/minecraft/block/Block;updateTick(Lnet/minecraft/world/World;Lnet/minecraft/util/math/BlockPos;Lnet/minecraft/block/state/IBlockState;Ljava/util/Random;)V"))
    public void onUpdateBlockTick(Block block, net.minecraft.world.World worldIn, BlockPos pos, IBlockState state, Random rand) {
        this.onUpdateTick(block, worldIn, pos, state, rand);
    }

    // This ticks pending updates to blocks, Requires mixin for NextTickListEntry so we use the correct tracking
    @Redirect(method = "tickUpdates", at = @At(value = "INVOKE", target = "Lnet/minecraft/block/Block;updateTick(Lnet/minecraft/world/World;Lnet/minecraft/util/math/BlockPos;Lnet/minecraft/block/state/IBlockState;Ljava/util/Random;)V"))
    public void onUpdateTick(Block block, net.minecraft.world.World worldIn, BlockPos pos, IBlockState state, Random rand) {
        final CauseTracker causeTracker = this.getCauseTracker();
        final PhaseData phaseData = causeTracker.getStack().peek();
        final IPhaseState phaseState = phaseData.getState();
        if (phaseState.getPhase().alreadyCapturingBlockTicks(phaseState, phaseData.getContext()) || phaseState.getPhase().ignoresBlockUpdateTick(phaseData)) {
            block.updateTick(worldIn, pos, state, rand);
            return;
        }

        IMixinBlock spongeBlock = (IMixinBlock) block;
        spongeBlock.getTimingsHandler().startTiming();
        TrackingUtil.updateTickBlock(causeTracker, block, pos, state, rand);
        spongeBlock.getTimingsHandler().stopTiming();
    }

    @Redirect(method = "addBlockEvent", at = @At(value = "INVOKE", target = "Lnet/minecraft/world/WorldServer$ServerBlockEventList;add(Ljava/lang/Object;)Z", remap = false))
    public boolean onAddBlockEvent(WorldServer.ServerBlockEventList list, Object obj, BlockPos pos, Block blockIn, int eventId, int eventParam) {
        final CauseTracker causeTracker = this.getCauseTracker();
        final PhaseData currentPhase = causeTracker.getStack().peek();
        final IPhaseState phaseState = currentPhase.getState();
        if (phaseState.getPhase().ignoresBlockEvent(phaseState)) {
            return list.add((BlockEventData) obj);
        }
        final BlockEventData blockEventData = (BlockEventData) obj;
        final PhaseContext context = currentPhase.getContext();

        IMixinBlockEventData blockEvent = (IMixinBlockEventData) blockEventData;
        phaseState.getPhase().addNotifierToBlockEvent(phaseState, context, causeTracker, pos, blockEvent);
        return list.add(blockEventData);
    }

    // special handling for Pistons since they use their own event system
    @Redirect(method = "sendQueuedBlockEvents", at = @At(value = "INVOKE",
            target = "Lnet/minecraft/world/WorldServer;fireBlockEvent(Lnet/minecraft/block/BlockEventData;)Z"))
    public boolean onFireBlockEvent(net.minecraft.world.WorldServer worldIn, BlockEventData event) {
        final CauseTracker causeTracker = this.getCauseTracker();
        final IPhaseState phaseState = causeTracker.getStack().peekState();
        if (phaseState.getPhase().ignoresBlockEvent(phaseState)) {
            return fireBlockEvent(event);
        }
        return TrackingUtil.fireMinecraftBlockEvent(causeTracker, worldIn, event);
    }

    // Chunk GC
    private void doChunkGC() {
        this.chunkGCTickCount++;

        ChunkProviderServer chunkProviderServer = (ChunkProviderServer) this.getChunkProvider();
        int chunkLoadCount = this.getChunkProvider().getLoadedChunkCount();
        if (chunkLoadCount >= this.chunkGCLoadThreshold && this.chunkGCLoadThreshold > 0) {
            chunkLoadCount = 0;
        } else if (this.chunkGCTickCount >= this.chunkGCTickInterval && this.chunkGCTickInterval > 0) {
            this.chunkGCTickCount = 0;
        } else {
            return;
        }

        for (net.minecraft.world.chunk.Chunk chunk : chunkProviderServer.getLoadedChunks()) {
            // If a player is currently using the chunk, skip it
            if (((IMixinPlayerChunkMap) this.getPlayerChunkMap()).isChunkInUse(chunk.xPosition, chunk.zPosition)) {
                continue;
            }

            // Queue chunk for unload
            chunkProviderServer.unload(chunk);
            SpongeHooks.logChunkGCQueueUnload(chunkProviderServer.worldObj, chunk);
        }
    }

    @Inject(method = "saveAllChunks", at = @At(value = "INVOKE", target = "Lnet/minecraft/world/gen/ChunkProviderServer;getLoadedChunks()Ljava/util/Collection;"), cancellable = true)
    public void onSaveAllChunks(boolean saveAllChunks, IProgressUpdate progressCallback, CallbackInfo ci) {
        // The chunk GC handles all queuing for chunk unloads so we cancel here to avoid it during a save.
        if (this.chunkGCTickInterval > 0) {
            ci.cancel();
        }
    }

    @Redirect(method = "sendQueuedBlockEvents", at = @At(value = "INVOKE", target = "Lnet/minecraft/world/DimensionType;getId()I"), expect = 0, require = 0)
    private int onGetDimensionIdForBlockEvents(DimensionType dimensionType) {
        return this.getDimensionId();
    }

    @Override
    public Collection<ScheduledBlockUpdate> getScheduledUpdates(int x, int y, int z) {
        BlockPos position = new BlockPos(x, y, z);
        ImmutableList.Builder<ScheduledBlockUpdate> builder = ImmutableList.builder();
        for (NextTickListEntry sbu : this.pendingTickListEntriesTreeSet) {
            if (sbu.position.equals(position)) {
                builder.add((ScheduledBlockUpdate) sbu);
            }
        }
        return builder.build();
    }

    @Nullable
    private NextTickListEntry tmpScheduledObj;

    @Redirect(method = "updateBlockTick",
            at = @At(value = "INVOKE", target = "Lnet/minecraft/world/NextTickListEntry;setPriority(I)V"))
    private void onUpdateScheduledBlock(NextTickListEntry sbu, int priority) {
        this.onCreateScheduledBlockUpdate(sbu, priority);
    }

    @Redirect(method = "scheduleBlockUpdate",
            at = @At(value = "INVOKE", target = "Lnet/minecraft/world/NextTickListEntry;setPriority(I)V"))
    private void onCreateScheduledBlockUpdate(NextTickListEntry sbu, int priority) {
        final CauseTracker causeTracker = this.getCauseTracker();
        final IPhaseState phaseState = causeTracker.getStack().peekState();

        if (phaseState.getPhase().ignoresScheduledUpdates(phaseState)) {
            this.tmpScheduledObj = sbu;
            return;
        }

        sbu.setPriority(priority);
        ((IMixinNextTickListEntry) sbu).setWorld((WorldServer) (Object) this);
        if (!((WorldServer) (Object) this).isBlockLoaded(sbu.position)) {
            this.tmpScheduledObj = sbu;
            return;
        }

        this.tmpScheduledObj = sbu;
    }

    @Override
    public ScheduledBlockUpdate addScheduledUpdate(int x, int y, int z, int priority, int ticks) {
        BlockPos pos = new BlockPos(x, y, z);
        this.scheduleBlockUpdate(pos, getBlockState(pos).getBlock(), ticks, priority);
        ScheduledBlockUpdate sbu = (ScheduledBlockUpdate) this.tmpScheduledObj;
        this.tmpScheduledObj = null;
        return sbu;
    }

    @Override
    public void removeScheduledUpdate(int x, int y, int z, ScheduledBlockUpdate update) {
        // Note: Ignores position argument
        this.pendingTickListEntriesHashSet.remove(update);
        this.pendingTickListEntriesTreeSet.remove(update);
    }

    @Redirect(method = "updateAllPlayersSleepingFlag()V", at = @At(value = "INVOKE",
            target = "Lnet/minecraft/entity/player/EntityPlayer;isSpectator()Z"))
    public boolean isSpectatorOrIgnored(EntityPlayer entityPlayer) {
        // spectators are excluded from the sleep tally in vanilla
        // this redirect expands that check to include sleep-ignored players as well
        boolean ignore = entityPlayer instanceof Player && ((Player)entityPlayer).isSleepingIgnored();
        return ignore || entityPlayer.isSpectator();
    }

    @Redirect(method = "areAllPlayersAsleep()Z", at = @At(value = "INVOKE",
            target = "Lnet/minecraft/entity/player/EntityPlayer;isPlayerFullyAsleep()Z"))
    public boolean isPlayerFullyAsleep(EntityPlayer entityPlayer) {
        // if isPlayerFullyAsleep() returns false areAllPlayerAsleep() breaks its loop and returns false
        // this redirect forces it to return true if the player is sleep-ignored even if they're not sleeping
        boolean ignore = entityPlayer instanceof Player && ((Player)entityPlayer).isSleepingIgnored();
        return ignore || entityPlayer.isPlayerFullyAsleep();
    }

    @Redirect(method = "areAllPlayersAsleep()Z", at = @At(value = "INVOKE",
            target = "Lnet/minecraft/entity/player/EntityPlayer;isSpectator()Z"))
    public boolean isSpectatorAndNotIgnored(EntityPlayer entityPlayer) {
        // if a player is marked as a spectator areAllPlayersAsleep() breaks its loop and returns false
        // this redirect forces it to return false if a player is sleep-ignored even if they're a spectator
        boolean ignore = entityPlayer instanceof Player && ((Player)entityPlayer).isSleepingIgnored();
        return !ignore && entityPlayer.isSpectator();
    }

    @Override
    public Optional<Entity> getEntity(UUID uuid) {
        return Optional.ofNullable((Entity) this.getEntityFromUuid(uuid));
    }


    @Override
    public void setBlock(int x, int y, int z, BlockState block, boolean notifyNeighbors) {
        // TODO this is a dummy workaround fix until we decide on the setblock methods that don't take a cause.
        setBlock(x, y, z, block, notifyNeighbors, Cause.source(SpongeImpl.getPlugin()).build());
    }

<<<<<<< HEAD
    @Override
    public void setBlock(int x, int y, int z, BlockState blockState, boolean notifyNeighbors, Cause cause) {
        checkArgument(cause != null, "Cause cannot be null!");
        checkArgument(cause.root() instanceof PluginContainer, "PluginContainer must be at the ROOT of a cause!");
        final CauseTracker causeTracker = this.getCauseTracker();
        checkBlockBounds(x, y, z);
        final PhaseContext context = PhaseContext.start()
                .add(NamedCause.of(InternalNamedCauses.General.PLUGIN_CAUSE, cause))
                .addCaptures()
                .add(NamedCause.source(cause.root()));
        for (Map.Entry<String, Object> entry : cause.getNamedCauses().entrySet()) {
            context.add(NamedCause.of(entry.getKey(), entry.getValue()));
        }
        context.complete();
        causeTracker.switchToPhase(PluginPhase.State.BLOCK_WORKER, context);
        setBlockState(new BlockPos(x, y, z), (IBlockState) blockState, notifyNeighbors ? 3 : 2);
        causeTracker.completePhase();
    }

    private void checkBlockBounds(int x, int y, int z) {
        if (!containsBlock(x, y, z)) {
            throw new PositionOutOfBoundsException(new Vector3i(x, y, z), BLOCK_MIN, BLOCK_MAX);
        }
=======
    @Inject(method = "newExplosion", at = @At(value = "HEAD"))
    public void onExplosionHead(net.minecraft.entity.Entity entityIn, double x, double y, double z, float strength, boolean isFlaming, boolean isSmoking, CallbackInfoReturnable<net.minecraft.world.Explosion> cir) {
        this.processingExplosion = true;
        this.isCapturingBlocks = this.causeTracker.isCapturingBlocks();
        this.causeTracker.setCaptureBlocks(false);
    }

    @Inject(method = "newExplosion", at = @At(value = "RETURN"))
    public void onExplosionReturn(net.minecraft.entity.Entity entityIn, double x, double y, double z, float strength, boolean isFlaming, boolean isSmoking, CallbackInfoReturnable<net.minecraft.world.Explosion> cir) {
        this.processingExplosion = false;
        this.causeTracker.setCaptureBlocks(this.isCapturingBlocks);
>>>>>>> cad35987
    }

    @Override
    public boolean spawnEntities(Iterable<? extends Entity> entities, Cause cause) {
        checkArgument(cause != null, "Cause cannot be null!");
        checkArgument(cause.root() instanceof SpawnCause, "SpawnCause must be at the ROOT of a cause!");
        checkArgument(cause.containsType(PluginContainer.class), "PluginContainer must be within the cause!");
        List<Entity> entitiesToSpawn = new ArrayList<>();
        entities.forEach(entitiesToSpawn::add);
        return !EventConsumer.event(SpongeEventFactory.createSpawnEntityEventCustom(cause, entitiesToSpawn, this))
                .nonCancelled(event -> EntityListConsumer.FORCE_SPAWN.apply(event.getEntities(), this.getCauseTracker()))
                .process()
                .isCancelled();
    }

    /**
     * @author gabizou - April 24th, 2016
     * @reason Needs to redirect the dimension id for the packet being sent to players
     * so that the dimension is correctly adjusted
     *
     * @param id The world provider's dimension id
     * @return True if the spawn was successful and the effect is played.
     */
    // We expect 0 because forge patches it correctly
    @Redirect(method = "addWeatherEffect", at = @At(value = "INVOKE", target = "Lnet/minecraft/world/DimensionType;getId()I"), expect = 0, require = 0)
    public int getDimensionIdForWeatherEffect(DimensionType id) {
        return this.getDimensionId();
    }

    // ------------------------- Start Cause Tracking overrides of Minecraft World methods ----------

    /**
     * @author gabizou March 11, 2016
     *
     * The train of thought for how spawning is handled:
     * 1) This method is called in implementation
     * 2) handleVanillaSpawnEntity is called to associate various contextual SpawnCauses
     * 3) {@link CauseTracker#spawnEntity(Entity)} is called to check if the entity is to
     *    be "collected" or "captured" in the current {@link PhaseContext} of the current phase
     * 4) If the entity is forced or is captured, {@code true} is returned, otherwise, the entity is
     *    passed along normal spawning handling.
     */
    @Override
    public boolean spawnEntityInWorld(net.minecraft.entity.Entity entity) {
        return getCauseTracker().spawnEntity(EntityUtil.fromNative(entity));
    }


    /**
     * @author gabizou, March 12th, 2016
     *
     * Move this into WorldServer as we should not be modifying the client world.
     *
     * Purpose: Rewritten to support capturing blocks
     */
    @Override
    public boolean setBlockState(BlockPos pos, IBlockState newState, int flags) {
        if (!this.isValid(pos)) {
            return false;
        } else if (this.worldInfo.getTerrainType() == WorldType.DEBUG_WORLD) { // isRemote is always false since this is WorldServer
            return false;
        } else {
            // Sponge - reroute to the CauseTracker
            return this.getCauseTracker().setBlockState(pos, newState, flags);
        }
    }


    /**
     * @author gabizou - March 12th, 2016
     *
     * Technically an overwrite to properly track on *server* worlds.
     */
    @Override
    public void immediateBlockTick(BlockPos pos, IBlockState state, Random random) {
        this.scheduledUpdatesAreImmediate = true;
        // Sponge start - Cause tracking
        final PhaseData peek = this.causeTracker.getStack().peek();
        if (peek.getState().getPhase().ignoresBlockUpdateTick(peek)) {
            state.getBlock().updateTick((WorldServer) (Object) this, pos, this.getBlockState(pos), random);
            // THIS NEEDS TO BE SET BACK TO FALSE OR ELSE ALL HELL BREAKS LOOSE!
            // No seriously, if this is not set back to false, all future updates are processed immediately
            // and various things get caught under the Unwinding Phase.
            this.scheduledUpdatesAreImmediate = false;
            return;
        }
        TrackingUtil.updateTickBlock(this.causeTracker, state.getBlock(), pos, this.getBlockState(pos), random);
        // Sponge end
        this.scheduledUpdatesAreImmediate = false;
    }

    /**
     * @author gabizou - March 12th, 2016
     *
     * Technically an overwrite to properly track on *server* worlds.
     */
    @Override
    public void notifyBlockOfStateChange(BlockPos pos, Block blockIn) {
        this.getCauseTracker().notifyBlockOfStateChange(pos, blockIn, null);
    }

    /**
     * @author gabizou - March 12th, 2016
     *
     * Technically an overwrite to properly track on *server* worlds.
     */
    @Override
    public void notifyNeighborsOfStateExcept(BlockPos pos, Block blockType, EnumFacing skipSide) {
        if (!isValid(pos)) {
            return;
        }

        EnumSet<EnumFacing> directions = EnumSet.allOf(EnumFacing.class);
        directions.remove(skipSide);

        final CauseTracker causeTracker = this.getCauseTracker();

        EventConsumer.event(SpongeCommonEventFactory.callNotifyNeighborEvent(this, pos, directions))
                .nonCancelled(event -> {
                    for (EnumFacing facing : EnumFacing.values()) {
                        final Direction direction = DirectionFacingProvider.getInstance().getKey(facing).get();
                        if (event.getNeighbors().keySet().contains(direction)) {
                            causeTracker.notifyBlockOfStateChange(pos.offset(facing), blockType, pos);
                        }
                    }
                })
                .process();

    }

    /**
     * @author gabizou - March 12th, 2016
     *
     * Technically an overwrite to properly track on *server* worlds.
     */
    @Override
    public void notifyNeighborsOfStateChange(BlockPos pos, Block blockType) {
        if (!isValid(pos)) {
            return;
        }

        final CauseTracker causeTracker = this.getCauseTracker();

        EventConsumer.event(SpongeCommonEventFactory.callNotifyNeighborEvent(this, pos, EnumSet.allOf(EnumFacing.class)))
                .nonCancelled(event -> {
                    for (EnumFacing facing : EnumFacing.values()) {
                        final Direction direction = DirectionFacingProvider.getInstance().getKey(facing).get();
                        if (event.getNeighbors().keySet().contains(direction)) {
                            causeTracker.notifyBlockOfStateChange(pos.offset(facing), blockType, pos);
                        }
                    }
                })
                .process();
    }

    @SuppressWarnings("Duplicates")
    @Override
    protected void onUpdateWeatherEffect(net.minecraft.entity.Entity entityIn) {
        final CauseTracker causeTracker = this.getCauseTracker();
        final IPhaseState state = causeTracker.getStack().peekState();
        if (state.getPhase().alreadyCapturingEntityTicks(state)) {
            entityIn.onUpdate();
            return;
        }
        TrackingUtil.tickEntity(causeTracker, entityIn);
        updateRotation(entityIn);
    }

    @Override
    protected void onUpdateTileEntities(ITickable tile) {
        final CauseTracker causeTracker = this.getCauseTracker();
        final IPhaseState state = causeTracker.getStack().peekState();
        if (state.getPhase().alreadyCapturingTileTicks(state)) {
            tile.update();
            return;
        }

        TrackingUtil.tickTileEntity(causeTracker, tile);
    }

    @Override
    protected void onCallEntityUpdate(net.minecraft.entity.Entity entity) {
        final CauseTracker causeTracker = this.getCauseTracker();
        final IPhaseState state = causeTracker.getStack().peekState();
        if (state.getPhase().alreadyCapturingEntityTicks(state)) {
            entity.onUpdate();
            return;
        }

        TrackingUtil.tickEntity(causeTracker, entity);
        updateRotation(entity);
    }

    @Override
    protected void onCallEntityRidingUpdate(net.minecraft.entity.Entity entity) {
        final CauseTracker causeTracker = this.getCauseTracker();
        final IPhaseState state = causeTracker.getStack().peekState();
        if (state.getPhase().alreadyCapturingEntityTicks(state)) {
            entity.updateRidden();
            return;
        }

        TrackingUtil.tickRidingEntity(causeTracker, entity);
        updateRotation(entity);
    }

    // ------------------------ End of Cause Tracking ------------------------------------

    // IMixinWorld method
    @Override
    public void markAndNotifyNeighbors(BlockPos pos, @Nullable net.minecraft.world.chunk.Chunk chunk, IBlockState oldState, IBlockState newState, int flags) {
        if ((flags & 2) != 0 && (chunk == null || chunk.isPopulated())) {
            this.notifyBlockUpdate(pos, oldState, newState, flags);
        }

        if ((flags & 1) != 0) {
            this.notifyNeighborsRespectDebug(pos, newState.getBlock());

            if (newState.hasComparatorInputOverride()) {
                this.updateComparatorOutputLevel(pos, newState.getBlock());
            }
        }
    }

    // IMixinWorld method
    @Override
    public void addEntityRotationUpdate(net.minecraft.entity.Entity entity, Vector3d rotation) {
        this.rotationUpdates.put(entity, rotation);
    }

    // IMixinWorld method
    @Override
    public void updateRotation(net.minecraft.entity.Entity entityIn) {
        Vector3d rotationUpdate = this.rotationUpdates.get(entityIn);
        if (rotationUpdate != null) {
            entityIn.rotationPitch = (float) rotationUpdate.getX();
            entityIn.rotationYaw = (float) rotationUpdate.getY();
        }
        this.rotationUpdates.remove(entityIn);
    }


    @Override
    public void onSpongeEntityAdded(net.minecraft.entity.Entity entity) {
        this.onEntityAdded(entity);
    }

    @Override
    public void onSpongeEntityRemoved(net.minecraft.entity.Entity entity) {
        this.onEntityRemoved(entity);
    }

    @Override
    public boolean spawnEntity(Entity entity, Cause cause) {
        final CauseTracker causeTracker = this.getCauseTracker();
        final IPhaseState state = causeTracker.getStack().peekState();
        if (!state.getPhase().alreadyCapturingEntitySpawns(state)) {
            causeTracker.switchToPhase(PluginPhase.State.CUSTOM_SPAWN, PhaseContext.start()
                .add(NamedCause.source(cause))
                .addCaptures()
                .complete());
            causeTracker.spawnEntityWithCause(entity, cause);
            causeTracker.completePhase();
            return true;
        }
        return causeTracker.spawnEntityWithCause(entity, cause);
    }

    @Override
    public boolean forceSpawnEntity(Entity entity) {
        final net.minecraft.entity.Entity minecraftEntity = (net.minecraft.entity.Entity) entity;
        final int x = minecraftEntity.getPosition().getX();
        final int z = minecraftEntity.getPosition().getZ();
        return forceSpawnEntity(minecraftEntity, x >> 4, z >> 4);
    }

    private boolean forceSpawnEntity(net.minecraft.entity.Entity entity, int chunkX, int chunkZ) {
        if (entity instanceof EntityPlayer) {
            EntityPlayer entityplayer = (EntityPlayer) entity;
            this.playerEntities.add(entityplayer);
            this.updateAllPlayersSleepingFlag();
        }

        if (entity instanceof EntityLightningBolt) {
            this.addWeatherEffect(entity);
            return true;
        }

        this.getChunkFromChunkCoords(chunkX, chunkZ).addEntity(entity);
        this.loadedEntityList.add(entity);
        this.onSpongeEntityAdded(entity);
        return true;
    }

    @Override
    public SpongeBlockSnapshot createSpongeBlockSnapshot(IBlockState state, IBlockState extended, BlockPos pos, int updateFlag) {
        this.builder.reset();
        Location<org.spongepowered.api.world.World> location = new Location<>(this, VecHelper.toVector3i(pos));
        this.builder.blockState((BlockState) state)
                .extendedState((BlockState) extended)
                .worldId(location.getExtent().getUniqueId())
                .position(location.getBlockPosition());
        Optional<UUID> creator = getCreator(pos.getX(), pos.getY(), pos.getZ());
        Optional<UUID> notifier = getNotifier(pos.getX(), pos.getY(), pos.getZ());
        if (creator.isPresent()) {
            this.builder.creator(creator.get());
        }
        if (notifier.isPresent()) {
            this.builder.notifier(notifier.get());
        }
        if (state.getBlock() instanceof ITileEntityProvider) {
            net.minecraft.tileentity.TileEntity te = getTileEntity(pos);
            if (te != null) {
                TileEntity tile = (TileEntity) te;
                for (DataManipulator<?, ?> manipulator : tile.getContainers()) {
                    this.builder.add(manipulator);
                }
                NBTTagCompound nbt = new NBTTagCompound();
                te.writeToNBT(nbt);
                this.builder.unsafeNbt(nbt);
            }
        }
        return new SpongeBlockSnapshot(this.builder, updateFlag);
    }


    @Inject(method = "newExplosion", at = @At(value = "HEAD"))
    public void onExplosionHead(net.minecraft.entity.Entity entityIn, double x, double y, double z, float strength, boolean isFlaming, boolean isSmoking, CallbackInfoReturnable<net.minecraft.world.Explosion> cir) {
        this.processingExplosion = true;
    }

    @Inject(method = "newExplosion", at = @At(value = "RETURN"))
    public void onExplosionReturn(net.minecraft.entity.Entity entityIn, double x, double y, double z, float strength, boolean isFlaming, boolean isSmoking, CallbackInfoReturnable<net.minecraft.world.Explosion> cir) {
        this.processingExplosion = false;
    }

    /**
     * @author amaranth - April 25th, 2016
     * @reason Avoid 25 chunk map lookups per entity per tick by using neighbor pointers
     *
     * @param xStart X block start coordinate
     * @param yStart Y block start coordinate
     * @param zStart Z block start coordinate
     * @param xEnd X block end coordinate
     * @param yEnd Y block end coordinate
     * @param zEnd Z block end coordinate
     * @param allowEmpty Whether empty chunks should be accepted
     * @return If the chunks for the area are loaded
     */
    @Override
    public boolean isAreaLoaded(int xStart, int yStart, int zStart, int xEnd, int yEnd, int zEnd, boolean allowEmpty) {
        if (yEnd < 0 || yStart > 255) {
            return false;
        }

        xStart = xStart >> 4;
        zStart = zStart >> 4;
        xEnd = xEnd >> 4;
        zEnd = zEnd >> 4;

        Chunk base = (Chunk) ((IMixinChunkProviderServer) this.getChunkProvider()).getChunkIfLoaded(xStart, zStart);
        if (base == null) {
            return false;
        }

        for (int i = xStart; i <= xEnd; i++) {
            Optional<Chunk> column = base.getNeighbor(Direction.EAST);
            if (!column.isPresent()) {
                return false;
            }

            Chunk unwrapped = column.get();
            for (int j = zStart; j <= zEnd; j++) {
                Optional<Chunk> row = unwrapped.getNeighbor(Direction.SOUTH);
                if (!row.isPresent()) {
                    return false;
                }

                // This is redundant
                if (!allowEmpty && ((net.minecraft.world.chunk.Chunk) row.get()).isEmpty()) {
                    return false;
                }
            }
        }

        return true;

    }


    @Override
    public WorldStorage getWorldStorage() {
        return (WorldStorage) ((WorldServer) (Object) this).getChunkProvider();
    }

    @Override
    public PortalAgent getPortalAgent() {
        return (PortalAgent) this.worldTeleporter;
    }

    /**************************** TIMINGS ***************************************/
    /*
    The remaining of these overridden methods are all injectors into World#updateEntities() to where
    the exact fine tuning of where the methods are invoked, the call stack is precisely emulated as
    if this were an overwrite. The injections themselves are sensitive in some regards, but mostly
    will remain just fine.
     */


    @Override
    protected void startEntityGlobalTimings() {
        this.timings.entityTick.startTiming();
        co.aikar.timings.TimingHistory.entityTicks += this.loadedEntityList.size();
    }

    @Override
    protected void stopTimingForWeatherEntityTickCrash(net.minecraft.entity.Entity updatingEntity) {
        EntityUtil.toMixin(updatingEntity).getTimingsHandler().stopTiming();
    }

    @Override
    protected void stopEntityTickTimingStartEntityRemovalTiming() {
        this.timings.entityTick.stopTiming();
        this.timings.entityRemoval.startTiming();
    }

    @Override
    protected void stopEntityRemovalTiming() {
        this.timings.entityRemoval.stopTiming();
    }

    @Override
    protected void startEntityTickTiming() {
        this.timings.entityTick.startTiming();
    }

    @Override
    protected void stopTimingTickEntityCrash(net.minecraft.entity.Entity updatingEntity) {
        EntityUtil.toMixin(updatingEntity).getTimingsHandler().stopTiming();
    }

    @Override
    protected void stopEntityTickSectionBeforeRemove() {
       this.timings.entityTick.stopTiming();
    }

    @Override
    protected void startEntityRemovalTick() {
        this.timings.entityRemoval.startTiming();
    }

    @Override
    protected void startTileTickTimer() {
        this.timings.tileEntityTick.startTiming();
    }

    @Override
    protected void stopTimingTickTileEntityCrash(net.minecraft.tileentity.TileEntity updatingTileEntity) {
        ((IMixinTileEntity) updatingTileEntity).getTimingsHandler().stopTiming();
    }

    @Override
    protected void stopTileEntityAndStartRemoval() {
        this.timings.tileEntityTick.stopTiming();
        this.timings.tileEntityRemoval.startTiming();
    }

    @Override
    protected void stopTileEntityRemovelInWhile() {
        this.timings.tileEntityRemoval.stopTiming();
    }

    @Override
    protected void startPendingTileEntityTimings() {
        this.timings.tileEntityPending.startTiming();
    }

    @Override
    protected void endPendingTileEntities() {
        this.timings.tileEntityPending.stopTiming();
        TimingHistory.tileEntityTicks += this.loadedTileEntityList.size();
    }

    @Inject(method = "tick", at = @At(value = "INVOKE_STRING", target = PROFILER_ESS, args = "ldc=tickPending") )
    private void onBeginTickBlockUpdate(CallbackInfo ci) {
        this.timings.scheduledBlocks.startTiming();
    }

    @Inject(method = "tick", at = @At(value = "INVOKE_STRING", target = PROFILER_ESS, args = "ldc=tickBlocks") )
    private void onAfterTickBlockUpdate(CallbackInfo ci) {
        this.timings.scheduledBlocks.stopTiming();
        this.timings.chunkTicks.startTiming();
    }

    @Inject(method = "tick", at = @At(value = "INVOKE_STRING", target = PROFILER_ESS, args = "ldc=chunkMap") )
    private void onBeginUpdateBlocks(CallbackInfo ci) {
        this.timings.chunkTicks.stopTiming();
        this.timings.doChunkMap.startTiming();
    }

    @Inject(method = "tick", at = @At(value = "INVOKE_STRING", target = PROFILER_ESS, args = "ldc=village") )
    private void onBeginUpdateVillage(CallbackInfo ci) {
        this.timings.doChunkMap.stopTiming();
        this.timings.doVillages.startTiming();
    }

    @Inject(method = "tick", at = @At(value = "INVOKE_STRING", target = PROFILER_ESS, args = "ldc=portalForcer") )
    private void onBeginUpdatePortal(CallbackInfo ci) {
        this.timings.doVillages.stopTiming();
        this.timings.doPortalForcer.startTiming();
    }

    @Inject(method = "tick", at = @At(value = "INVOKE", target = "Lnet/minecraft/profiler/Profiler;endSection()V") )
    private void onEndUpdatePortal(CallbackInfo ci) {
        this.timings.doPortalForcer.stopTiming();
    }
    // TIMINGS
    @Inject(method = "tickUpdates", at = @At(value = "INVOKE_STRING", target = PROFILER_SS, args = "ldc=cleaning"))
    private void onTickUpdatesCleanup(boolean flag, CallbackInfoReturnable<Boolean> cir) {
        this.timings.scheduledBlocksCleanup.startTiming();

    }

    @Inject(method = "tickUpdates", at = @At(value = "INVOKE_STRING", target = PROFILER_SS, args = "ldc=ticking"))
    private void onTickUpdatesTickingStart(boolean flag, CallbackInfoReturnable<Boolean> cir) {
        this.timings.scheduledBlocksCleanup.stopTiming();
        this.timings.scheduledBlocksTicking.startTiming();
    }

    @Inject(method = "tickUpdates", at = @At("RETURN"))
    private void onTickUpdatesTickingEnd(CallbackInfoReturnable<Boolean> cir) {
        this.timings.scheduledBlocksTicking.stopTiming();
    }

    @Override
    public WorldTimingsHandler getTimingsHandler() {
        return this.timings;
    }

    /**************************** EFFECT ****************************************/

    @Override
    public void playSound(SoundType sound, SoundCategory category, Vector3d position, double volume) {
        this.playSound(sound, category, position, volume, 1);
    }

    @Override
    public void playSound(SoundType sound,  SoundCategory category, Vector3d position, double volume, double pitch) {
        this.playSound(sound, category, position, volume, pitch, 0);
    }

    @Override
    public void playSound(SoundType sound,  SoundCategory category, Vector3d position, double volume, double pitch, double minVolume) {
        this.playSound(null, position.getX(), position.getY(), position.getZ(), SoundEvents.getRegisteredSoundEvent(sound.getId()), (net.minecraft.util.SoundCategory) (Object) category, (float) Math.max(minVolume, volume), (float) pitch);
    }

    @Override
    public void spawnParticles(ParticleEffect particleEffect, Vector3d position) {
        this.spawnParticles(particleEffect, position, Integer.MAX_VALUE);
    }

    @Override
    public void spawnParticles(ParticleEffect particleEffect, Vector3d position, int radius) {
        checkNotNull(particleEffect, "The particle effect cannot be null!");
        checkNotNull(position, "The position cannot be null");
        checkArgument(radius > 0, "The radius has to be greater then zero!");

        List<Packet<?>> packets = SpongeParticleHelper.toPackets((SpongeParticleEffect) particleEffect, position);

        if (!packets.isEmpty()) {
            PlayerList playerList = this.mcServer.getPlayerList();

            double x = position.getX();
            double y = position.getY();
            double z = position.getZ();

            for (Packet<?> packet : packets) {
                playerList.sendToAllNearExcept(null, x, y, z, radius, this.getDimensionId(), packet);
            }
        }
    }


    @Override
    public Weather getWeather() {
        if (this.worldInfo.isThundering()) {
            return Weathers.THUNDER_STORM;
        } else if (this.worldInfo.isRaining()) {
            return Weathers.RAIN;
        } else {
            return Weathers.CLEAR;
        }
    }

    @Override
    public long getRemainingDuration() {
        Weather weather = getWeather();
        if (weather.equals(Weathers.CLEAR)) {
            if (this.worldInfo.getCleanWeatherTime() > 0) {
                return this.worldInfo.getCleanWeatherTime();
            } else {
                return Math.min(this.worldInfo.getThunderTime(), this.worldInfo.getRainTime());
            }
        } else if (weather.equals(Weathers.THUNDER_STORM)) {
            return this.worldInfo.getThunderTime();
        } else if (weather.equals(Weathers.RAIN)) {
            return this.worldInfo.getRainTime();
        }
        return 0;
    }

    @Override
    public long getRunningDuration() {
        return this.worldInfo.getWorldTotalTime() - this.weatherStartTime;
    }

    @Override
    public void setWeather(Weather weather) {
        if (weather.equals(Weathers.CLEAR)) {
            this.setWeather(weather, (300 + this.rand.nextInt(600)) * 20);
        } else {
            this.setWeather(weather, 0);
        }
    }

    @Override
    public void setWeather(Weather weather, long duration) {
        if (weather.equals(Weathers.CLEAR)) {
            this.worldInfo.setCleanWeatherTime((int) duration);
            this.worldInfo.setRainTime(0);
            this.worldInfo.setThunderTime(0);
            this.worldInfo.setRaining(false);
            this.worldInfo.setThundering(false);
        } else if (weather.equals(Weathers.RAIN)) {
            this.worldInfo.setCleanWeatherTime(0);
            this.worldInfo.setRainTime((int) duration);
            this.worldInfo.setThunderTime((int) duration);
            this.worldInfo.setRaining(true);
            this.worldInfo.setThundering(false);
        } else if (weather.equals(Weathers.THUNDER_STORM)) {
            this.worldInfo.setCleanWeatherTime(0);
            this.worldInfo.setRainTime((int) duration);
            this.worldInfo.setThunderTime((int) duration);
            this.worldInfo.setRaining(true);
            this.worldInfo.setThundering(true);
        }
    }

    @Inject(method = "updateWeather", at = @At(value = "RETURN"))
    public void onUpdateWeatherReturn(CallbackInfo ci) {
        Weather weather = getWeather();
        int duration = (int) getRemainingDuration();
        if (this.prevWeather != weather && duration > 0) {
            ChangeWorldWeatherEvent event = SpongeEventFactory.createChangeWorldWeatherEvent(Cause.of(NamedCause.source(this)), duration, duration,
                    weather, weather, this.prevWeather, this);
            SpongeImpl.postEvent(event);
            if (event.isCancelled()) {
                this.setWeather(this.prevWeather);
            } else {
                this.setWeather(event.getWeather(), event.getDuration());
                this.prevWeather = event.getWeather();
                this.weatherStartTime = this.worldInfo.getWorldTotalTime();
            }
        }
    }

    @Override
    public long getWeatherStartTime() {
        return this.weatherStartTime;
    }

    @Override
    public void setWeatherStartTime(long weatherStartTime) {
        this.weatherStartTime = weatherStartTime;
    }

    @Override
    public int getChunkGCTickInterval() {
        return this.chunkGCTickInterval;
    }
}<|MERGE_RESOLUTION|>--- conflicted
+++ resolved
@@ -190,7 +190,6 @@
     private int chunkGCTickCount = 0;
     private int chunkGCLoadThreshold = 0;
     private int chunkGCTickInterval = 600;
-    private boolean isCapturingBlocks = false;
 
     @Shadow @Final private MinecraftServer mcServer;
     @Shadow @Final private Set<NextTickListEntry> pendingTickListEntriesHashSet;
@@ -646,7 +645,6 @@
         setBlock(x, y, z, block, notifyNeighbors, Cause.source(SpongeImpl.getPlugin()).build());
     }
 
-<<<<<<< HEAD
     @Override
     public void setBlock(int x, int y, int z, BlockState blockState, boolean notifyNeighbors, Cause cause) {
         checkArgument(cause != null, "Cause cannot be null!");
@@ -670,19 +668,6 @@
         if (!containsBlock(x, y, z)) {
             throw new PositionOutOfBoundsException(new Vector3i(x, y, z), BLOCK_MIN, BLOCK_MAX);
         }
-=======
-    @Inject(method = "newExplosion", at = @At(value = "HEAD"))
-    public void onExplosionHead(net.minecraft.entity.Entity entityIn, double x, double y, double z, float strength, boolean isFlaming, boolean isSmoking, CallbackInfoReturnable<net.minecraft.world.Explosion> cir) {
-        this.processingExplosion = true;
-        this.isCapturingBlocks = this.causeTracker.isCapturingBlocks();
-        this.causeTracker.setCaptureBlocks(false);
-    }
-
-    @Inject(method = "newExplosion", at = @At(value = "RETURN"))
-    public void onExplosionReturn(net.minecraft.entity.Entity entityIn, double x, double y, double z, float strength, boolean isFlaming, boolean isSmoking, CallbackInfoReturnable<net.minecraft.world.Explosion> cir) {
-        this.processingExplosion = false;
-        this.causeTracker.setCaptureBlocks(this.isCapturingBlocks);
->>>>>>> cad35987
     }
 
     @Override
@@ -1048,28 +1033,33 @@
             return false;
         }
 
+        Optional<Chunk> currentColumn = Optional.of(base);
         for (int i = xStart; i <= xEnd; i++) {
-            Optional<Chunk> column = base.getNeighbor(Direction.EAST);
-            if (!column.isPresent()) {
+            if (!currentColumn.isPresent()) {
                 return false;
             }
 
-            Chunk unwrapped = column.get();
+            Chunk column = currentColumn.get();
+
+            Optional<Chunk> currentRow = column.getNeighbor(Direction.SOUTH);
             for (int j = zStart; j <= zEnd; j++) {
-                Optional<Chunk> row = unwrapped.getNeighbor(Direction.SOUTH);
-                if (!row.isPresent()) {
+                if (!currentRow.isPresent()) {
                     return false;
                 }
 
-                // This is redundant
-                if (!allowEmpty && ((net.minecraft.world.chunk.Chunk) row.get()).isEmpty()) {
+                Chunk row = currentRow.get();
+
+                if (!allowEmpty && ((net.minecraft.world.chunk.Chunk) row).isEmpty()) {
                     return false;
                 }
+
+                currentRow = row.getNeighbor(Direction.SOUTH);
             }
+
+            currentColumn = column.getNeighbor(Direction.EAST);
         }
 
         return true;
-
     }
 
 
