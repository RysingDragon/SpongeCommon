/*
 * This file is part of Sponge, licensed under the MIT License (MIT).
 *
 * Copyright (c) SpongePowered <https://www.spongepowered.org>
 * Copyright (c) contributors
 *
 * Permission is hereby granted, free of charge, to any person obtaining a copy
 * of this software and associated documentation files (the "Software"), to deal
 * in the Software without restriction, including without limitation the rights
 * to use, copy, modify, merge, publish, distribute, sublicense, and/or sell
 * copies of the Software, and to permit persons to whom the Software is
 * furnished to do so, subject to the following conditions:
 *
 * The above copyright notice and this permission notice shall be included in
 * all copies or substantial portions of the Software.
 *
 * THE SOFTWARE IS PROVIDED "AS IS", WITHOUT WARRANTY OF ANY KIND, EXPRESS OR
 * IMPLIED, INCLUDING BUT NOT LIMITED TO THE WARRANTIES OF MERCHANTABILITY,
 * FITNESS FOR A PARTICULAR PURPOSE AND NONINFRINGEMENT. IN NO EVENT SHALL THE
 * AUTHORS OR COPYRIGHT HOLDERS BE LIABLE FOR ANY CLAIM, DAMAGES OR OTHER
 * LIABILITY, WHETHER IN AN ACTION OF CONTRACT, TORT OR OTHERWISE, ARISING FROM,
 * OUT OF OR IN CONNECTION WITH THE SOFTWARE OR THE USE OR OTHER DEALINGS IN
 * THE SOFTWARE.
 */
package org.spongepowered.common.mixin.core.entity.item;

<<<<<<< HEAD
import static org.spongepowered.api.data.DataQuery.of;
=======
import static com.google.common.base.Preconditions.checkNotNull;
import static com.google.common.base.Preconditions.checkState;
>>>>>>> 2587a3fd

import com.flowpowered.math.vector.Vector3d;
import net.minecraft.entity.Entity;
import net.minecraft.entity.EntityLivingBase;
import net.minecraft.entity.item.EntityTNTPrimed;
import org.spongepowered.api.block.BlockState;
import org.spongepowered.api.block.BlockType;
import org.spongepowered.api.block.BlockTypes;
import org.spongepowered.api.entity.explosive.PrimedTNT;
import org.spongepowered.api.entity.living.Living;
import org.spongepowered.api.event.cause.Cause;
import org.spongepowered.api.event.cause.NamedCause;
import org.spongepowered.api.world.Location;
import org.spongepowered.api.world.World;
import org.spongepowered.api.world.explosion.Explosion;
import org.spongepowered.asm.mixin.Mixin;
import org.spongepowered.asm.mixin.Shadow;
import org.spongepowered.asm.mixin.injection.At;
import org.spongepowered.asm.mixin.injection.Inject;
import org.spongepowered.asm.mixin.injection.Redirect;
import org.spongepowered.asm.mixin.injection.callback.CallbackInfo;
import org.spongepowered.common.interfaces.entity.IMixinEntityTNTPrimed;
import org.spongepowered.common.mixin.core.entity.MixinEntity;

import java.util.Optional;

import javax.annotation.Nullable;

@Mixin(EntityTNTPrimed.class)
public abstract class MixinEntityTNTPrimed extends MixinEntity implements PrimedTNT, IMixinEntityTNTPrimed {

    private static final String TARGET_NEW_EXPLOSION = "Lnet/minecraft/world/World;createExplosion"
            + "(Lnet/minecraft/entity/Entity;DDDFZ)Lnet/minecraft/world/Explosion;";
    private static final int DEFAULT_EXPLOSION_RADIUS = 4;
    private static final BlockType BLOCK_TYPE = BlockTypes.TNT;

<<<<<<< HEAD
    @Shadow private EntityLivingBase tntPlacedBy;
    @Shadow public abstract void explode();
    @Shadow public abstract void shadow$setFuse(int fuse);
=======
    @Shadow private int fuse;
    @Shadow @Nullable private EntityLivingBase tntPlacedBy;
    @Shadow public abstract void explode();

    @Nullable private EntityLivingBase detonator;
    private Cause detonationCause;
    private int explosionRadius = DEFAULT_EXPLOSION_RADIUS;
    private int fuseDuration = 80;
    private boolean detonationCancelled;

    @Override
    public void setDetonator(EntityLivingBase detonator) {
        this.detonator = detonator;
    }
>>>>>>> 2587a3fd

    @Override
    public Optional<Living> getDetonator() {
        return Optional.ofNullable((Living) this.detonator);
    }

    // FusedExplosive Impl

    @Nullable
    private Cause getCause(@Nullable Cause type) {
        if (type != null) {
            return type;
        } else if (this.detonator != null) {
            return Cause.of(NamedCause.of(NamedCause.IGNITER, this.detonator));
        } else if (this.tntPlacedBy != null) {
            return Cause.source(this.tntPlacedBy).build();
        }
        return null;
    }

    private void defuse() {
        setDead();
        // Place a TNT block at the Entity's position
        getWorld().setBlock((int) this.posX, (int) this.posY, (int) this.posZ,
                BlockState.builder().blockType(BLOCK_TYPE).build(), true);
    }

    @Override
<<<<<<< HEAD
    public void setRawData(DataContainer container) throws InvalidDataException {
        super.setRawData(container);
        try {
            shadow$setFuse(container.getInt(of("Fuse")).get());
        } catch (Exception e) {
            throw new InvalidDataException("Couldn't parse raw data", e);
=======
    public Optional<Integer> getExplosionRadius() {
        return Optional.of(this.explosionRadius);
    }

    @Override
    public void setExplosionRadius(Optional<Integer> radius) {
        this.explosionRadius = radius.orElse(DEFAULT_EXPLOSION_RADIUS);
    }

    @Override
    public int getFuseDuration() {
        return this.fuseDuration;
    }

    @Override
    public void setFuseDuration(int fuseTicks) {
        this.fuseDuration = fuseTicks;
    }

    @Override
    public int getFuseTicksRemaining() {
        return this.fuse;
    }

    @Override
    public void setFuseTicksRemaining(int fuseTicks) {
        this.fuse = fuseTicks;
    }

    @Override
    public void prime(Cause cause) {
        checkState(!isPrimed(), "already primed");
        checkState(this.isDead, "tnt about to be primed");
        getWorld().spawnEntity(this, checkNotNull(cause, "cause"));
    }

    @Override
    public void defuse(Cause cause) {
        checkState(isPrimed(), "not primed");
        checkNotNull(cause, "cause");
        if (shouldDefuse(checkNotNull(cause, "cause"))) {
            defuse();
            postDefuse(cause);
>>>>>>> 2587a3fd
        }
    }

    @Override
    public boolean isPrimed() {
        return this.fuse > 0 && this.fuse < this.fuseDuration && !this.isDead;
    }

    @Override
    public void detonate(Cause cause) {
        this.detonationCause = checkNotNull(cause, "cause");
        setDead();
        explode();
    }

    @Redirect(method = "explode", at = @At(value = "INVOKE", target = TARGET_NEW_EXPLOSION))
    protected net.minecraft.world.Explosion onExplode(net.minecraft.world.World worldObj, Entity self, double x,
                                                      double y, double z, float strength, boolean smoking) {
        return detonate(getCause(this.detonationCause), Explosion.builder()
                .location(new Location<>((World) worldObj, new Vector3d(x, y, z)))
                .sourceExplosive(this)
                .radius(this.explosionRadius)
                .shouldPlaySmoke(smoking)
                .shouldBreakBlocks(smoking))
                .orElseGet(() -> {
                    this.detonationCancelled = true;
                    return null;
                });
    }

    @Inject(method = "explode", at = @At("RETURN"))
    protected void postExplode(CallbackInfo ci) {
        if (this.detonationCancelled) {
            defuse();
            this.detonationCancelled = false;
        }
    }

    @Inject(method = "onUpdate", at = @At("RETURN"))
    protected void onUpdate(CallbackInfo ci) {
        if (this.fuse == this.fuseDuration - 1) {
            postPrime(getCause(null));
        }
    }

}<|MERGE_RESOLUTION|>--- conflicted
+++ resolved
@@ -24,12 +24,9 @@
  */
 package org.spongepowered.common.mixin.core.entity.item;
 
-<<<<<<< HEAD
 import static org.spongepowered.api.data.DataQuery.of;
-=======
 import static com.google.common.base.Preconditions.checkNotNull;
 import static com.google.common.base.Preconditions.checkState;
->>>>>>> 2587a3fd
 
 import com.flowpowered.math.vector.Vector3d;
 import net.minecraft.entity.Entity;
@@ -66,11 +63,6 @@
     private static final int DEFAULT_EXPLOSION_RADIUS = 4;
     private static final BlockType BLOCK_TYPE = BlockTypes.TNT;
 
-<<<<<<< HEAD
-    @Shadow private EntityLivingBase tntPlacedBy;
-    @Shadow public abstract void explode();
-    @Shadow public abstract void shadow$setFuse(int fuse);
-=======
     @Shadow private int fuse;
     @Shadow @Nullable private EntityLivingBase tntPlacedBy;
     @Shadow public abstract void explode();
@@ -85,7 +77,6 @@
     public void setDetonator(EntityLivingBase detonator) {
         this.detonator = detonator;
     }
->>>>>>> 2587a3fd
 
     @Override
     public Optional<Living> getDetonator() {
@@ -114,14 +105,6 @@
     }
 
     @Override
-<<<<<<< HEAD
-    public void setRawData(DataContainer container) throws InvalidDataException {
-        super.setRawData(container);
-        try {
-            shadow$setFuse(container.getInt(of("Fuse")).get());
-        } catch (Exception e) {
-            throw new InvalidDataException("Couldn't parse raw data", e);
-=======
     public Optional<Integer> getExplosionRadius() {
         return Optional.of(this.explosionRadius);
     }
@@ -165,7 +148,6 @@
         if (shouldDefuse(checkNotNull(cause, "cause"))) {
             defuse();
             postDefuse(cause);
->>>>>>> 2587a3fd
         }
     }
 
