--- conflicted
+++ resolved
@@ -28,12 +28,9 @@
 import net.minecraft.entity.player.EntityPlayer;
 import net.minecraft.item.ItemStack;
 import net.minecraft.nbt.NBTTagCompound;
-<<<<<<< HEAD
 import net.minecraft.world.World;
 import org.apache.logging.log4j.Level;
 import org.objectweb.asm.Opcodes;
-=======
->>>>>>> 550c5dee
 import org.spongepowered.api.data.key.Keys;
 import org.spongepowered.api.data.manipulator.DataManipulator;
 import org.spongepowered.api.data.manipulator.mutable.RepresentedItemData;
@@ -47,7 +44,6 @@
 import org.spongepowered.api.text.translation.Translation;
 import org.spongepowered.asm.mixin.Mixin;
 import org.spongepowered.asm.mixin.Shadow;
-<<<<<<< HEAD
 import org.spongepowered.asm.mixin.injection.At;
 import org.spongepowered.asm.mixin.injection.Constant;
 import org.spongepowered.asm.mixin.injection.Inject;
@@ -56,19 +52,14 @@
 import org.spongepowered.asm.mixin.injection.callback.CallbackInfoReturnable;
 import org.spongepowered.asm.util.PrettyPrinter;
 import org.spongepowered.common.SpongeImpl;
-=======
->>>>>>> 550c5dee
 import org.spongepowered.common.data.manipulator.mutable.SpongeRepresentedItemData;
 import org.spongepowered.common.data.util.DataConstants;
 import org.spongepowered.common.data.util.NbtDataUtil;
 import org.spongepowered.common.data.value.mutable.SpongeValue;
-<<<<<<< HEAD
+import org.spongepowered.common.interfaces.entity.item.IMixinEntityItem;
 import org.spongepowered.common.event.SpongeCommonEventFactory;
 import org.spongepowered.common.interfaces.world.IMixinWorld;
 import org.spongepowered.common.interfaces.world.IMixinWorldServer;
-=======
-import org.spongepowered.common.interfaces.entity.item.IMixinEntityItem;
->>>>>>> 550c5dee
 import org.spongepowered.common.item.inventory.util.ItemStackUtil;
 import org.spongepowered.common.mixin.core.entity.MixinEntity;
 
@@ -81,10 +72,6 @@
     @Shadow private int delayBeforeCanPickup;
     @Shadow private int age;
     @Shadow public abstract ItemStack getEntityItem();
-<<<<<<< HEAD
-
-    public int lifespan;
-    public float dropChance = 1.0f;
     /**
      * A simple cached value of the merge radius for this item.
      * Since the value is configurable, the first time searching for
@@ -92,18 +79,7 @@
      */
     private double cachedRadius = -1;
 
-    //
-    // In the case where a Forge mod sets the delay to MAGIC_INFINITE_PICKUP_DELAY, but a plugin has
-    // never called setPickupDelay or setInfinitePickupDelay, delayBeforeCanPickup would be decremented,
-    // as infiniteDelay is set to false. However, this is not the intended behavior, as the Forge
-    // mod meant an infinite delay to be set.
-
-    // To resolve the ambiguity, this flag is used to determine whether infiniteDelay is false because it was never changed
-    // from the default, or if it was explicitly set by a plugin
-    private boolean pluginPickupSet;
-=======
     private int previousPickupDelay = MAGIC_PREVIOUS;
->>>>>>> 550c5dee
     private boolean infinitePickupDelay;
     private int previousDespawnDelay = MAGIC_PREVIOUS;
     private boolean infiniteDespawnDelay;
@@ -115,7 +91,6 @@
         return this.infinitePickupDelay;
     }
 
-<<<<<<< HEAD
     @Inject(method = "onUpdate()V", at = @At(value = "INVOKE", target = "Lnet/minecraft/entity/item/EntityItem;setDead()V"))
     public void onEntityItemUpdate(CallbackInfo ci) {
         this.destructCause = Cause.of(NamedCause.of("ExpiredItem", this));
@@ -133,9 +108,7 @@
         return this.cachedRadius;
     }
 
-=======
-    @Override
->>>>>>> 550c5dee
+    @Override
     public int getPickupDelay() {
         return this.infinitePickupDelay ? this.previousPickupDelay : this.delayBeforeCanPickup;
     }
