/*
 * This file is part of Sponge, licensed under the MIT License (MIT).
 *
 * Copyright (c) SpongePowered <https://www.spongepowered.org>
 * Copyright (c) contributors
 *
 * Permission is hereby granted, free of charge, to any person obtaining a copy
 * of this software and associated documentation files (the "Software"), to deal
 * in the Software without restriction, including without limitation the rights
 * to use, copy, modify, merge, publish, distribute, sublicense, and/or sell
 * copies of the Software, and to permit persons to whom the Software is
 * furnished to do so, subject to the following conditions:
 *
 * The above copyright notice and this permission notice shall be included in
 * all copies or substantial portions of the Software.
 *
 * THE SOFTWARE IS PROVIDED "AS IS", WITHOUT WARRANTY OF ANY KIND, EXPRESS OR
 * IMPLIED, INCLUDING BUT NOT LIMITED TO THE WARRANTIES OF MERCHANTABILITY,
 * FITNESS FOR A PARTICULAR PURPOSE AND NONINFRINGEMENT. IN NO EVENT SHALL THE
 * AUTHORS OR COPYRIGHT HOLDERS BE LIABLE FOR ANY CLAIM, DAMAGES OR OTHER
 * LIABILITY, WHETHER IN AN ACTION OF CONTRACT, TORT OR OTHERWISE, ARISING FROM,
 * OUT OF OR IN CONNECTION WITH THE SOFTWARE OR THE USE OR OTHER DEALINGS IN
 * THE SOFTWARE.
 */
package org.spongepowered.common.mixin.core.entity;

import com.flowpowered.math.vector.Vector3d;
import net.minecraft.entity.EntityLivingBase;
import net.minecraft.entity.ai.attributes.BaseAttributeMap;
import net.minecraft.entity.ai.attributes.IAttribute;
import net.minecraft.entity.ai.attributes.IAttributeInstance;
import net.minecraft.entity.player.EntityPlayer;
import net.minecraft.item.ItemStack;
import net.minecraft.nbt.NBTTagCompound;
import net.minecraft.potion.Potion;
import net.minecraft.util.CombatTracker;
import net.minecraft.util.DamageSource;
import net.minecraft.util.EnumParticleTypes;
import net.minecraft.world.World;
import net.minecraft.world.WorldServer;
import org.spongepowered.api.Sponge;
import org.spongepowered.api.data.key.Keys;
import org.spongepowered.api.data.manipulator.DataManipulator;
import org.spongepowered.api.data.manipulator.mutable.entity.DamageableData;
import org.spongepowered.api.data.manipulator.mutable.entity.HealthData;
import org.spongepowered.api.data.value.mutable.MutableBoundedValue;
import org.spongepowered.api.data.value.mutable.OptionalValue;
import org.spongepowered.api.entity.Entity;
import org.spongepowered.api.entity.living.Living;
import org.spongepowered.api.event.SpongeEventFactory;
import org.spongepowered.api.event.cause.Cause;
import org.spongepowered.api.event.cause.NamedCause;
import org.spongepowered.api.event.cause.entity.damage.DamageModifier;
import org.spongepowered.api.event.cause.entity.damage.source.FallingBlockDamageSource;
import org.spongepowered.api.event.entity.DamageEntityEvent;
import org.spongepowered.api.text.Text;
import org.spongepowered.api.util.Tuple;
import org.spongepowered.api.util.annotation.NonnullByDefault;
import org.spongepowered.asm.mixin.Mixin;
import org.spongepowered.asm.mixin.Overwrite;
import org.spongepowered.asm.mixin.Shadow;
import org.spongepowered.asm.mixin.injection.At;
import org.spongepowered.asm.mixin.injection.Redirect;
<<<<<<< HEAD
import org.spongepowered.common.data.util.NbtDataUtil;
=======
import org.spongepowered.common.data.manipulator.mutable.entity.SpongeHealthData;
import org.spongepowered.common.data.value.SpongeValueFactory;
import org.spongepowered.common.data.value.mutable.SpongeOptionalValue;
>>>>>>> 6bbd5734
import org.spongepowered.common.entity.living.human.EntityHuman;
import org.spongepowered.common.event.InternalNamedCauses;
import org.spongepowered.common.event.damage.DamageEventHandler;
import org.spongepowered.common.event.damage.DamageObject;
import org.spongepowered.common.event.tracking.CauseTracker;
import org.spongepowered.common.event.tracking.PhaseContext;
import org.spongepowered.common.event.tracking.phase.EntityPhase;
import org.spongepowered.common.event.tracking.phase.TrackingPhases;
import org.spongepowered.common.interfaces.entity.IMixinEntityLivingBase;
import org.spongepowered.common.interfaces.world.IMixinWorldServer;

import java.util.ArrayList;
import java.util.Collection;
import java.util.List;
import java.util.Optional;
import java.util.function.Function;

import javax.annotation.Nullable;

@SuppressWarnings("rawtypes")
@NonnullByDefault
@Mixin(value = EntityLivingBase.class, priority = 999)
public abstract class MixinEntityLivingBase extends MixinEntity implements Living, IMixinEntityLivingBase {

    private EntityLivingBase nmsEntityLiving = (EntityLivingBase) (Object) this;
    private int maxAir = 300;
    private DamageSource lastDamageSource;

    @Shadow public int maxHurtResistantTime;
    @Shadow public int hurtTime;
    @Shadow public int maxHurtTime;
    @Shadow public int deathTime;
    @Shadow public boolean potionsNeedUpdate;
    @Shadow public CombatTracker _combatTracker;
    @Shadow public EntityLivingBase entityLivingToAttack;
    @Shadow protected BaseAttributeMap attributeMap;
    @Shadow protected ItemStack[] previousEquipment;
    @Shadow protected int entityAge;
    @Shadow protected int recentlyHit;
    @Shadow protected float lastDamage;
    @Shadow protected EntityPlayer attackingPlayer;
    @Shadow protected abstract void damageArmor(float p_70675_1_);
    @Shadow protected abstract void setBeenAttacked();
    @Shadow protected abstract String getDeathSound();
    @Shadow protected abstract float getSoundVolume();
    @Shadow protected abstract float getSoundPitch();
    @Shadow protected abstract String getHurtSound();
    @Shadow public abstract void setHealth(float health);
    @Shadow public abstract void addPotionEffect(net.minecraft.potion.PotionEffect potionEffect);
    @Shadow public abstract void removePotionEffect(int id);
    @Shadow protected abstract void markPotionsDirty();
    @Shadow public abstract void setCurrentItemOrArmor(int slotIn, ItemStack stack);
    @Shadow public abstract void clearActivePotions();
    @Shadow public abstract void setLastAttacker(net.minecraft.entity.Entity entity);
    @Shadow public abstract boolean isPotionActive(Potion potion);
    @Shadow public abstract float getHealth();
    @Shadow public abstract float getMaxHealth();
    @Shadow public abstract float getRotationYawHead();
    @Shadow public abstract void setRotationYawHead(float rotation);
    @Shadow public abstract Collection getActivePotionEffects();
    @Shadow @Nullable public abstract EntityLivingBase getLastAttacker();
    @Shadow public abstract IAttributeInstance getEntityAttribute(IAttribute attribute);
    @Shadow public abstract ItemStack getEquipmentInSlot(int slotIn);
    @Shadow protected abstract void applyEntityAttributes();
    @Shadow protected abstract void onDeathUpdate();

    @Override
    public Vector3d getHeadRotation() {
        // pitch, yaw, roll -- Minecraft does not currently support head roll
        return new Vector3d(getRotation().getX(), getRotationYawHead(), 0);
    }

    @Override
    public void setHeadRotation(Vector3d rotation) {
        setRotation(getRotation().mul(0, 1, 1).add(rotation.getX(), 0, 0));
        setRotationYawHead((float) rotation.getY());
    }

    @Override
    public int getMaxAir() {
        return this.maxAir;
    }

    @Override
    public void setMaxAir(int air) {
        this.maxAir = air;
    }

    @Override
    public double getLastDamage() {
        return this.lastDamage;
    }

    @Override
    public void setLastDamage(double damage) {
        this.lastDamage = (float) damage;
    }

    @Override
    public void readFromNbt(NBTTagCompound compound) {
        super.readFromNbt(compound);
        if (compound.hasKey("maxAir")) {
            this.maxAir = compound.getInteger("maxAir");
        }
    }

    @Override
    public void writeToNbt(NBTTagCompound compound) {
        super.writeToNbt(compound);
        compound.setInteger("maxAir", this.maxAir);
    }

    @Override
    public Text getTeamRepresentation() {
        return Text.of(this.getUniqueID().toString());
    }

    @Redirect(method = "onDeath(Lnet/minecraft/util/DamageSource;)V", at = @At(value = "INVOKE", target =
            "Lnet/minecraft/world/World;setEntityState(Lnet/minecraft/entity/Entity;B)V"))
    public void onDeathSendEntityState(World world, net.minecraft.entity.Entity self, byte state) {
        // Don't send the state if this is a human. Fixes ghost items on client.
        if (!((net.minecraft.entity.Entity) (Object) this instanceof EntityHuman)) {
            world.setEntityState(self, state);
        }
    }

    @Redirect(method = "applyPotionDamageCalculations", at = @At(value = "INVOKE", target = "Lnet/minecraft/entity/EntityLivingBase;isPotionActive(Lnet/minecraft/potion/Potion;)Z") )
    public boolean onIsPotionActive(EntityLivingBase entityIn, Potion potion) {
        return false; // handled in our damageEntityHook
    }

    @Redirect(method = "applyArmorCalculations", at = @At(value = "INVOKE", target = "Lnet/minecraft/entity/EntityLivingBase;damageArmor(F)V") )
    protected void onDamageArmor(EntityLivingBase entityIn, float damage) {
        // do nothing as this is handled in our damageEntityHook
    }

    /**
     * @author bloodmc - November 21, 2015
     *
     * Purpose: This shouldn't be used internally but a mod may still call it so we simply reroute to our hook.
     */
    @Overwrite
    protected void damageEntity(DamageSource damageSource, float damage) {
        this.damageEntityHook(damageSource, damage);
    }

    /**
     * @author bloodmc - November 22, 2015
     *
     * Purpose: Reroute damageEntity calls to our hook in order to prevent damage.
     */
    @Override
    @Overwrite
    public boolean attackEntityFrom(DamageSource source, float amount) {
        this.lastDamageSource = source;
        if (source == null) {
            Thread.dumpStack();
        }
        if (!hookModAttack(this.nmsEntityLiving, source, amount))
            return false;
        if (this.nmsEntityLiving.isEntityInvulnerable(source)) {
            return false;
        } else if (this.worldObj.isRemote) {
            return false;
        } else {
            this.entityAge = 0;

            if (this.nmsEntityLiving.getHealth() <= 0.0F) {
                return false;
            } else if (source.isFireDamage() && this.nmsEntityLiving.isPotionActive(Potion.fireResistance)) {
                return false;
            } else {
                // Sponge - ignore as this is handled in our damageEntityHook
                if (false && (source == DamageSource.anvil || source == DamageSource.fallingBlock)
                    && this.nmsEntityLiving.getEquipmentInSlot(4) != null) {
                    this.nmsEntityLiving.getEquipmentInSlot(4).damageItem((int) (amount * 4.0F + this.rand.nextFloat() * amount * 2.0F),
                                                                          this.nmsEntityLiving);
                    amount *= 0.75F;
                }

                this.nmsEntityLiving.limbSwingAmount = 1.5F;
                boolean flag = true;

                if ((float) this.hurtResistantTime > (float) this.nmsEntityLiving.maxHurtResistantTime / 2.0F) {
                    if (amount <= this.lastDamage) {
                        return false;
                    }

                    // Sponge start - reroute to our damage hook
                    if (!this.damageEntityHook(source, amount - this.lastDamage)) {
                        return false;
                    }
                    // Sponge end

                    this.lastDamage = amount;
                    flag = false;
                } else {
                    // Sponge start - reroute to our damage hook
                    if (!this.damageEntityHook(source, amount)) {
                        return false;
                    }
                    this.lastDamage = amount;
                    this.hurtResistantTime = this.nmsEntityLiving.maxHurtResistantTime;
                    // this.damageEntity(source, amount); // handled above
                    // Sponge end
                    this.nmsEntityLiving.hurtTime = this.nmsEntityLiving.maxHurtTime = 10;
                }

                this.nmsEntityLiving.attackedAtYaw = 0.0F;
                net.minecraft.entity.Entity entity = source.getEntity();

                if (entity != null) {
                    if (entity instanceof EntityLivingBase) {
                        this.nmsEntityLiving.setRevengeTarget((EntityLivingBase) entity);
                    }

                    if (entity instanceof EntityPlayer) {
                        this.recentlyHit = 100;
                        this.attackingPlayer = (EntityPlayer) entity;
                    } else if (entity instanceof net.minecraft.entity.passive.EntityTameable) {
                        net.minecraft.entity.passive.EntityTameable entitywolf = (net.minecraft.entity.passive.EntityTameable) entity;

                        if (entitywolf.isTamed()) {
                            this.recentlyHit = 100;
                            this.attackingPlayer = null;
                        }
                    }
                }

                if (flag) {
                    this.worldObj.setEntityState(this.nmsEntityLiving, (byte) 2);

                    if (source != DamageSource.drown) {
                        this.setBeenAttacked();
                    }

                    if (entity != null) {
                        double d1 = entity.posX - this.posX;
                        double d0;

                        for (d0 = entity.posZ - this.posZ; d1 * d1 + d0 * d0 < 1.0E-4D; d0 = (Math.random() - Math.random()) * 0.01D) {
                            d1 = (Math.random() - Math.random()) * 0.01D;
                        }

                        this.nmsEntityLiving.attackedAtYaw = (float) (Math.atan2(d0, d1) * 180.0D / Math.PI - (double) this.rotationYaw);
                        this.nmsEntityLiving.knockBack(entity, amount, d1, d0);
                    } else {
                        this.nmsEntityLiving.attackedAtYaw = (float) ((int) (Math.random() * 2.0D) * 180);
                    }
                }

                String s;

                if (this.nmsEntityLiving.getHealth() <= 0.0F) {
                    s = this.getDeathSound();

                    if (flag && s != null) {
                        this.nmsEntityLiving.playSound(s, this.getSoundVolume(), this.getSoundPitch());
                    }

                    // Sponge Start - notify the cause tracker
                    final CauseTracker causeTracker = ((IMixinWorldServer) this.getWorld()).getCauseTracker();
                    causeTracker.switchToPhase(TrackingPhases.ENTITY, EntityPhase.State.DEATH_DROPS_SPAWNING, PhaseContext.start()
                            .add(NamedCause.source(this))
                            .add(NamedCause.of(InternalNamedCauses.General.DAMAGE_SOURCE, source))
                            .add(this.getTrackedPlayer(NbtDataUtil.SPONGE_ENTITY_CREATOR).map(NamedCause::owner))
                            .addCaptures()
                            .complete());
                    this.nmsEntityLiving.onDeath(source);
                    causeTracker.completePhase();
                } else {
                    s = this.getHurtSound();

                    if (flag && s != null) {
                        this.nmsEntityLiving.playSound(s, this.getSoundVolume(), this.getSoundPitch());
                    }
                }

                return true;
            }
        }
    }

    @Override
    public boolean damageEntityHook(DamageSource damageSource, float damage) {
        if (!this.nmsEntityLiving.isEntityInvulnerable(damageSource)) {
            final boolean human = this.nmsEntityLiving instanceof EntityPlayer;
            // apply forge damage hook
            damage = applyModDamage(this.nmsEntityLiving, damageSource, damage);
            float originalDamage = damage; // set after forge hook.
            if (damage <= 0) {
                damage = 0;
            }

            List<Tuple<DamageModifier, Function<? super Double, Double>>> originalFunctions = new ArrayList<>();
            Optional<Tuple<DamageModifier, Function<? super Double, Double>>> hardHatFunction =
                DamageEventHandler.createHardHatModifier(this.nmsEntityLiving, damageSource);
            Optional<Tuple<DamageModifier, Function<? super Double, Double>>> blockingFunction =
                DamageEventHandler.createBlockingModifier(this.nmsEntityLiving, damageSource);
            Optional<List<Tuple<DamageModifier, Function<? super Double, Double>>>> armorFunction =
                provideArmorModifiers(this.nmsEntityLiving, damageSource, damage);
            Optional<Tuple<DamageModifier, Function<? super Double, Double>>> resistanceFunction =
                DamageEventHandler.createResistanceModifier(this.nmsEntityLiving, damageSource);
            Optional<List<Tuple<DamageModifier, Function<? super Double, Double>>>> armorEnchantments =
                DamageEventHandler.createEnchantmentModifiers(this.nmsEntityLiving, damageSource);
            Optional<Tuple<DamageModifier, Function<? super Double, Double>>> absorptionFunction =
                DamageEventHandler.createAbsorptionModifier(this.nmsEntityLiving, damageSource);

            if (hardHatFunction.isPresent()) {
                originalFunctions.add(hardHatFunction.get());
            }

            if (blockingFunction.isPresent()) {
                originalFunctions.add(blockingFunction.get());
            }

            if (armorFunction.isPresent()) {
                originalFunctions.addAll(armorFunction.get());
            }

            if (resistanceFunction.isPresent()) {
                originalFunctions.add(resistanceFunction.get());
            }

            if (armorEnchantments.isPresent()) {
                originalFunctions.addAll(armorEnchantments.get());
            }

            if (absorptionFunction.isPresent()) {
                originalFunctions.add(absorptionFunction.get());
            }
            final Cause cause = DamageEventHandler.generateCauseFor(damageSource);

            DamageEntityEvent event = SpongeEventFactory.createDamageEntityEvent(cause, originalFunctions,
                         (Entity) this.nmsEntityLiving, originalDamage);
            Sponge.getEventManager().post(event);
            if (event.isCancelled()) {
                return false;
            }

            damage = (float) event.getFinalDamage();

            // Helmet
            if ((damageSource instanceof FallingBlockDamageSource) && this.nmsEntityLiving.getEquipmentInSlot(4) != null) {
                this.nmsEntityLiving.getEquipmentInSlot(4).damageItem(
                    (int) (event.getBaseDamage() * 4.0F + this.rand.nextFloat() * event.getBaseDamage() * 2.0F), this.nmsEntityLiving);
            }

            // Armor
            if (!damageSource.isUnblockable()) {
                for (Tuple<DamageModifier, Function<? super Double, Double>> modifier : event.getModifiers()) {
                    applyArmorDamage(this.nmsEntityLiving, damageSource, event, modifier.getFirst());
                }
            }

            double absorptionModifier = 0;
            if (absorptionFunction.isPresent()) {
                absorptionModifier = event.getDamage(absorptionFunction.get().getFirst());
            }

            this.nmsEntityLiving.setAbsorptionAmount(Math.max(this.nmsEntityLiving.getAbsorptionAmount() + (float) absorptionModifier, 0.0F));
            if (damage != 0.0F) {
                if (human) {
                    ((EntityPlayer) this.nmsEntityLiving).addExhaustion(damageSource.getHungerDamage());
                }
                float f2 = this.nmsEntityLiving.getHealth();

                this.nmsEntityLiving.setHealth(f2 - damage);
                this.nmsEntityLiving.getCombatTracker().trackDamage(damageSource, f2, damage);

                if (human) {
                    return true;
                }

                this.nmsEntityLiving.setAbsorptionAmount(this.nmsEntityLiving.getAbsorptionAmount() - damage);
            }
            return true;
        }
        return false;
    }

    @Override
    public float applyModDamage(EntityLivingBase entityLivingBase, DamageSource source, float damage) {
        return damage;
    }

    @Override
    public Optional<List<Tuple<DamageModifier, Function<? super Double, Double>>>> provideArmorModifiers(EntityLivingBase entityLivingBase,
                                                                                                         DamageSource source, double damage) {
        return DamageEventHandler.createArmorModifiers(entityLivingBase, source, damage);
    }

    @Override
    public void applyArmorDamage(EntityLivingBase entityLivingBase, DamageSource source, DamageEntityEvent entityEvent, DamageModifier modifier) {
        Optional<DamageObject> optional = modifier.getCause().first(DamageObject.class);
        if (optional.isPresent()) {
            DamageEventHandler.acceptArmorModifier(this.nmsEntityLiving, source, modifier, entityEvent.getDamage(modifier));
        }
    }

    @Override
    public boolean hookModAttack(EntityLivingBase entityLivingBase, DamageSource source, float amount) {
        return true;
    }

    /**
     * @author gabizou - January 4th, 2016
     *
     * This allows invisiblity to ignore entity collisions.
     */
    @Overwrite
    public boolean canBeCollidedWith() {
        return !(this.isVanished() && this.ignoresCollision()) && !this.isDead;
    }

    @Override
    public DamageSource getLastDamageSource() {
        return this.lastDamageSource;
    }

    @Override
    public int getRecentlyHit() {
        return this.recentlyHit;
    }

    @Redirect(method = "updateFallState", at = @At(value = "INVOKE", target = "Lnet/minecraft/world/WorldServer;spawnParticle(Lnet/minecraft/util/EnumParticleTypes;DDDIDDDD[I)V"))
    private void spongeSpawnParticleForFallState(WorldServer worldServer, EnumParticleTypes particleTypes, double xCoord, double yCoord,
            double zCoord, int numberOfParticles, double xOffset, double yOffset, double zOffset, double particleSpeed, int... extraArgs) {
        if (!this.isVanished()) {
            worldServer.spawnParticle(particleTypes, xCoord, yCoord, zCoord, numberOfParticles, xOffset, yOffset, zOffset, particleSpeed, extraArgs);
        }

    }

<<<<<<< HEAD
    @Redirect(method = "onEntityUpdate", at = @At(value = "INVOKE", target = "Lnet/minecraft/entity/EntityLivingBase;onDeathUpdate()V"))
    private void causeTrackDeathUpdate(EntityLivingBase entityLivingBase) {
        if (!entityLivingBase.worldObj.isRemote) {
            final CauseTracker causeTracker = ((IMixinWorldServer) entityLivingBase.worldObj).getCauseTracker();
            causeTracker.switchToPhase(TrackingPhases.ENTITY, EntityPhase.State.DEATH_UPDATE, PhaseContext.start()
                .addCaptures()
                .add(NamedCause.source(entityLivingBase))
                .complete());
            ((IMixinEntityLivingBase) entityLivingBase).onSpongeDeathUpdate();
            causeTracker.completePhase();
        }
    }


    @Override
    public void onSpongeDeathUpdate() {
        this.onDeathUpdate();
=======
    // Data delegated methods


    @Override
    public HealthData getHealthData() {
        return new SpongeHealthData(this.getHealth(), this.getMaxHealth());
    }

    @Override
    public MutableBoundedValue<Double> health() {
        return SpongeValueFactory.boundedBuilder(Keys.HEALTH)
                .minimum(0D)
                .maximum((double) this.getMaxHealth())
                .defaultValue((double) this.getMaxHealth())
                .actualValue((double) this.getHealth())
                .build();
    }

    @Override
    public MutableBoundedValue<Double> maxHealth() {
        return SpongeValueFactory.boundedBuilder(Keys.MAX_HEALTH)
                .minimum(1D)
                .maximum((double) Float.MAX_VALUE)
                .defaultValue(20D)
                .actualValue((double) this.getMaxHealth())
                .build();
    }

    // TODO uncomment when the processor is implemented
//    @Override
//    public DamageableData getMortalData() {
//        return null;
//    }

    @Override
    public OptionalValue<Living> lastAttacker() {
        return new SpongeOptionalValue<>(Keys.LAST_ATTACKER, Optional.ofNullable((Living) this.getLastAttacker()));
    }

    @Override
    public OptionalValue<Double> lastDamage() {
        return new SpongeOptionalValue<>(Keys.LAST_DAMAGE, Optional.ofNullable(this.getLastAttacker() == null ? null : (double) this.lastDamage));
    }

    @Override
    public void supplyVanillaManipulators(List<DataManipulator<?, ?>> manipulators) {
        super.supplyVanillaManipulators(manipulators);
        manipulators.add(getHealthData());
>>>>>>> 6bbd5734
    }
}<|MERGE_RESOLUTION|>--- conflicted
+++ resolved
@@ -61,13 +61,10 @@
 import org.spongepowered.asm.mixin.Shadow;
 import org.spongepowered.asm.mixin.injection.At;
 import org.spongepowered.asm.mixin.injection.Redirect;
-<<<<<<< HEAD
-import org.spongepowered.common.data.util.NbtDataUtil;
-=======
 import org.spongepowered.common.data.manipulator.mutable.entity.SpongeHealthData;
 import org.spongepowered.common.data.value.SpongeValueFactory;
 import org.spongepowered.common.data.value.mutable.SpongeOptionalValue;
->>>>>>> 6bbd5734
+import org.spongepowered.common.data.util.NbtDataUtil;
 import org.spongepowered.common.entity.living.human.EntityHuman;
 import org.spongepowered.common.event.InternalNamedCauses;
 import org.spongepowered.common.event.damage.DamageEventHandler;
@@ -502,15 +499,14 @@
 
     }
 
-<<<<<<< HEAD
     @Redirect(method = "onEntityUpdate", at = @At(value = "INVOKE", target = "Lnet/minecraft/entity/EntityLivingBase;onDeathUpdate()V"))
     private void causeTrackDeathUpdate(EntityLivingBase entityLivingBase) {
         if (!entityLivingBase.worldObj.isRemote) {
             final CauseTracker causeTracker = ((IMixinWorldServer) entityLivingBase.worldObj).getCauseTracker();
             causeTracker.switchToPhase(TrackingPhases.ENTITY, EntityPhase.State.DEATH_UPDATE, PhaseContext.start()
-                .addCaptures()
-                .add(NamedCause.source(entityLivingBase))
-                .complete());
+                    .addCaptures()
+                    .add(NamedCause.source(entityLivingBase))
+                    .complete());
             ((IMixinEntityLivingBase) entityLivingBase).onSpongeDeathUpdate();
             causeTracker.completePhase();
         }
@@ -520,9 +516,9 @@
     @Override
     public void onSpongeDeathUpdate() {
         this.onDeathUpdate();
-=======
+    }
+
     // Data delegated methods
-
 
     @Override
     public HealthData getHealthData() {
@@ -569,6 +565,5 @@
     public void supplyVanillaManipulators(List<DataManipulator<?, ?>> manipulators) {
         super.supplyVanillaManipulators(manipulators);
         manipulators.add(getHealthData());
->>>>>>> 6bbd5734
     }
 }