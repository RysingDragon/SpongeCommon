/*
 * This file is part of Sponge, licensed under the MIT License (MIT).
 *
 * Copyright (c) SpongePowered <https://www.spongepowered.org>
 * Copyright (c) contributors
 *
 * Permission is hereby granted, free of charge, to any person obtaining a copy
 * of this software and associated documentation files (the "Software"), to deal
 * in the Software without restriction, including without limitation the rights
 * to use, copy, modify, merge, publish, distribute, sublicense, and/or sell
 * copies of the Software, and to permit persons to whom the Software is
 * furnished to do so, subject to the following conditions:
 *
 * The above copyright notice and this permission notice shall be included in
 * all copies or substantial portions of the Software.
 *
 * THE SOFTWARE IS PROVIDED "AS IS", WITHOUT WARRANTY OF ANY KIND, EXPRESS OR
 * IMPLIED, INCLUDING BUT NOT LIMITED TO THE WARRANTIES OF MERCHANTABILITY,
 * FITNESS FOR A PARTICULAR PURPOSE AND NONINFRINGEMENT. IN NO EVENT SHALL THE
 * AUTHORS OR COPYRIGHT HOLDERS BE LIABLE FOR ANY CLAIM, DAMAGES OR OTHER
 * LIABILITY, WHETHER IN AN ACTION OF CONTRACT, TORT OR OTHERWISE, ARISING FROM,
 * OUT OF OR IN CONNECTION WITH THE SOFTWARE OR THE USE OR OTHER DEALINGS IN
 * THE SOFTWARE.
 */
package org.spongepowered.common.mixin.core.entity;

import com.flowpowered.math.vector.Vector3d;
import net.minecraft.enchantment.EnchantmentHelper;
import net.minecraft.entity.EntityLivingBase;
import net.minecraft.entity.ai.attributes.AbstractAttributeMap;
import net.minecraft.entity.ai.attributes.IAttribute;
import net.minecraft.entity.ai.attributes.IAttributeInstance;
<<<<<<< HEAD
import net.minecraft.entity.passive.EntityWolf;
=======
import net.minecraft.entity.item.EntityItem;
>>>>>>> d766edd2
import net.minecraft.entity.player.EntityPlayer;
import net.minecraft.init.MobEffects;
import net.minecraft.inventory.EntityEquipmentSlot;
import net.minecraft.item.ItemStack;
import net.minecraft.nbt.NBTTagCompound;
import net.minecraft.potion.Potion;
import net.minecraft.util.CombatEntry;
import net.minecraft.util.CombatTracker;
import net.minecraft.util.DamageSource;
import net.minecraft.util.EnumHand;
import net.minecraft.util.EnumParticleTypes;
<<<<<<< HEAD
import net.minecraft.util.SoundEvent;
import net.minecraft.util.math.MathHelper;
import net.minecraft.world.World;
=======
>>>>>>> d766edd2
import net.minecraft.world.WorldServer;
import org.spongepowered.api.Sponge;
import org.spongepowered.api.data.key.Keys;
import org.spongepowered.api.data.manipulator.DataManipulator;
import org.spongepowered.api.data.manipulator.mutable.entity.HealthData;
import org.spongepowered.api.data.value.mutable.MutableBoundedValue;
import org.spongepowered.api.data.value.mutable.OptionalValue;
import org.spongepowered.api.entity.Entity;
import org.spongepowered.api.entity.living.Living;
import org.spongepowered.api.event.SpongeEventFactory;
import org.spongepowered.api.event.cause.Cause;
import org.spongepowered.api.event.cause.NamedCause;
import org.spongepowered.api.event.cause.entity.damage.DamageModifier;
import org.spongepowered.api.event.cause.entity.damage.source.FallingBlockDamageSource;
import org.spongepowered.api.event.cause.entity.spawn.EntitySpawnCause;
import org.spongepowered.api.event.entity.DamageEntityEvent;
import org.spongepowered.api.text.Text;
import org.spongepowered.api.util.Tuple;
import org.spongepowered.api.util.annotation.NonnullByDefault;
import org.spongepowered.asm.mixin.Final;
import org.spongepowered.asm.mixin.Mixin;
import org.spongepowered.asm.mixin.Overwrite;
import org.spongepowered.asm.mixin.Shadow;
import org.spongepowered.asm.mixin.injection.At;
import org.spongepowered.asm.mixin.injection.Inject;
import org.spongepowered.asm.mixin.injection.Redirect;
import org.spongepowered.asm.mixin.injection.callback.CallbackInfo;
import org.spongepowered.common.data.manipulator.mutable.entity.SpongeHealthData;
import org.spongepowered.common.data.value.SpongeValueFactory;
import org.spongepowered.common.data.value.mutable.SpongeOptionalValue;
import org.spongepowered.common.data.util.NbtDataUtil;
import org.spongepowered.common.entity.EntityUtil;
import org.spongepowered.common.entity.living.human.EntityHuman;
<<<<<<< HEAD
import org.spongepowered.common.event.InternalNamedCauses;
import org.spongepowered.common.event.damage.DamageEventHandler;
import org.spongepowered.common.event.damage.DamageObject;
import org.spongepowered.common.event.tracking.CauseTracker;
import org.spongepowered.common.event.tracking.PhaseContext;
import org.spongepowered.common.event.tracking.phase.EntityPhase;
import org.spongepowered.common.event.tracking.phase.TrackingPhases;
import org.spongepowered.common.interfaces.entity.IMixinEntityLivingBase;
import org.spongepowered.common.interfaces.world.IMixinWorldServer;
=======
import org.spongepowered.common.event.CauseTracker;
import org.spongepowered.common.event.DamageEventHandler;
import org.spongepowered.common.event.DamageObject;
import org.spongepowered.common.event.SpongeCommonEventFactory;
import org.spongepowered.common.interfaces.entity.IMixinEntity;
import org.spongepowered.common.interfaces.entity.IMixinEntityLivingBase;
import org.spongepowered.common.interfaces.world.IMixinWorld;
import org.spongepowered.common.registry.type.event.InternalSpawnTypes;
>>>>>>> d766edd2

import java.util.ArrayList;
import java.util.Collection;
import java.util.List;
import java.util.Optional;
import java.util.function.Function;

import javax.annotation.Nullable;

@SuppressWarnings("rawtypes")
@NonnullByDefault
@Mixin(value = EntityLivingBase.class, priority = 999)
public abstract class MixinEntityLivingBase extends MixinEntity implements Living, IMixinEntityLivingBase {

<<<<<<< HEAD
    private static final String WORLD_SPAWN_PARTICLE = "Lnet/minecraft/world/World;spawnParticle(Lnet/minecraft/util/EnumParticleTypes;DDDDDD[I)V";

    private EntityLivingBase nmsEntityLiving = (EntityLivingBase) (Object) this;
=======
    private EntityLivingBase mcEntityLiving = (EntityLivingBase) (Object) this;
>>>>>>> d766edd2
    private int maxAir = 300;

    @Shadow public int maxHurtResistantTime;
    @Shadow public int hurtTime;
    @Shadow public int maxHurtTime;
    @Shadow public int deathTime;
    @Shadow public float attackedAtYaw;
    @Shadow public float limbSwingAmount;
    @Shadow public boolean potionsNeedUpdate;
    @Shadow public CombatTracker _combatTracker;
    @Shadow public EntityLivingBase entityLivingToAttack;
    @Shadow protected AbstractAttributeMap attributeMap;
    @Shadow public ItemStack[] armorArray;
    @Shadow protected int entityAge;
    @Shadow protected int recentlyHit;
    @Shadow protected float lastDamage;
<<<<<<< HEAD
    @Shadow @Nullable protected EntityPlayer attackingPlayer;
=======
    @Shadow protected EntityPlayer attackingPlayer;
    @Shadow protected int scoreValue;
    @Shadow public boolean dead;
    @Shadow public float attackedAtYaw;

>>>>>>> d766edd2
    @Shadow protected abstract void damageArmor(float p_70675_1_);
    @Shadow protected abstract void setBeenAttacked();
    @Shadow protected abstract SoundEvent getDeathSound();
    @Shadow protected abstract float getSoundVolume();
    @Shadow protected abstract float getSoundPitch();
    @Shadow protected abstract SoundEvent getHurtSound();
    @Shadow public abstract void setHealth(float health);
    @Shadow public abstract void addPotionEffect(net.minecraft.potion.PotionEffect potionEffect);
    @Shadow protected abstract void markPotionsDirty();
    @Shadow public abstract void setItemStackToSlot(EntityEquipmentSlot slotIn, ItemStack stack);
    @Shadow public abstract void clearActivePotions();
    @Shadow public abstract void setLastAttacker(net.minecraft.entity.Entity entity);
    @Shadow public abstract boolean isPotionActive(Potion potion);
    @Shadow public abstract float getHealth();
    @Shadow public abstract float getMaxHealth();
    @Shadow public abstract float getRotationYawHead();
    @Shadow public abstract void setRotationYawHead(float rotation);
    @Shadow public abstract Collection getActivePotionEffects();
    @Shadow @Nullable public abstract EntityLivingBase getLastAttacker();
    @Shadow public abstract IAttributeInstance getEntityAttribute(IAttribute attribute);
    @Shadow public abstract ItemStack getItemStackFromSlot(EntityEquipmentSlot slotIn);
    @Shadow protected abstract void applyEntityAttributes();
    @Shadow protected abstract void playHurtSound(net.minecraft.util.DamageSource p_184581_1_);
    @Shadow protected abstract boolean canBlockDamageSource(DamageSource p_184583_1_);
    @Shadow protected abstract void damageShield(float p_184590_1_);
    @Shadow public abstract void setActiveHand(EnumHand hand);
    @Shadow @Nullable public abstract ItemStack getHeldItem(EnumHand hand);
    @Shadow public abstract void setHeldItem(EnumHand hand, @Nullable ItemStack stack);
    @Shadow @Nullable public abstract ItemStack getHeldItemMainhand();
    @Shadow public abstract boolean isHandActive();
    @Shadow protected abstract void onDeathUpdate();
    @Shadow public abstract void onDeath(DamageSource cause);
    @Shadow public abstract void knockBack(net.minecraft.entity.Entity entityIn, float p_70653_2_, double p_70653_3_, double p_70653_5_);
    @Shadow public abstract void setRevengeTarget(EntityLivingBase livingBase);
    @Shadow public abstract void setAbsorptionAmount(float amount);
    @Shadow public abstract float getAbsorptionAmount();
    @Shadow public abstract CombatTracker getCombatTracker();
    @Shadow public abstract void setSprinting(boolean sprinting);
    @Shadow public abstract boolean isOnLadder();
    @Shadow public abstract CombatTracker getCombatTracker();
    @Shadow public abstract EntityLivingBase getAttackingEntity();
    @Shadow protected abstract void dropFewItems(boolean wasRecentlyHit, int lootingModifier);
    @Shadow protected abstract void dropEquipment(boolean wasRecentlyHit, int lootingModifier);
    @Shadow protected abstract boolean canDropLoot();
    @Shadow protected abstract void addRandomDrop();

    @Override
    public Vector3d getHeadRotation() {
        // pitch, yaw, roll -- Minecraft does not currently support head roll
        return new Vector3d(getRotation().getX(), getRotationYawHead(), 0);
    }

    @Override
    public void setHeadRotation(Vector3d rotation) {
        setRotation(getRotation().mul(0, 1, 1).add(rotation.getX(), 0, 0));
        setRotationYawHead((float) rotation.getY());
    }

    @Override
    public int getMaxAir() {
        return this.maxAir;
    }

    @Override
    public void setMaxAir(int air) {
        this.maxAir = air;
    }

    @Override
    public double getLastDamage() {
        return this.lastDamage;
    }

    @Override
    public void setLastDamage(double damage) {
        this.lastDamage = (float) damage;
    }

    @Override
    public void readFromNbt(NBTTagCompound compound) {
        super.readFromNbt(compound);
        if (compound.hasKey("maxAir")) {
            this.maxAir = compound.getInteger("maxAir");
        }
    }

    @Override
    public void writeToNbt(NBTTagCompound compound) {
        super.writeToNbt(compound);
        compound.setInteger("maxAir", this.maxAir);
    }

    @Override
    public Text getTeamRepresentation() {
        return Text.of(this.getUniqueID().toString());
    }

    @Redirect(method = "onDeathUpdate", at = @At(value = "INVOKE", target = "Lnet/minecraft/world/World;spawnEntityInWorld(Lnet/minecraft/entity/Entity;)Z"))
    public boolean onEntityDeathUpdate(net.minecraft.world.World world, net.minecraft.entity.Entity entity) {
        List<NamedCause> namedCauses = new ArrayList<>();
        EntitySpawnCause spawnCause = EntitySpawnCause.builder()
                .entity((Entity) this.mcEntityLiving)
                .type(InternalSpawnTypes.EXPERIENCE)
                .build();
        namedCauses.add(NamedCause.source(spawnCause));
        CombatEntry entry = getCombatTracker().func_94544_f();
        if (entry != null) {
            if (entry.damageSrc != null) {
                namedCauses.add(NamedCause.of("LastDamageSource", entry.damageSrc));
            }
        }
        return ((org.spongepowered.api.world.World) this.worldObj).spawnEntity((Entity) entity, Cause.of(namedCauses));
    }

    /**
     * @author blood - May 12th, 2016
     *
     * @reason SpongeForge requires an overwrite so we do it here instead. This handles all living entity death events
               (except players).
     */
    @Overwrite
    public void onDeath(DamageSource cause) {
        if (SpongeCommonEventFactory.callDestructEntityEventDeath((EntityLivingBase)(Object) this, cause) == null) {
            return;
        }

        net.minecraft.entity.Entity entity = cause.getEntity();
        EntityLivingBase entitylivingbase = this.getAttackingEntity();

        if (this.scoreValue >= 0 && entitylivingbase != null) {
            entitylivingbase.addToPlayerScore((EntityLivingBase)(Object) this, this.scoreValue);
        }

        if (entity != null) {
            entity.onKillEntity((EntityLivingBase)(Object) this);
        }

        this.dead = true;
        this.getCombatTracker().reset();

        if (!this.worldObj.isRemote) {
            int i = 0;

            if (entity instanceof EntityPlayer) {
                i = EnchantmentHelper.getLootingModifier((EntityLivingBase)entity);
            }

            this.captureItemDrops = true;
            this.capturedItemDrops.clear();

            if (this.canDropLoot() && this.worldObj.getGameRules().getBoolean("doMobLoot")) {
                this.dropFewItems(this.recentlyHit > 0, i);
                this.dropEquipment(this.recentlyHit > 0, i);

                if (this.recentlyHit > 0 && this.rand.nextFloat() < 0.025F + (float)i * 0.01F) {
                    this.addRandomDrop();
                }
            }

            this.captureItemDrops = false;
            if (this.capturedItemDrops.size() > 0) {
                IMixinWorld spongeWorld = (IMixinWorld) this.worldObj;
                final CauseTracker causeTracker = spongeWorld.getCauseTracker();
                causeTracker.setIgnoreSpawnEvents(true);
                if (!SpongeCommonEventFactory.callDropItemEventDestruct(this.mcEntityLiving, cause, this.capturedItemDrops).isCancelled()) {
                    for (EntityItem item : this.capturedItemDrops) {
                        this.worldObj.spawnEntityInWorld(item);
                    }
                }
                causeTracker.setIgnoreSpawnEvents(false);
            }
        }

        // Don't send the state if this is a human. Fixes ghost items on client.
        if (!(this.mcEntityLiving instanceof EntityHuman)) {
            this.worldObj.setEntityState(this.mcEntityLiving, (byte)3);
        }
    }

    @Redirect(method = "applyPotionDamageCalculations", at = @At(value = "INVOKE", target = "Lnet/minecraft/entity/EntityLivingBase;isPotionActive(Lnet/minecraft/potion/Potion;)Z") )
    public boolean onIsPotionActive(EntityLivingBase entityIn, Potion potion) {
        return false; // handled in our damageEntityHook
    }

    @Redirect(method = "applyArmorCalculations", at = @At(value = "INVOKE", target = "Lnet/minecraft/entity/EntityLivingBase;damageArmor(F)V") )
    protected void onDamageArmor(EntityLivingBase entityIn, float damage) {
        // do nothing as this is handled in our damageEntityHook
    }

    /**
     * @author bloodmc - November 21, 2015
     * @reason This shouldn't be used internally but a mod may still call it so we simply reroute to our hook.
     */
    @Overwrite
    protected void damageEntity(DamageSource damageSource, float damage) {
        this.damageEntityHook(damageSource, damage);
    }

    /**
     * @author bloodmc - November 22, 2015
     * @author gabizou - Updated April 11th, 2016 - Update for 1.9 changes
     *
     * @reason Reroute damageEntity calls to our hook in order to prevent damage.
     */
    @SuppressWarnings("unused")
    @Override
    @Overwrite
    public boolean attackEntityFrom(DamageSource source, float amount) {
        // Sponge start - Add certain hooks for necessities
        this.lastDamageSource = source;
        if (source == null) {
            Thread.dumpStack();
        }
<<<<<<< HEAD
        // Sponge - This hook is for forge use mainly
        if (!hookModAttack((EntityLivingBase) (Object) this, source, amount))
            return false;
        // Sponge end
        if (this.isEntityInvulnerable(source)) {
=======
        if (!hookModAttack(this.mcEntityLiving, source, amount))
            return false;
        if (this.mcEntityLiving.isEntityInvulnerable(source)) {
>>>>>>> d766edd2
            return false;
        } else if (this.worldObj.isRemote) {
            return false;
        } else {
            this.entityAge = 0;

<<<<<<< HEAD
            if (this.getHealth() <= 0.0F) {
                return false;
            } else if (source.isFireDamage() && this.isPotionActive(MobEffects.FIRE_RESISTANCE)) {
                return false;
            } else {
                // Spon - ignore as this is handled in our damageEntityHookge
//                if (false && (source == DamageSource.anvil || source == DamageSource.fallingBlock)
//                    && this.getEquipmentInSlot(4) != null) {
//                    this.getEquipmentInSlot(4).damageItem((int) (amount * 4.0F + this.rand.nextFloat() * amount * 2.0F),
//                            (EntityLivingBase) (Object) this);
//                    amount *= 0.75F;
//                }
                // Sponge End

                boolean flag = false;

                if (amount > 0.0F && this.canBlockDamageSource(source)) {
                    this.damageShield(amount);

                    if (source.isProjectile()) {
                        amount = 0.0F;
                    } else {
                        amount *= 0.33F;

                        if (source.getSourceOfDamage() instanceof EntityLivingBase) {
                            ((EntityLivingBase) source.getSourceOfDamage())
                                    .knockBack(this.nmsEntityLiving, 0.5F, this.posX - source.getSourceOfDamage().posX, this
                                            .posZ - source.getSourceOfDamage().posZ);
                        }
                    }

                    flag = true;
                }

                this.limbSwingAmount = 1.5F;
                boolean flag1 = true;

                if ((float) this.hurtResistantTime > (float) this.maxHurtResistantTime / 2.0F) {
=======
            if (this.mcEntityLiving.getHealth() <= 0.0F) {
                return false;
            } else if (source.isFireDamage() && this.mcEntityLiving.isPotionActive(Potion.fireResistance)) {
                return false;
            } else {
                // Sponge - ignore as this is handled in our damageEntityHook
                if (false && (source == DamageSource.anvil || source == DamageSource.fallingBlock)
                    && this.mcEntityLiving.getEquipmentInSlot(4) != null) {
                    this.mcEntityLiving.getEquipmentInSlot(4).damageItem((int) (amount * 4.0F + this.rand.nextFloat() * amount * 2.0F),
                                                                          this.mcEntityLiving);
                    amount *= 0.75F;
                }

                this.mcEntityLiving.limbSwingAmount = 1.5F;
                boolean flag = true;

                if ((float) this.hurtResistantTime > (float) this.mcEntityLiving.maxHurtResistantTime / 2.0F) {
>>>>>>> d766edd2
                    if (amount <= this.lastDamage) {
                        return false;
                    }

                    // Sponge start - reroute to our damage hook
                    if (!this.damageEntityHook(source, amount - this.lastDamage)) {
                        return false;
                    }
                    // Sponge end

                    this.lastDamage = amount;
                    flag1 = false;
                } else {
                    // Sponge start - reroute to our damage hook
                    if (!this.damageEntityHook(source, amount)) {
                        return false;
                    }
                    this.lastDamage = amount;
<<<<<<< HEAD
                    this.hurtResistantTime = this.maxHurtResistantTime;
                    // this.damageEntity(source, amount); // handled above
                    // Sponge end
                    this.hurtTime = this.maxHurtTime = 10;
                }

                this.attackedAtYaw = 0.0F;
=======
                    this.hurtResistantTime = this.mcEntityLiving.maxHurtResistantTime;
                    // this.damageEntity(source, amount); // handled above
                    // Sponge end
                    this.mcEntityLiving.hurtTime = this.mcEntityLiving.maxHurtTime = 10;
                }

                this.mcEntityLiving.attackedAtYaw = 0.0F;
>>>>>>> d766edd2
                net.minecraft.entity.Entity entity = source.getEntity();

                if (entity != null) {
                    if (entity instanceof EntityLivingBase) {
<<<<<<< HEAD
                        this.setRevengeTarget((EntityLivingBase) entity);
=======
                        this.mcEntityLiving.setRevengeTarget((EntityLivingBase) entity);
>>>>>>> d766edd2
                    }

                    if (entity instanceof EntityPlayer) {
                        this.recentlyHit = 100;
                        this.attackingPlayer = (EntityPlayer) entity;
                    } else if (entity instanceof EntityWolf) {
                        EntityWolf entityWolf = (EntityWolf) entity;

                        if (entityWolf.isTamed()) {
                            this.recentlyHit = 100;
                            this.attackingPlayer = null;
                        }
                    }
                }

<<<<<<< HEAD
                if (flag1) {
                    if (flag) {
                        this.worldObj.setEntityState((EntityLivingBase) (Object) this, (byte) 29);
                    } else if (source instanceof net.minecraft.util.EntityDamageSource && ((net.minecraft.util.EntityDamageSource) source).getIsThornsDamage()) {
                        this.worldObj.setEntityState((EntityLivingBase) (Object) this, (byte) 33);
                    } else {
                        this.worldObj.setEntityState((EntityLivingBase) (Object) this, (byte) 2);
                    }
=======
                if (flag) {
                    this.worldObj.setEntityState(this.mcEntityLiving, (byte) 2);
>>>>>>> d766edd2

                    if (source != DamageSource.drown && (!flag || amount > 0.0F)) {
                        this.setBeenAttacked();
                    }

                    if (entity != null) {
                        double d1 = entity.posX - this.posX;
                        double d0;

                        for (d0 = entity.posZ - this.posZ; d1 * d1 + d0 * d0 < 1.0E-4D; d0 = (Math.random() - Math.random()) * 0.01D) {
                            d1 = (Math.random() - Math.random()) * 0.01D;
                        }

<<<<<<< HEAD
                        this.attackedAtYaw = (float) (MathHelper.atan2(d0, d1) * 180.0D / Math.PI - (double) this.rotationYaw);
                        this.knockBack(entity, 0.4F, d1, d0);
                    } else {
                        this.attackedAtYaw = (float) ((int) (Math.random() * 2.0D) * 180);
=======
                        this.mcEntityLiving.attackedAtYaw = (float) (Math.atan2(d0, d1) * 180.0D / Math.PI - (double) this.rotationYaw);
                        this.mcEntityLiving.knockBack(entity, amount, d1, d0);
                    } else {
                        this.mcEntityLiving.attackedAtYaw = (float) ((int) (Math.random() * 2.0D) * 180);
>>>>>>> d766edd2
                    }
                }

                if (this.getHealth() <= 0.0F) {
                    SoundEvent soundevent = this.getDeathSound();

<<<<<<< HEAD
                    if (flag1 && soundevent != null) {
                        this.playSound(soundevent, this.getSoundVolume(), this.getSoundPitch());
                    }

                    // Sponge Start - notify the cause tracker
                    final CauseTracker causeTracker = ((IMixinWorldServer) this.getWorld()).getCauseTracker();
                    final boolean tracksEntitySpecificDrops = causeTracker.getStack().peekState().tracksEntitySpecificDrops();
                    if (tracksEntitySpecificDrops) {
                        causeTracker.switchToPhase(TrackingPhases.ENTITY, EntityPhase.State.DEATH_DROPS_SPAWNING, PhaseContext.start()
                                .add(NamedCause.source(this))
                                .add(NamedCause.of(InternalNamedCauses.General.DAMAGE_SOURCE, source))
                                .add(this.getTrackedPlayer(NbtDataUtil.SPONGE_ENTITY_CREATOR).map(NamedCause::owner).orElse(null))
                                .add(this.getTrackedPlayer(NbtDataUtil.SPONGE_ENTITY_NOTIFIER).map(NamedCause::notifier).orElse(null))
                                .addCaptures()
                                .addEntityDropCaptures()
                                .complete());
                    }
                    this.onDeath(source);
                    if (tracksEntitySpecificDrops) {
                        causeTracker.completePhase();
=======
                if (this.mcEntityLiving.getHealth() <= 0.0F) {
                    s = this.getDeathSound();

                    if (flag && s != null) {
                        this.mcEntityLiving.playSound(s, this.getSoundVolume(), this.getSoundPitch());
                    }

                    this.mcEntityLiving.onDeath(source);
                } else {
                    s = this.getHurtSound();

                    if (flag && s != null) {
                        this.mcEntityLiving.playSound(s, this.getSoundVolume(), this.getSoundPitch());
>>>>>>> d766edd2
                    }
                    // Sponge End
                } else if (flag1) {
                    this.playHurtSound(source);
                }

                return !flag || amount > 0.0F;
            }
        }
    }

    /**
     * @author gabizou - January 4th, 2016
     * This is necessary for invisibility checks so that invisible players don't actually send the particle stuffs.
     */
    @Redirect(method = "updateItemUse", at = @At(value = "INVOKE", target = WORLD_SPAWN_PARTICLE))
    public void spawnItemParticle(World world, EnumParticleTypes particleTypes, double xCoord, double yCoord, double zCoord, double xOffset,
            double yOffset, double zOffset, int ... p_175688_14_) {
        if (!this.isVanished()) {
            this.worldObj.spawnParticle(particleTypes, xCoord, yCoord, zCoord, xOffset, yOffset, zOffset, p_175688_14_);
        }
    }

    @Override
    public boolean damageEntityHook(DamageSource damageSource, float damage) {
<<<<<<< HEAD
        if (!this.isEntityInvulnerable(damageSource)) {
            final boolean human = (Object) this instanceof EntityPlayer;
            // apply forge damage hook
            damage = applyModDamage((EntityLivingBase) (Object) this, damageSource, damage);
=======
        if (!this.mcEntityLiving.isEntityInvulnerable(damageSource)) {
            final boolean human = this.mcEntityLiving instanceof EntityPlayer;
            // apply forge damage hook
            damage = applyModDamage(this.mcEntityLiving, damageSource, damage);
>>>>>>> d766edd2
            float originalDamage = damage; // set after forge hook.
            if (damage <= 0) {
                damage = 0;
            }

            List<Tuple<DamageModifier, Function<? super Double, Double>>> originalFunctions = new ArrayList<>();
            Optional<Tuple<DamageModifier, Function<? super Double, Double>>> hardHatFunction =
<<<<<<< HEAD
                DamageEventHandler.createHardHatModifier((EntityLivingBase) (Object) this, damageSource);
            Optional<List<Tuple<DamageModifier, Function<? super Double, Double>>>> armorFunction =
                provideArmorModifiers((EntityLivingBase) (Object) this, damageSource, damage);
            Optional<Tuple<DamageModifier, Function<? super Double, Double>>> resistanceFunction =
                DamageEventHandler.createResistanceModifier((EntityLivingBase) (Object) this, damageSource);
            Optional<List<Tuple<DamageModifier, Function<? super Double, Double>>>> armorEnchantments =
                DamageEventHandler.createEnchantmentModifiers((EntityLivingBase) (Object) this, damageSource);
            Optional<Tuple<DamageModifier, Function<? super Double, Double>>> absorptionFunction =
                DamageEventHandler.createAbsorptionModifier((EntityLivingBase) (Object) this, damageSource);
=======
                DamageEventHandler.createHardHatModifier(this.mcEntityLiving, damageSource);
            Optional<Tuple<DamageModifier, Function<? super Double, Double>>> blockingFunction =
                DamageEventHandler.createBlockingModifier(this.mcEntityLiving, damageSource);
            Optional<List<Tuple<DamageModifier, Function<? super Double, Double>>>> armorFunction =
                provideArmorModifiers(this.mcEntityLiving, damageSource, damage);
            Optional<Tuple<DamageModifier, Function<? super Double, Double>>> resistanceFunction =
                DamageEventHandler.createResistanceModifier(this.mcEntityLiving, damageSource);
            Optional<List<Tuple<DamageModifier, Function<? super Double, Double>>>> armorEnchantments =
                DamageEventHandler.createEnchantmentModifiers(this.mcEntityLiving, damageSource);
            Optional<Tuple<DamageModifier, Function<? super Double, Double>>> absorptionFunction =
                DamageEventHandler.createAbsorptionModifier(this.mcEntityLiving, damageSource);
>>>>>>> d766edd2

            if (hardHatFunction.isPresent()) {
                originalFunctions.add(hardHatFunction.get());
            }

            if (armorFunction.isPresent()) {
                originalFunctions.addAll(armorFunction.get());
            }

            if (resistanceFunction.isPresent()) {
                originalFunctions.add(resistanceFunction.get());
            }

            if (armorEnchantments.isPresent()) {
                originalFunctions.addAll(armorEnchantments.get());
            }

            if (absorptionFunction.isPresent()) {
                originalFunctions.add(absorptionFunction.get());
            }
            final Cause cause = DamageEventHandler.generateCauseFor(damageSource);

<<<<<<< HEAD
            DamageEntityEvent event = SpongeEventFactory.createDamageEntityEvent(cause, originalFunctions, this, originalDamage);
=======
            DamageEntityEvent event = SpongeEventFactory.createDamageEntityEvent(cause, originalFunctions,
                         (Entity) this.mcEntityLiving, originalDamage);
>>>>>>> d766edd2
            Sponge.getEventManager().post(event);
            if (event.isCancelled()) {
                return false;
            }

            damage = (float) event.getFinalDamage();

            // Helmet
<<<<<<< HEAD
            if ((damageSource instanceof FallingBlockDamageSource) && this.nmsEntityLiving.getItemStackFromSlot(EntityEquipmentSlot.MAINHAND) != null) {
                this.nmsEntityLiving.getItemStackFromSlot(EntityEquipmentSlot.MAINHAND).damageItem(
                    (int) (event.getBaseDamage() * 4.0F + this.rand.nextFloat() * event.getBaseDamage() * 2.0F), this.nmsEntityLiving);
=======
            if ((damageSource instanceof FallingBlockDamageSource) && this.mcEntityLiving.getEquipmentInSlot(4) != null) {
                this.mcEntityLiving.getEquipmentInSlot(4).damageItem(
                    (int) (event.getBaseDamage() * 4.0F + this.rand.nextFloat() * event.getBaseDamage() * 2.0F), this.mcEntityLiving);
>>>>>>> d766edd2
            }

            // Armor
            if (!damageSource.isUnblockable()) {
                for (Tuple<DamageModifier, Function<? super Double, Double>> modifier : event.getModifiers()) {
<<<<<<< HEAD
                    applyArmorDamage((EntityLivingBase) (Object) this, damageSource, event, modifier.getFirst());
=======
                    applyArmorDamage(this.mcEntityLiving, damageSource, event, modifier.getFirst());
>>>>>>> d766edd2
                }
            }

            double absorptionModifier = 0;
            if (absorptionFunction.isPresent()) {
                absorptionModifier = event.getDamage(absorptionFunction.get().getFirst());
            }

<<<<<<< HEAD
            this.setAbsorptionAmount(Math.max(this.getAbsorptionAmount() + (float) absorptionModifier, 0.0F));
            if (damage != 0.0F) {
                if (human) {
                    ((EntityPlayer) (Object) this).addExhaustion(damageSource.getHungerDamage());
                }
                float f2 = this.getHealth();

                this.setHealth(f2 - damage);
                this.getCombatTracker().trackDamage(damageSource, f2, damage);
=======
            this.mcEntityLiving.setAbsorptionAmount(Math.max(this.mcEntityLiving.getAbsorptionAmount() + (float) absorptionModifier, 0.0F));
            if (damage != 0.0F) {
                if (human) {
                    ((EntityPlayer) this.mcEntityLiving).addExhaustion(damageSource.getHungerDamage());
                }
                float f2 = this.mcEntityLiving.getHealth();

                this.mcEntityLiving.setHealth(f2 - damage);
                this.mcEntityLiving.getCombatTracker().trackDamage(damageSource, f2, damage);
>>>>>>> d766edd2

                if (human) {
                    return true;
                }

<<<<<<< HEAD
                this.setAbsorptionAmount(this.getAbsorptionAmount() - damage);
=======
                this.mcEntityLiving.setAbsorptionAmount(this.mcEntityLiving.getAbsorptionAmount() - damage);
>>>>>>> d766edd2
            }
            return true;
        }
        return false;
    }

    @Override
    public float applyModDamage(EntityLivingBase entityLivingBase, DamageSource source, float damage) {
        return damage;
    }

    @Override
    public Optional<List<Tuple<DamageModifier, Function<? super Double, Double>>>> provideArmorModifiers(EntityLivingBase entityLivingBase,
                                                                                                         DamageSource source, double damage) {
        return DamageEventHandler.createArmorModifiers(entityLivingBase, source, damage);
    }

    @Override
    public void applyArmorDamage(EntityLivingBase entityLivingBase, DamageSource source, DamageEntityEvent entityEvent, DamageModifier modifier) {
        Optional<DamageObject> optional = modifier.getCause().first(DamageObject.class);
        if (optional.isPresent()) {
<<<<<<< HEAD
            DamageEventHandler.acceptArmorModifier((EntityLivingBase) (Object) this, source, modifier, entityEvent.getDamage(modifier));
=======
            DamageEventHandler.acceptArmorModifier(this.mcEntityLiving, source, modifier, entityEvent.getDamage(modifier));
>>>>>>> d766edd2
        }
    }

    @Override
    public boolean hookModAttack(EntityLivingBase entityLivingBase, DamageSource source, float amount) {
        return true;
    }

    /**
     * @author gabizou - January 4th, 2016
     * @reason This allows invisiblity to ignore entity collisions.
     */
    @Overwrite
    public boolean canBeCollidedWith() {
        return !(this.isVanished() && this.ignoresCollision()) && !this.isDead;
    }

    @Override
    public int getRecentlyHit() {
        return this.recentlyHit;
    }

    @Redirect(method = "updateFallState", at = @At(value = "INVOKE", target = "Lnet/minecraft/world/WorldServer;spawnParticle(Lnet/minecraft/util/EnumParticleTypes;DDDIDDDD[I)V"))
    private void spongeSpawnParticleForFallState(WorldServer worldServer, EnumParticleTypes particleTypes, double xCoord, double yCoord,
            double zCoord, int numberOfParticles, double xOffset, double yOffset, double zOffset, double particleSpeed, int... extraArgs) {
        if (!this.isVanished()) {
            worldServer.spawnParticle(particleTypes, xCoord, yCoord, zCoord, numberOfParticles, xOffset, yOffset, zOffset, particleSpeed, extraArgs);
        }

    }

<<<<<<< HEAD
    @Redirect(method = "onEntityUpdate", at = @At(value = "INVOKE", target = "Lnet/minecraft/entity/EntityLivingBase;onDeathUpdate()V"))
    private void causeTrackDeathUpdate(EntityLivingBase entityLivingBase) {
        if (!entityLivingBase.worldObj.isRemote) {
            final CauseTracker causeTracker = ((IMixinWorldServer) entityLivingBase.worldObj).getCauseTracker();
            causeTracker.switchToPhase(TrackingPhases.ENTITY, EntityPhase.State.DEATH_UPDATE, PhaseContext.start()
                    .addCaptures()
                    .addEntityDropCaptures()
                    .add(NamedCause.source(entityLivingBase))
                    .complete());
            ((IMixinEntityLivingBase) entityLivingBase).onSpongeDeathUpdate();
            causeTracker.completePhase();
        }
    }
=======
    @Inject(method = "onItemPickup", at = @At("HEAD"))
    public void onEntityItemPickup(net.minecraft.entity.Entity entityItem, int unused, CallbackInfo ci) {
        if (!this.worldObj.isRemote) {
            IMixinEntity spongeEntity = (IMixinEntity) entityItem;
            spongeEntity.setDestructCause(Cause.of(NamedCause.of("PickedUp", this)));
        }
    }

    // Data delegated methods
>>>>>>> d766edd2


    @Override
    public void onSpongeDeathUpdate() {
        this.onDeathUpdate();
    }

    // Data delegated methods

    @Override
    public HealthData getHealthData() {
        return new SpongeHealthData(this.getHealth(), this.getMaxHealth());
    }

    @Override
    public MutableBoundedValue<Double> health() {
        return SpongeValueFactory.boundedBuilder(Keys.HEALTH)
                .minimum(0D)
                .maximum((double) this.getMaxHealth())
                .defaultValue((double) this.getMaxHealth())
                .actualValue((double) this.getHealth())
                .build();
    }

    @Override
    public MutableBoundedValue<Double> maxHealth() {
        return SpongeValueFactory.boundedBuilder(Keys.MAX_HEALTH)
                .minimum(1D)
                .maximum((double) Float.MAX_VALUE)
                .defaultValue(20D)
                .actualValue((double) this.getMaxHealth())
                .build();
    }

    // TODO uncomment when the processor is implemented
//    @Override
//    public DamageableData getMortalData() {
//        return null;
//    }

    @Override
    public OptionalValue<Living> lastAttacker() {
        return new SpongeOptionalValue<>(Keys.LAST_ATTACKER, Optional.ofNullable((Living) this.getLastAttacker()));
    }

    @Override
    public OptionalValue<Double> lastDamage() {
        return new SpongeOptionalValue<>(Keys.LAST_DAMAGE, Optional.ofNullable(this.getLastAttacker() == null ? null : (double) this.lastDamage));
    }

    @Override
    public void supplyVanillaManipulators(List<DataManipulator<?, ?>> manipulators) {
        super.supplyVanillaManipulators(manipulators);
        manipulators.add(getHealthData());
    }
}<|MERGE_RESOLUTION|>--- conflicted
+++ resolved
@@ -25,33 +25,24 @@
 package org.spongepowered.common.mixin.core.entity;
 
 import com.flowpowered.math.vector.Vector3d;
-import net.minecraft.enchantment.EnchantmentHelper;
 import net.minecraft.entity.EntityLivingBase;
 import net.minecraft.entity.ai.attributes.AbstractAttributeMap;
 import net.minecraft.entity.ai.attributes.IAttribute;
 import net.minecraft.entity.ai.attributes.IAttributeInstance;
-<<<<<<< HEAD
 import net.minecraft.entity.passive.EntityWolf;
-=======
-import net.minecraft.entity.item.EntityItem;
->>>>>>> d766edd2
 import net.minecraft.entity.player.EntityPlayer;
 import net.minecraft.init.MobEffects;
 import net.minecraft.inventory.EntityEquipmentSlot;
 import net.minecraft.item.ItemStack;
 import net.minecraft.nbt.NBTTagCompound;
 import net.minecraft.potion.Potion;
-import net.minecraft.util.CombatEntry;
 import net.minecraft.util.CombatTracker;
 import net.minecraft.util.DamageSource;
 import net.minecraft.util.EnumHand;
 import net.minecraft.util.EnumParticleTypes;
-<<<<<<< HEAD
 import net.minecraft.util.SoundEvent;
 import net.minecraft.util.math.MathHelper;
 import net.minecraft.world.World;
-=======
->>>>>>> d766edd2
 import net.minecraft.world.WorldServer;
 import org.spongepowered.api.Sponge;
 import org.spongepowered.api.data.key.Keys;
@@ -59,19 +50,16 @@
 import org.spongepowered.api.data.manipulator.mutable.entity.HealthData;
 import org.spongepowered.api.data.value.mutable.MutableBoundedValue;
 import org.spongepowered.api.data.value.mutable.OptionalValue;
-import org.spongepowered.api.entity.Entity;
 import org.spongepowered.api.entity.living.Living;
 import org.spongepowered.api.event.SpongeEventFactory;
 import org.spongepowered.api.event.cause.Cause;
 import org.spongepowered.api.event.cause.NamedCause;
 import org.spongepowered.api.event.cause.entity.damage.DamageModifier;
 import org.spongepowered.api.event.cause.entity.damage.source.FallingBlockDamageSource;
-import org.spongepowered.api.event.cause.entity.spawn.EntitySpawnCause;
 import org.spongepowered.api.event.entity.DamageEntityEvent;
 import org.spongepowered.api.text.Text;
 import org.spongepowered.api.util.Tuple;
 import org.spongepowered.api.util.annotation.NonnullByDefault;
-import org.spongepowered.asm.mixin.Final;
 import org.spongepowered.asm.mixin.Mixin;
 import org.spongepowered.asm.mixin.Overwrite;
 import org.spongepowered.asm.mixin.Shadow;
@@ -85,7 +73,6 @@
 import org.spongepowered.common.data.util.NbtDataUtil;
 import org.spongepowered.common.entity.EntityUtil;
 import org.spongepowered.common.entity.living.human.EntityHuman;
-<<<<<<< HEAD
 import org.spongepowered.common.event.InternalNamedCauses;
 import org.spongepowered.common.event.damage.DamageEventHandler;
 import org.spongepowered.common.event.damage.DamageObject;
@@ -95,16 +82,6 @@
 import org.spongepowered.common.event.tracking.phase.TrackingPhases;
 import org.spongepowered.common.interfaces.entity.IMixinEntityLivingBase;
 import org.spongepowered.common.interfaces.world.IMixinWorldServer;
-=======
-import org.spongepowered.common.event.CauseTracker;
-import org.spongepowered.common.event.DamageEventHandler;
-import org.spongepowered.common.event.DamageObject;
-import org.spongepowered.common.event.SpongeCommonEventFactory;
-import org.spongepowered.common.interfaces.entity.IMixinEntity;
-import org.spongepowered.common.interfaces.entity.IMixinEntityLivingBase;
-import org.spongepowered.common.interfaces.world.IMixinWorld;
-import org.spongepowered.common.registry.type.event.InternalSpawnTypes;
->>>>>>> d766edd2
 
 import java.util.ArrayList;
 import java.util.Collection;
@@ -119,13 +96,9 @@
 @Mixin(value = EntityLivingBase.class, priority = 999)
 public abstract class MixinEntityLivingBase extends MixinEntity implements Living, IMixinEntityLivingBase {
 
-<<<<<<< HEAD
     private static final String WORLD_SPAWN_PARTICLE = "Lnet/minecraft/world/World;spawnParticle(Lnet/minecraft/util/EnumParticleTypes;DDDDDD[I)V";
 
     private EntityLivingBase nmsEntityLiving = (EntityLivingBase) (Object) this;
-=======
-    private EntityLivingBase mcEntityLiving = (EntityLivingBase) (Object) this;
->>>>>>> d766edd2
     private int maxAir = 300;
 
     @Shadow public int maxHurtResistantTime;
@@ -142,15 +115,7 @@
     @Shadow protected int entityAge;
     @Shadow protected int recentlyHit;
     @Shadow protected float lastDamage;
-<<<<<<< HEAD
     @Shadow @Nullable protected EntityPlayer attackingPlayer;
-=======
-    @Shadow protected EntityPlayer attackingPlayer;
-    @Shadow protected int scoreValue;
-    @Shadow public boolean dead;
-    @Shadow public float attackedAtYaw;
-
->>>>>>> d766edd2
     @Shadow protected abstract void damageArmor(float p_70675_1_);
     @Shadow protected abstract void setBeenAttacked();
     @Shadow protected abstract SoundEvent getDeathSound();
@@ -190,12 +155,6 @@
     @Shadow public abstract CombatTracker getCombatTracker();
     @Shadow public abstract void setSprinting(boolean sprinting);
     @Shadow public abstract boolean isOnLadder();
-    @Shadow public abstract CombatTracker getCombatTracker();
-    @Shadow public abstract EntityLivingBase getAttackingEntity();
-    @Shadow protected abstract void dropFewItems(boolean wasRecentlyHit, int lootingModifier);
-    @Shadow protected abstract void dropEquipment(boolean wasRecentlyHit, int lootingModifier);
-    @Shadow protected abstract boolean canDropLoot();
-    @Shadow protected abstract void addRandomDrop();
 
     @Override
     public Vector3d getHeadRotation() {
@@ -248,85 +207,12 @@
         return Text.of(this.getUniqueID().toString());
     }
 
-    @Redirect(method = "onDeathUpdate", at = @At(value = "INVOKE", target = "Lnet/minecraft/world/World;spawnEntityInWorld(Lnet/minecraft/entity/Entity;)Z"))
-    public boolean onEntityDeathUpdate(net.minecraft.world.World world, net.minecraft.entity.Entity entity) {
-        List<NamedCause> namedCauses = new ArrayList<>();
-        EntitySpawnCause spawnCause = EntitySpawnCause.builder()
-                .entity((Entity) this.mcEntityLiving)
-                .type(InternalSpawnTypes.EXPERIENCE)
-                .build();
-        namedCauses.add(NamedCause.source(spawnCause));
-        CombatEntry entry = getCombatTracker().func_94544_f();
-        if (entry != null) {
-            if (entry.damageSrc != null) {
-                namedCauses.add(NamedCause.of("LastDamageSource", entry.damageSrc));
-            }
-        }
-        return ((org.spongepowered.api.world.World) this.worldObj).spawnEntity((Entity) entity, Cause.of(namedCauses));
-    }
-
-    /**
-     * @author blood - May 12th, 2016
-     *
-     * @reason SpongeForge requires an overwrite so we do it here instead. This handles all living entity death events
-               (except players).
-     */
-    @Overwrite
-    public void onDeath(DamageSource cause) {
-        if (SpongeCommonEventFactory.callDestructEntityEventDeath((EntityLivingBase)(Object) this, cause) == null) {
-            return;
-        }
-
-        net.minecraft.entity.Entity entity = cause.getEntity();
-        EntityLivingBase entitylivingbase = this.getAttackingEntity();
-
-        if (this.scoreValue >= 0 && entitylivingbase != null) {
-            entitylivingbase.addToPlayerScore((EntityLivingBase)(Object) this, this.scoreValue);
-        }
-
-        if (entity != null) {
-            entity.onKillEntity((EntityLivingBase)(Object) this);
-        }
-
-        this.dead = true;
-        this.getCombatTracker().reset();
-
-        if (!this.worldObj.isRemote) {
-            int i = 0;
-
-            if (entity instanceof EntityPlayer) {
-                i = EnchantmentHelper.getLootingModifier((EntityLivingBase)entity);
-            }
-
-            this.captureItemDrops = true;
-            this.capturedItemDrops.clear();
-
-            if (this.canDropLoot() && this.worldObj.getGameRules().getBoolean("doMobLoot")) {
-                this.dropFewItems(this.recentlyHit > 0, i);
-                this.dropEquipment(this.recentlyHit > 0, i);
-
-                if (this.recentlyHit > 0 && this.rand.nextFloat() < 0.025F + (float)i * 0.01F) {
-                    this.addRandomDrop();
-                }
-            }
-
-            this.captureItemDrops = false;
-            if (this.capturedItemDrops.size() > 0) {
-                IMixinWorld spongeWorld = (IMixinWorld) this.worldObj;
-                final CauseTracker causeTracker = spongeWorld.getCauseTracker();
-                causeTracker.setIgnoreSpawnEvents(true);
-                if (!SpongeCommonEventFactory.callDropItemEventDestruct(this.mcEntityLiving, cause, this.capturedItemDrops).isCancelled()) {
-                    for (EntityItem item : this.capturedItemDrops) {
-                        this.worldObj.spawnEntityInWorld(item);
-                    }
-                }
-                causeTracker.setIgnoreSpawnEvents(false);
-            }
-        }
-
+    @Redirect(method = "onDeath(Lnet/minecraft/util/DamageSource;)V", at = @At(value = "INVOKE", target =
+            "Lnet/minecraft/world/World;setEntityState(Lnet/minecraft/entity/Entity;B)V"))
+    public void onDeathSendEntityState(World world, net.minecraft.entity.Entity self, byte state) {
         // Don't send the state if this is a human. Fixes ghost items on client.
-        if (!(this.mcEntityLiving instanceof EntityHuman)) {
-            this.worldObj.setEntityState(this.mcEntityLiving, (byte)3);
+        if (!((net.minecraft.entity.Entity) (Object) this instanceof EntityHuman)) {
+            world.setEntityState(self, state);
         }
     }
 
@@ -355,7 +241,6 @@
      *
      * @reason Reroute damageEntity calls to our hook in order to prevent damage.
      */
-    @SuppressWarnings("unused")
     @Override
     @Overwrite
     public boolean attackEntityFrom(DamageSource source, float amount) {
@@ -364,30 +249,23 @@
         if (source == null) {
             Thread.dumpStack();
         }
-<<<<<<< HEAD
         // Sponge - This hook is for forge use mainly
         if (!hookModAttack((EntityLivingBase) (Object) this, source, amount))
             return false;
         // Sponge end
         if (this.isEntityInvulnerable(source)) {
-=======
-        if (!hookModAttack(this.mcEntityLiving, source, amount))
-            return false;
-        if (this.mcEntityLiving.isEntityInvulnerable(source)) {
->>>>>>> d766edd2
             return false;
         } else if (this.worldObj.isRemote) {
             return false;
         } else {
             this.entityAge = 0;
 
-<<<<<<< HEAD
             if (this.getHealth() <= 0.0F) {
                 return false;
             } else if (source.isFireDamage() && this.isPotionActive(MobEffects.FIRE_RESISTANCE)) {
                 return false;
             } else {
-                // Spon - ignore as this is handled in our damageEntityHookge
+                // Sponge - ignore as this is handled in our damageEntityHookge
 //                if (false && (source == DamageSource.anvil || source == DamageSource.fallingBlock)
 //                    && this.getEquipmentInSlot(4) != null) {
 //                    this.getEquipmentInSlot(4).damageItem((int) (amount * 4.0F + this.rand.nextFloat() * amount * 2.0F),
@@ -420,25 +298,6 @@
                 boolean flag1 = true;
 
                 if ((float) this.hurtResistantTime > (float) this.maxHurtResistantTime / 2.0F) {
-=======
-            if (this.mcEntityLiving.getHealth() <= 0.0F) {
-                return false;
-            } else if (source.isFireDamage() && this.mcEntityLiving.isPotionActive(Potion.fireResistance)) {
-                return false;
-            } else {
-                // Sponge - ignore as this is handled in our damageEntityHook
-                if (false && (source == DamageSource.anvil || source == DamageSource.fallingBlock)
-                    && this.mcEntityLiving.getEquipmentInSlot(4) != null) {
-                    this.mcEntityLiving.getEquipmentInSlot(4).damageItem((int) (amount * 4.0F + this.rand.nextFloat() * amount * 2.0F),
-                                                                          this.mcEntityLiving);
-                    amount *= 0.75F;
-                }
-
-                this.mcEntityLiving.limbSwingAmount = 1.5F;
-                boolean flag = true;
-
-                if ((float) this.hurtResistantTime > (float) this.mcEntityLiving.maxHurtResistantTime / 2.0F) {
->>>>>>> d766edd2
                     if (amount <= this.lastDamage) {
                         return false;
                     }
@@ -457,7 +316,6 @@
                         return false;
                     }
                     this.lastDamage = amount;
-<<<<<<< HEAD
                     this.hurtResistantTime = this.maxHurtResistantTime;
                     // this.damageEntity(source, amount); // handled above
                     // Sponge end
@@ -465,24 +323,11 @@
                 }
 
                 this.attackedAtYaw = 0.0F;
-=======
-                    this.hurtResistantTime = this.mcEntityLiving.maxHurtResistantTime;
-                    // this.damageEntity(source, amount); // handled above
-                    // Sponge end
-                    this.mcEntityLiving.hurtTime = this.mcEntityLiving.maxHurtTime = 10;
-                }
-
-                this.mcEntityLiving.attackedAtYaw = 0.0F;
->>>>>>> d766edd2
                 net.minecraft.entity.Entity entity = source.getEntity();
 
                 if (entity != null) {
                     if (entity instanceof EntityLivingBase) {
-<<<<<<< HEAD
                         this.setRevengeTarget((EntityLivingBase) entity);
-=======
-                        this.mcEntityLiving.setRevengeTarget((EntityLivingBase) entity);
->>>>>>> d766edd2
                     }
 
                     if (entity instanceof EntityPlayer) {
@@ -498,7 +343,6 @@
                     }
                 }
 
-<<<<<<< HEAD
                 if (flag1) {
                     if (flag) {
                         this.worldObj.setEntityState((EntityLivingBase) (Object) this, (byte) 29);
@@ -507,10 +351,6 @@
                     } else {
                         this.worldObj.setEntityState((EntityLivingBase) (Object) this, (byte) 2);
                     }
-=======
-                if (flag) {
-                    this.worldObj.setEntityState(this.mcEntityLiving, (byte) 2);
->>>>>>> d766edd2
 
                     if (source != DamageSource.drown && (!flag || amount > 0.0F)) {
                         this.setBeenAttacked();
@@ -524,24 +364,16 @@
                             d1 = (Math.random() - Math.random()) * 0.01D;
                         }
 
-<<<<<<< HEAD
                         this.attackedAtYaw = (float) (MathHelper.atan2(d0, d1) * 180.0D / Math.PI - (double) this.rotationYaw);
                         this.knockBack(entity, 0.4F, d1, d0);
                     } else {
                         this.attackedAtYaw = (float) ((int) (Math.random() * 2.0D) * 180);
-=======
-                        this.mcEntityLiving.attackedAtYaw = (float) (Math.atan2(d0, d1) * 180.0D / Math.PI - (double) this.rotationYaw);
-                        this.mcEntityLiving.knockBack(entity, amount, d1, d0);
-                    } else {
-                        this.mcEntityLiving.attackedAtYaw = (float) ((int) (Math.random() * 2.0D) * 180);
->>>>>>> d766edd2
                     }
                 }
 
                 if (this.getHealth() <= 0.0F) {
                     SoundEvent soundevent = this.getDeathSound();
 
-<<<<<<< HEAD
                     if (flag1 && soundevent != null) {
                         this.playSound(soundevent, this.getSoundVolume(), this.getSoundPitch());
                     }
@@ -562,21 +394,6 @@
                     this.onDeath(source);
                     if (tracksEntitySpecificDrops) {
                         causeTracker.completePhase();
-=======
-                if (this.mcEntityLiving.getHealth() <= 0.0F) {
-                    s = this.getDeathSound();
-
-                    if (flag && s != null) {
-                        this.mcEntityLiving.playSound(s, this.getSoundVolume(), this.getSoundPitch());
-                    }
-
-                    this.mcEntityLiving.onDeath(source);
-                } else {
-                    s = this.getHurtSound();
-
-                    if (flag && s != null) {
-                        this.mcEntityLiving.playSound(s, this.getSoundVolume(), this.getSoundPitch());
->>>>>>> d766edd2
                     }
                     // Sponge End
                 } else if (flag1) {
@@ -602,17 +419,10 @@
 
     @Override
     public boolean damageEntityHook(DamageSource damageSource, float damage) {
-<<<<<<< HEAD
         if (!this.isEntityInvulnerable(damageSource)) {
             final boolean human = (Object) this instanceof EntityPlayer;
             // apply forge damage hook
             damage = applyModDamage((EntityLivingBase) (Object) this, damageSource, damage);
-=======
-        if (!this.mcEntityLiving.isEntityInvulnerable(damageSource)) {
-            final boolean human = this.mcEntityLiving instanceof EntityPlayer;
-            // apply forge damage hook
-            damage = applyModDamage(this.mcEntityLiving, damageSource, damage);
->>>>>>> d766edd2
             float originalDamage = damage; // set after forge hook.
             if (damage <= 0) {
                 damage = 0;
@@ -620,7 +430,6 @@
 
             List<Tuple<DamageModifier, Function<? super Double, Double>>> originalFunctions = new ArrayList<>();
             Optional<Tuple<DamageModifier, Function<? super Double, Double>>> hardHatFunction =
-<<<<<<< HEAD
                 DamageEventHandler.createHardHatModifier((EntityLivingBase) (Object) this, damageSource);
             Optional<List<Tuple<DamageModifier, Function<? super Double, Double>>>> armorFunction =
                 provideArmorModifiers((EntityLivingBase) (Object) this, damageSource, damage);
@@ -630,19 +439,6 @@
                 DamageEventHandler.createEnchantmentModifiers((EntityLivingBase) (Object) this, damageSource);
             Optional<Tuple<DamageModifier, Function<? super Double, Double>>> absorptionFunction =
                 DamageEventHandler.createAbsorptionModifier((EntityLivingBase) (Object) this, damageSource);
-=======
-                DamageEventHandler.createHardHatModifier(this.mcEntityLiving, damageSource);
-            Optional<Tuple<DamageModifier, Function<? super Double, Double>>> blockingFunction =
-                DamageEventHandler.createBlockingModifier(this.mcEntityLiving, damageSource);
-            Optional<List<Tuple<DamageModifier, Function<? super Double, Double>>>> armorFunction =
-                provideArmorModifiers(this.mcEntityLiving, damageSource, damage);
-            Optional<Tuple<DamageModifier, Function<? super Double, Double>>> resistanceFunction =
-                DamageEventHandler.createResistanceModifier(this.mcEntityLiving, damageSource);
-            Optional<List<Tuple<DamageModifier, Function<? super Double, Double>>>> armorEnchantments =
-                DamageEventHandler.createEnchantmentModifiers(this.mcEntityLiving, damageSource);
-            Optional<Tuple<DamageModifier, Function<? super Double, Double>>> absorptionFunction =
-                DamageEventHandler.createAbsorptionModifier(this.mcEntityLiving, damageSource);
->>>>>>> d766edd2
 
             if (hardHatFunction.isPresent()) {
                 originalFunctions.add(hardHatFunction.get());
@@ -665,12 +461,7 @@
             }
             final Cause cause = DamageEventHandler.generateCauseFor(damageSource);
 
-<<<<<<< HEAD
             DamageEntityEvent event = SpongeEventFactory.createDamageEntityEvent(cause, originalFunctions, this, originalDamage);
-=======
-            DamageEntityEvent event = SpongeEventFactory.createDamageEntityEvent(cause, originalFunctions,
-                         (Entity) this.mcEntityLiving, originalDamage);
->>>>>>> d766edd2
             Sponge.getEventManager().post(event);
             if (event.isCancelled()) {
                 return false;
@@ -679,25 +470,15 @@
             damage = (float) event.getFinalDamage();
 
             // Helmet
-<<<<<<< HEAD
             if ((damageSource instanceof FallingBlockDamageSource) && this.nmsEntityLiving.getItemStackFromSlot(EntityEquipmentSlot.MAINHAND) != null) {
                 this.nmsEntityLiving.getItemStackFromSlot(EntityEquipmentSlot.MAINHAND).damageItem(
                     (int) (event.getBaseDamage() * 4.0F + this.rand.nextFloat() * event.getBaseDamage() * 2.0F), this.nmsEntityLiving);
-=======
-            if ((damageSource instanceof FallingBlockDamageSource) && this.mcEntityLiving.getEquipmentInSlot(4) != null) {
-                this.mcEntityLiving.getEquipmentInSlot(4).damageItem(
-                    (int) (event.getBaseDamage() * 4.0F + this.rand.nextFloat() * event.getBaseDamage() * 2.0F), this.mcEntityLiving);
->>>>>>> d766edd2
             }
 
             // Armor
             if (!damageSource.isUnblockable()) {
                 for (Tuple<DamageModifier, Function<? super Double, Double>> modifier : event.getModifiers()) {
-<<<<<<< HEAD
                     applyArmorDamage((EntityLivingBase) (Object) this, damageSource, event, modifier.getFirst());
-=======
-                    applyArmorDamage(this.mcEntityLiving, damageSource, event, modifier.getFirst());
->>>>>>> d766edd2
                 }
             }
 
@@ -706,7 +487,6 @@
                 absorptionModifier = event.getDamage(absorptionFunction.get().getFirst());
             }
 
-<<<<<<< HEAD
             this.setAbsorptionAmount(Math.max(this.getAbsorptionAmount() + (float) absorptionModifier, 0.0F));
             if (damage != 0.0F) {
                 if (human) {
@@ -716,27 +496,12 @@
 
                 this.setHealth(f2 - damage);
                 this.getCombatTracker().trackDamage(damageSource, f2, damage);
-=======
-            this.mcEntityLiving.setAbsorptionAmount(Math.max(this.mcEntityLiving.getAbsorptionAmount() + (float) absorptionModifier, 0.0F));
-            if (damage != 0.0F) {
-                if (human) {
-                    ((EntityPlayer) this.mcEntityLiving).addExhaustion(damageSource.getHungerDamage());
-                }
-                float f2 = this.mcEntityLiving.getHealth();
-
-                this.mcEntityLiving.setHealth(f2 - damage);
-                this.mcEntityLiving.getCombatTracker().trackDamage(damageSource, f2, damage);
->>>>>>> d766edd2
 
                 if (human) {
                     return true;
                 }
 
-<<<<<<< HEAD
                 this.setAbsorptionAmount(this.getAbsorptionAmount() - damage);
-=======
-                this.mcEntityLiving.setAbsorptionAmount(this.mcEntityLiving.getAbsorptionAmount() - damage);
->>>>>>> d766edd2
             }
             return true;
         }
@@ -758,11 +523,7 @@
     public void applyArmorDamage(EntityLivingBase entityLivingBase, DamageSource source, DamageEntityEvent entityEvent, DamageModifier modifier) {
         Optional<DamageObject> optional = modifier.getCause().first(DamageObject.class);
         if (optional.isPresent()) {
-<<<<<<< HEAD
             DamageEventHandler.acceptArmorModifier((EntityLivingBase) (Object) this, source, modifier, entityEvent.getDamage(modifier));
-=======
-            DamageEventHandler.acceptArmorModifier(this.mcEntityLiving, source, modifier, entityEvent.getDamage(modifier));
->>>>>>> d766edd2
         }
     }
 
@@ -794,7 +555,6 @@
 
     }
 
-<<<<<<< HEAD
     @Redirect(method = "onEntityUpdate", at = @At(value = "INVOKE", target = "Lnet/minecraft/entity/EntityLivingBase;onDeathUpdate()V"))
     private void causeTrackDeathUpdate(EntityLivingBase entityLivingBase) {
         if (!entityLivingBase.worldObj.isRemote) {
@@ -808,22 +568,18 @@
             causeTracker.completePhase();
         }
     }
-=======
+
+
+    @Override
+    public void onSpongeDeathUpdate() {
+        this.onDeathUpdate();
+    }
+
     @Inject(method = "onItemPickup", at = @At("HEAD"))
     public void onEntityItemPickup(net.minecraft.entity.Entity entityItem, int unused, CallbackInfo ci) {
         if (!this.worldObj.isRemote) {
-            IMixinEntity spongeEntity = (IMixinEntity) entityItem;
-            spongeEntity.setDestructCause(Cause.of(NamedCause.of("PickedUp", this)));
-        }
-    }
-
-    // Data delegated methods
->>>>>>> d766edd2
-
-
-    @Override
-    public void onSpongeDeathUpdate() {
-        this.onDeathUpdate();
+            EntityUtil.toMixin(entityItem).setDestructCause(Cause.of(NamedCause.of("PickedUp", this)));
+        }
     }
 
     // Data delegated methods
