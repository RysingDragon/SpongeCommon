/*
 * This file is part of Sponge, licensed under the MIT License (MIT).
 *
 * Copyright (c) SpongePowered <https://www.spongepowered.org>
 * Copyright (c) contributors
 *
 * Permission is hereby granted, free of charge, to any person obtaining a copy
 * of this software and associated documentation files (the "Software"), to deal
 * in the Software without restriction, including without limitation the rights
 * to use, copy, modify, merge, publish, distribute, sublicense, and/or sell
 * copies of the Software, and to permit persons to whom the Software is
 * furnished to do so, subject to the following conditions:
 *
 * The above copyright notice and this permission notice shall be included in
 * all copies or substantial portions of the Software.
 *
 * THE SOFTWARE IS PROVIDED "AS IS", WITHOUT WARRANTY OF ANY KIND, EXPRESS OR
 * IMPLIED, INCLUDING BUT NOT LIMITED TO THE WARRANTIES OF MERCHANTABILITY,
 * FITNESS FOR A PARTICULAR PURPOSE AND NONINFRINGEMENT. IN NO EVENT SHALL THE
 * AUTHORS OR COPYRIGHT HOLDERS BE LIABLE FOR ANY CLAIM, DAMAGES OR OTHER
 * LIABILITY, WHETHER IN AN ACTION OF CONTRACT, TORT OR OTHERWISE, ARISING FROM,
 * OUT OF OR IN CONNECTION WITH THE SOFTWARE OR THE USE OR OTHER DEALINGS IN
 * THE SOFTWARE.
 */
package org.spongepowered.common.mixin.core.entity;

import net.minecraft.entity.EntityLiving;
import net.minecraft.entity.EntityLivingBase;
import net.minecraft.entity.ai.EntityAITasks;
import net.minecraft.entity.player.EntityPlayer;
import net.minecraft.item.ItemStack;
import net.minecraft.world.GameRules;
import net.minecraft.world.World;
import org.objectweb.asm.Opcodes;
import org.spongepowered.api.Sponge;
import org.spongepowered.api.data.key.Keys;
import org.spongepowered.api.data.manipulator.DataManipulator;
import org.spongepowered.api.data.manipulator.mutable.entity.AgentData;
import org.spongepowered.api.data.value.mutable.Value;
import org.spongepowered.api.entity.Entity;
import org.spongepowered.api.entity.ai.Goal;
import org.spongepowered.api.entity.ai.GoalType;
import org.spongepowered.api.entity.ai.GoalTypes;
import org.spongepowered.api.entity.ai.task.AITask;
import org.spongepowered.api.entity.living.Agent;
import org.spongepowered.api.event.SpongeEventFactory;
import org.spongepowered.api.event.cause.Cause;
import org.spongepowered.api.event.cause.NamedCause;
import org.spongepowered.api.event.entity.LeashEntityEvent;
import org.spongepowered.api.event.entity.UnleashEntityEvent;
import org.spongepowered.api.event.entity.ai.AITaskEvent;
import org.spongepowered.asm.mixin.Final;
import org.spongepowered.asm.mixin.Mixin;
import org.spongepowered.asm.mixin.Overwrite;
import org.spongepowered.asm.mixin.Shadow;
import org.spongepowered.asm.mixin.injection.At;
import org.spongepowered.asm.mixin.injection.Inject;
import org.spongepowered.asm.mixin.injection.Redirect;
import org.spongepowered.asm.mixin.injection.callback.CallbackInfo;
import org.spongepowered.asm.mixin.injection.callback.CallbackInfoReturnable;
import org.spongepowered.asm.mixin.injection.callback.LocalCapture;
import org.spongepowered.common.SpongeImpl;
import org.spongepowered.common.data.manipulator.mutable.entity.SpongeAgentData;
import org.spongepowered.common.data.value.mutable.SpongeValue;
import org.spongepowered.common.interfaces.ai.IMixinEntityAIBase;
import org.spongepowered.common.interfaces.ai.IMixinEntityAITasks;
import org.spongepowered.common.interfaces.entity.IMixinEntity;
import org.spongepowered.common.interfaces.entity.IMixinGriefer;
import org.spongepowered.common.interfaces.world.IMixinWorld;

import java.util.Iterator;
import java.util.List;
import java.util.Optional;

import javax.annotation.Nullable;

@Mixin(EntityLiving.class)
public abstract class MixinEntityLiving extends MixinEntityLivingBase implements Agent {

    @Shadow @Final private EntityAITasks tasks;
    @Shadow @Final private EntityAITasks targetTasks;
    @Shadow private boolean canPickUpLoot;
    @Shadow @Nullable private EntityLivingBase attackTarget;
<<<<<<< HEAD
=======

>>>>>>> 3069943a
    @Shadow public abstract boolean isAIDisabled();
    @Shadow protected abstract void setNoAI(boolean p_94061_1_);
    @Shadow @Nullable public abstract net.minecraft.entity.Entity getLeashedToEntity();
    @Shadow public abstract void setLeashedToEntity(net.minecraft.entity.Entity entityIn, boolean sendAttachNotification);
    @Shadow public abstract ItemStack getHeldItem();

    @Inject(method = "<init>", at = @At(value = "RETURN"))
    public void onConstruct(CallbackInfo ci) {
        ((IMixinEntityAITasks) this.tasks).setOwner((EntityLiving) (Object) this);
        ((IMixinEntityAITasks) this.tasks).setType(GoalTypes.NORMAL);
        ((IMixinEntityAITasks) this.targetTasks).setOwner((EntityLiving) (Object) this);
        ((IMixinEntityAITasks) this.targetTasks).setType(GoalTypes.TARGET);
    }

    @Override
    public void firePostConstructEvents() {
        super.firePostConstructEvents();
        handleDelayedTaskEventFiring((IMixinEntityAITasks) this.tasks);
        handleDelayedTaskEventFiring((IMixinEntityAITasks) this.targetTasks);
    }

    @SuppressWarnings("unchecked")
    private void handleDelayedTaskEventFiring(IMixinEntityAITasks tasks) {
        Iterator<EntityAITasks.EntityAITaskEntry> taskItr = tasks.getTasksUnsafe().iterator();
        while (taskItr.hasNext()) {
            EntityAITasks.EntityAITaskEntry task = taskItr.next();
            final AITaskEvent.Add event = SpongeEventFactory.createAITaskEventAdd(Cause.of(NamedCause.source(Sponge.getGame())),
                    task.priority, task.priority, (Goal<? extends Agent>) tasks, this, (AITask<?>) task.action);
            SpongeImpl.postEvent(event);
            if (event.isCancelled()) {
                ((IMixinEntityAIBase) task.action).setGoal(null);
                taskItr.remove();
            }
        }
    }

    @Inject(method = "interactFirst", at = @At(value = "INVOKE", target = "Lnet/minecraft/entity/EntityLiving;setLeashedToEntity(Lnet/minecraft/entity/Entity;Z)V"), locals = LocalCapture.CAPTURE_FAILEXCEPTION, cancellable = true)
    public void callLeashEvent(EntityPlayer playerIn, CallbackInfoReturnable<Boolean> ci, ItemStack itemstack) {
        if (!playerIn.worldObj.isRemote) {
            Entity leashedEntity = this;
            final LeashEntityEvent event = SpongeEventFactory.createLeashEntityEvent(Cause.of(NamedCause.source(playerIn)), leashedEntity);
            SpongeImpl.postEvent(event);
            if(event.isCancelled()) {
                ci.cancel();
            }
        }
    }

    @Inject(method = "clearLeashed", at = @At(value = "FIELD", target = "Lnet/minecraft/entity/EntityLiving;isLeashed:Z", opcode = Opcodes.PUTFIELD), cancellable = true)
    public void callUnleashEvent(boolean sendPacket, boolean dropLead, CallbackInfo ci) {
        net.minecraft.entity.Entity entity = getLeashedToEntity();
        if (!this.worldObj.isRemote) {
            UnleashEntityEvent event = SpongeEventFactory.createUnleashEntityEvent(entity == null ? Cause.of(NamedCause.of("Self", this))
                : Cause.of(NamedCause.source(entity)), this);
            SpongeImpl.postEvent(event);
            if(event.isCancelled()) {
                ci.cancel();
            }
        }
    }

    @SuppressWarnings("unchecked")
    @Override
    public <T extends Agent> Optional<Goal<T>> getGoal(GoalType type) {
        if (GoalTypes.NORMAL.equals(type)) {
            return Optional.of((Goal<T>) this.tasks);
        } else if (GoalTypes.TARGET.equals(type)) {
            return Optional.of((Goal<T>) this.targetTasks);
        }
        return Optional.empty();
    }

    @Nullable
    @Redirect(method = "despawnEntity", at = @At(value = "INVOKE", target = "Lnet/minecraft/world/World;getClosestPlayerToEntity(Lnet/minecraft/entity/Entity;D)Lnet/minecraft/entity/player/EntityPlayer;"))
    public EntityPlayer onDespawnEntity(World world, net.minecraft.entity.Entity entity, double distance) {
        return ((IMixinWorld) world).getClosestPlayerToEntityWhoAffectsSpawning(entity, distance);
    }

    @Override
    public Optional<Entity> getTarget() {
        return Optional.ofNullable((Entity) this.attackTarget);
    }

    @Override
    public void setTarget(@Nullable Entity target) {
        if (target instanceof EntityLivingBase) {
            this.attackTarget = (EntityLivingBase) target;
        } else {
            this.attackTarget = null;
        }
    }

    /**
     * @author gabizou - January 4th, 2016
     *
     * This is to instill the check that if the entity is invisible, check whether they're untargetable
     * as well.
     *
     * @param entitylivingbaseIn The entity living base coming in
     */
    @Inject(method = "setAttackTarget", at = @At("HEAD"), cancellable = true)
    public void onSetAttackTarget(@Nullable EntityLivingBase entitylivingbaseIn, CallbackInfo ci) {
        if (entitylivingbaseIn != null && ((IMixinEntity) entitylivingbaseIn).isVanished()
            && ((IMixinEntity) entitylivingbaseIn).isUntargetable()) {
            this.attackTarget = null;
            ci.cancel();
        }
    }

    /**
     * @author gabizou - January 4th, 2016
     * @reason This will still check if the current attack target
     * is invisible and is untargetable.
     *
     * @return The current attack target, if not null
     */
    @Nullable
    @Overwrite
    @Nullable
    public EntityLivingBase getAttackTarget() {
        if (this.attackTarget != null) {
            if (((IMixinEntity) this.attackTarget).isVanished() && ((IMixinEntity) this.attackTarget).isUntargetable()) {
                this.attackTarget = null;
            }
        }
        return this.attackTarget;
    }

    @Redirect(method = "onLivingUpdate", at = @At(value = "INVOKE", target = "Lnet/minecraft/world/GameRules;getBoolean(Ljava/lang/String;)Z"))
    private boolean onCanGrief(GameRules gameRules, String rule) {
        return gameRules.getBoolean(rule) && ((IMixinGriefer) this).canGrief();
    }

    // Data delegated methods


    @Override
    public AgentData getAgentData() {
        return new SpongeAgentData(!this.isAIDisabled());
    }

    @Override
    public Value<Boolean> aiEnabled() {
        return new SpongeValue<>(Keys.AI_ENABLED, true, !this.isAIDisabled());
    }

    @Override
    public void supplyVanillaManipulators(List<DataManipulator<?, ?>> manipulators) {
        super.supplyVanillaManipulators(manipulators);
        manipulators.add(getAgentData());
    }

}<|MERGE_RESOLUTION|>--- conflicted
+++ resolved
@@ -81,10 +81,7 @@
     @Shadow @Final private EntityAITasks targetTasks;
     @Shadow private boolean canPickUpLoot;
     @Shadow @Nullable private EntityLivingBase attackTarget;
-<<<<<<< HEAD
-=======
-
->>>>>>> 3069943a
+
     @Shadow public abstract boolean isAIDisabled();
     @Shadow protected abstract void setNoAI(boolean p_94061_1_);
     @Shadow @Nullable public abstract net.minecraft.entity.Entity getLeashedToEntity();
@@ -203,7 +200,6 @@
      */
     @Nullable
     @Overwrite
-    @Nullable
     public EntityLivingBase getAttackTarget() {
         if (this.attackTarget != null) {
             if (((IMixinEntity) this.attackTarget).isVanished() && ((IMixinEntity) this.attackTarget).isUntargetable()) {
