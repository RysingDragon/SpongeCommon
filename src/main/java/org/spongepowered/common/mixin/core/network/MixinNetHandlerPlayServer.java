--- conflicted
+++ resolved
@@ -32,11 +32,8 @@
 import net.minecraft.entity.item.EntityItem;
 import net.minecraft.entity.item.EntityMinecartCommandBlock;
 import net.minecraft.entity.item.EntityXPOrb;
-import net.minecraft.entity.player.EntityPlayer;
 import net.minecraft.entity.player.EntityPlayerMP;
 import net.minecraft.entity.projectile.EntityArrow;
-import net.minecraft.inventory.Container;
-import net.minecraft.inventory.Slot;
 import net.minecraft.item.Item;
 import net.minecraft.item.ItemStack;
 import net.minecraft.network.NetHandlerPlayServer;
@@ -50,7 +47,6 @@
 import net.minecraft.network.play.client.CPacketCustomPayload;
 import net.minecraft.network.play.client.CPacketHeldItemChange;
 import net.minecraft.network.play.client.CPacketPlayerDigging;
-import net.minecraft.network.play.client.CPacketResourcePackStatus;
 import net.minecraft.network.play.client.CPacketUpdateSign;
 import net.minecraft.network.play.client.CPacketUseEntity;
 import net.minecraft.network.play.server.SPacketBlockChange;
@@ -72,7 +68,6 @@
 import net.minecraft.util.text.TextComponentTranslation;
 import net.minecraft.world.WorldServer;
 import org.apache.logging.log4j.Logger;
-import org.spongepowered.api.block.BlockSnapshot;
 import org.spongepowered.api.block.tileentity.Sign;
 import org.spongepowered.api.data.manipulator.mutable.tileentity.SignData;
 import org.spongepowered.api.data.value.mutable.ListValue;
@@ -90,8 +85,6 @@
 import org.spongepowered.api.text.Text;
 import org.spongepowered.api.text.channel.MessageChannel;
 import org.spongepowered.api.text.format.TextColors;
-import org.spongepowered.api.util.Direction;
-import org.spongepowered.api.util.Tristate;
 import org.spongepowered.api.world.Location;
 import org.spongepowered.api.world.World;
 import org.spongepowered.asm.mixin.Final;
@@ -105,19 +98,13 @@
 import org.spongepowered.asm.mixin.injection.callback.LocalCapture;
 import org.spongepowered.common.SpongeImpl;
 import org.spongepowered.common.SpongeImplHooks;
+import org.spongepowered.common.entity.EntityUtil;
 import org.spongepowered.common.entity.player.tab.SpongeTabList;
-import org.spongepowered.common.event.tracking.CauseTracker;
-import org.spongepowered.common.event.tracking.PhaseContext;
-import org.spongepowered.common.event.tracking.phase.TrackingPhases;
-import org.spongepowered.common.event.tracking.phase.WorldPhase;
+import org.spongepowered.common.event.SpongeCommonEventFactory;
 import org.spongepowered.common.interfaces.IMixinContainer;
 import org.spongepowered.common.interfaces.IMixinNetworkManager;
 import org.spongepowered.common.interfaces.IMixinPacketResourcePackSend;
-<<<<<<< HEAD
-import org.spongepowered.common.interfaces.network.IMixinC08PacketPlayerBlockPlacement;
 import org.spongepowered.common.interfaces.network.IMixinNetHandlerPlayServer;
-=======
->>>>>>> 6eaca57e
 import org.spongepowered.common.network.PacketUtil;
 import org.spongepowered.common.registry.provider.DirectionFacingProvider;
 import org.spongepowered.common.text.SpongeTexts;
@@ -138,7 +125,7 @@
     private static final String CONTAINER_SLOT_CLICK = "Lnet/minecraft/inventory/Container;slotClick(IIILnet/minecraft/entity/player/EntityPlayer;)Lnet/minecraft/item/ItemStack;";
     private static final String PLAYER_UPDATE_CRAFTING_INVENTORY = "Lnet/minecraft/entity/player/EntityPlayerMP;updateCraftingInventory(Lnet/minecraft/inventory/Container;Ljava/util/List;)V";
     private static final String PLAYER_IS_CHANGING_QUANTITY_FIELD = "Lnet/minecraft/entity/player/EntityPlayerMP;isChangingQuantityOnly:Z";
-    private static final String UPDATE_SIGN = "Lnet/minecraft/network/play/client/C12PacketUpdateSign;getLines()[Lnet/minecraft/util/IChatComponent;";
+    private static final String UPDATE_SIGN = "Lnet/minecraft/network/play/client/CPacketUpdateSign;getLines()[Ljava/lang/String;";
     private static final String HANDLE_CUSTOM_PAYLOAD = "net/minecraft/network/PacketThreadUtil.checkThreadAndEnqueue(Lnet/minecraft/network/Packet;Lnet/minecraft/network/INetHandler;Lnet/minecraft/util/IThreadListener;)V";
     private static final String PLAYER_ATTACK_TARGET_ENTITY = "Lnet/minecraft/entity/player/EntityPlayerMP;attackTargetEntityWithCurrentItem(Lnet/minecraft/entity/Entity;)V";
     private NetHandlerPlayServer netHandlerPlayServer = (NetHandlerPlayServer)(Object) this;
@@ -208,19 +195,11 @@
      */
     private Packet<?> rewritePacket(final Packet<?> packetIn) {
         // Update the tab list data
-<<<<<<< HEAD
-        if (packetIn instanceof S38PacketPlayerListItem) {
-            // Update the tab list data
-            ((SpongeTabList) ((Player) this.playerEntity).getTabList()).updateEntriesOnSend((S38PacketPlayerListItem) packetIn);
-        } else if (packetIn instanceof IMixinPacketResourcePackSend) {
-            // Store the resource pack for use when processing resource pack statuses
-=======
         if (packetIn instanceof SPacketPlayerListItem) {
-            ((SpongeTabList) ((Player) this.playerEntity).getTabList()).updateEntriesOnSend((SPacketPlayerListItem) packetIn);
+            ((SpongeTabList) ((Player) this).getTabList()).updateEntriesOnSend((SPacketPlayerListItem) packetIn);
         }
         // Store the resource pack for use when processing resource pack statuses
         else if (packetIn instanceof IMixinPacketResourcePackSend) {
->>>>>>> 6eaca57e
             IMixinPacketResourcePackSend packet = (IMixinPacketResourcePackSend) packetIn;
             this.sentResourcePacks.put(packet.setFakeHash(), packet.getResourcePack());
         }
@@ -239,13 +218,8 @@
      * @param tileentity Injected tilentity param
      * @param tileentitysign Injected tileentitysign param
      */
-<<<<<<< HEAD
-    @Inject(method = "processUpdateSign", at = @At(value = "INVOKE", target = UPDATE_SIGN), cancellable = true, locals = LocalCapture.CAPTURE_FAILSOFT)
-    public void callSignChangeEvent(C12PacketUpdateSign packetIn, CallbackInfo ci, WorldServer worldserver, BlockPos blockpos, TileEntity tileentity, TileEntitySign tileentitysign) {
-=======
-    @Inject(method = "processUpdateSign", at = @At(value = "INVOKE", target = "Lnet/minecraft/network/play/client/CPacketUpdateSign;getLines()[Ljava/lang/String;"), cancellable = true, locals = LocalCapture.CAPTURE_FAILHARD)
+    @Inject(method = "processUpdateSign", at = @At(value = "INVOKE", target = UPDATE_SIGN), cancellable = true, locals = LocalCapture.CAPTURE_FAILHARD)
     public void callSignChangeEvent(CPacketUpdateSign packetIn, CallbackInfo ci, WorldServer worldserver, BlockPos blockpos, IBlockState iblockstate, TileEntity tileentity, TileEntitySign tileentitysign) {
->>>>>>> 6eaca57e
         ci.cancel();
         if (!PacketUtil.processSignPacket(packetIn, ci, tileentitysign, this.playerEntity)) {
             return;
@@ -286,14 +260,9 @@
      * @param packetIn method param
      */
     @Inject(method = "processVanilla250Packet", at = @At(value = "INVOKE", shift = At.Shift.AFTER,
-<<<<<<< HEAD
-            target = HANDLE_CUSTOM_PAYLOAD), cancellable = true)
-    public void processCommandBlock(C17PacketCustomPayload packetIn, CallbackInfo ci) {
-=======
             target = "net/minecraft/network/PacketThreadUtil.checkThreadAndEnqueue(Lnet/minecraft/network/Packet;"
                     + "Lnet/minecraft/network/INetHandler;Lnet/minecraft/util/IThreadListener;)V"), cancellable = true)
     public void processCommandBlock(CPacketCustomPayload packetIn, CallbackInfo ci) {
->>>>>>> 6eaca57e
         if ("MC|AdvCdm".equals(packetIn.getChannelName())) {
             PacketBuffer packetbuffer;
             try {
@@ -377,13 +346,8 @@
     // TODO - 1.9 player movement packet changes
     /*
     @Inject(method = "processPlayer", at = @At(value = "FIELD", target = "net.minecraft.network.NetHandlerPlayServer.hasMoved:Z", ordinal = 2), cancellable = true)
-<<<<<<< HEAD
-    public void proccesPlayerMoved(C03PacketPlayer packetIn, CallbackInfo ci) {
-        if (packetIn.isMoving() || packetIn.getRotating() && !this.playerEntity.isDead) {
-=======
     public void processPlayerMoved(CPacketPlayer packetIn, CallbackInfo ci){
         if (packetIn.moving || packetIn.rotating && !this.playerEntity.isDead) {
->>>>>>> 6eaca57e
             Player player = (Player) this.playerEntity;
             Vector3d fromrot = player.getRotation();
 
@@ -464,36 +428,6 @@
         }
     }
 
-<<<<<<< HEAD
-=======
-    @Inject(method = "handleResourcePackStatus", at = @At("HEAD"))
-    public void onResourcePackStatus(CPacketResourcePackStatus packet, CallbackInfo ci) {
-        String hash = packet.hash;
-        ResourcePackStatusEvent.ResourcePackStatus status;
-        ResourcePack pack = this.sentResourcePacks.get(hash);
-        switch (packet.action) {
-            case ACCEPTED:
-                status = ResourcePackStatusEvent.ResourcePackStatus.ACCEPTED;
-                break;
-            case DECLINED:
-                status = ResourcePackStatusEvent.ResourcePackStatus.DECLINED;
-                break;
-            case SUCCESSFULLY_LOADED:
-                status = ResourcePackStatusEvent.ResourcePackStatus.SUCCESSFULLY_LOADED;
-                break;
-            case FAILED_DOWNLOAD:
-                status = ResourcePackStatusEvent.ResourcePackStatus.FAILED;
-                break;
-            default:
-                throw new AssertionError();
-        }
-        if (status.wasSuccessful().isPresent()) {
-            this.sentResourcePacks.remove(hash);
-        }
-        SpongeImpl.postEvent(SpongeEventFactory.createResourcePackStatusEvent(Cause.of(NamedCause.source(SpongeImpl.getGame())), pack,
-            (Player)this.playerEntity, status));
-    }
->>>>>>> 6eaca57e
 
     @Inject(method = "processPlayerDigging", at = @At("HEAD"), cancellable = true)
     public void injectDig(CPacketPlayerDigging packetIn, CallbackInfo ci) {
@@ -502,53 +436,6 @@
         }
     }
 
-<<<<<<< HEAD
-    @Redirect(method = "processPlayerDigging", at = @At(value = "INVOKE", target = "Lnet/minecraft/server/management/ItemInWorldManager;onBlockClicked(Lnet/minecraft/util/BlockPos;Lnet/minecraft/util/EnumFacing;)V"))
-    public void handleLeftBlockClick(ItemInWorldManager itemInWorldManager, BlockPos pos, EnumFacing side) {
-        Location<World> location = new Location<>((World) this.playerEntity.worldObj, VecHelper.toVector(pos));
-        InteractBlockEvent.Primary event = SpongeEventFactory.createInteractBlockEventPrimary(Cause.of(NamedCause.source(this.playerEntity)),
-            Optional.empty(), location.createSnapshot(), DirectionFacingProvider.getInstance().getKey(side).get());
-        if (SpongeImpl.postEvent(event)) {
-            this.playerEntity.playerNetServerHandler.sendPacket(new S23PacketBlockChange(this.playerEntity.worldObj, pos));
-            return;
-        }
-
-        this.playerEntity.theItemInWorldManager.onBlockClicked(pos, side);
-    }
-
-    /**
-     * @author blood - April 6th, 2016
-     *
-     * Due to all the changes we now do for this packet, it is much easier
-     * to read it all with an overwrite. Information detailing on why each change
-     * was made can be found in comments below.
-     *
-     * @param packetIn The block placement packet
-     */
-    @Overwrite
-    public void processPlayerBlockPlacement(C08PacketPlayerBlockPlacement packetIn) {
-        // This is a horrible hack needed because the client sends 2 packets on 'right mouse click'
-        // aimed at a block. We shouldn't need to get the second packet if the data is handled
-        // but we cannot know what the client will do, so we might still get it
-        //
-        // If the time between packets is small enough, and the 'signature' similar, we discard the
-        // second one. This sadly has to remain until Mojang makes their packets saner. :(
-        //  -- Grum
-        if (!MinecraftServer.getServer().isCallingFromMinecraftThread()) {
-            if (packetIn.getPlacedBlockDirection() == 255) {
-                if (packetIn.getStack() != null && packetIn.getStack().getItem() == this.lastItem && this.lastPacket != null
-                        && ((IMixinC08PacketPlayerBlockPlacement) packetIn).getTimeStamp() - this.lastPacket < 100) {
-                    this.lastPacket = null;
-                    return;
-                }
-            } else {
-                this.lastItem = packetIn.getStack() == null ? null : packetIn.getStack().getItem();
-                this.lastPacket = ((IMixinC08PacketPlayerBlockPlacement) packetIn).getTimeStamp();
-            }
-
-            StaticMixinHelper.lastSecondaryPacketTick = MinecraftServer.getServer().getTickCounter();
-            PacketThreadUtil.checkThreadAndEnqueue(packetIn, this.netHandlerPlayServer, this.playerEntity.getServerForPlayer());
-=======
     @Redirect(method = "processPlayerDigging", at = @At(value = "INVOKE", target = "Lnet/minecraft/server/management/PlayerInteractionManager;onBlockClicked(Lnet/minecraft/util/math/BlockPos;Lnet/minecraft/util/EnumFacing;)V"))
     public void handleLeftBlockClick(PlayerInteractionManager interactionManager, BlockPos pos, EnumFacing side) {
         Location<World> location = new Location<>((World) this.playerEntity.worldObj, VecHelper.toVector3d(pos));
@@ -556,74 +443,44 @@
                 Optional.empty(), location.createSnapshot(), DirectionFacingProvider.getInstance().getKey(side).get());
         if (SpongeImpl.postEvent(event)) {
             this.playerEntity.playerNetServerHandler.sendPacket(new SPacketBlockChange(this.playerEntity.worldObj, pos));
->>>>>>> 6eaca57e
             return;
         }
 
         interactionManager.onBlockClicked(pos, side);
     }
 
-<<<<<<< HEAD
-    @Redirect(method = "processPlayer", at = @At(value = "INVOKE", target = "Lnet/minecraft/entity/player/EntityPlayerMP;onUpdateEntity()V"))
-    private void onPlayerUpdate(EntityPlayerMP playerEntity) {
-        final CauseTracker causeTracker = ((IMixinEntityPlayerMP) playerEntity).getMixinWorld().getCauseTracker();
-        causeTracker.switchToPhase(TrackingPhases.WORLD, WorldPhase.Tick.PLAYER, PhaseContext.start()
-                .add(NamedCause.source(playerEntity))
-                .addCaptures()
-                .complete());
-        playerEntity.onUpdateEntity();
-        causeTracker.completePhase();
-    }
-
-    @Redirect(method = "processClickWindow", at = @At(value = "INVOKE", target = CONTAINER_SLOT_CLICK))
-    private ItemStack onBeforeSlotClick(Container container, int slotId, int usedButton, int clickMode, EntityPlayer player) {
-=======
-    @Inject(method = "processClickWindow", at = @At(value = "INVOKE", target = "Lnet/minecraft/inventory/Container;slotClick(IILnet/minecraft/inventory/ClickType;Lnet/minecraft/entity/player/EntityPlayer;)Lnet/minecraft/item/ItemStack;", ordinal = 0))
-    public void onBeforeSlotClick(CPacketClickWindow packetIn, CallbackInfo ci) {
->>>>>>> 6eaca57e
-        ((IMixinContainer) this.playerEntity.openContainer).setCaptureInventory(true);
-        return container.slotClick(slotId, usedButton, clickMode, player);
-    }
-
-<<<<<<< HEAD
-    @Inject(method = "processClickWindow", at = @At(value = "INVOKE", target = PLAYER_UPDATE_CRAFTING_INVENTORY, shift = At.Shift.AFTER))
-    public void onAfterSecondUpdateCraftingInventory(C0EPacketClickWindow packetIn, CallbackInfo ci) {
-        ((IMixinContainer) this.playerEntity.openContainer).setCaptureInventory(false);
-    }
-
-    @Inject(method = "processClickWindow", at = @At(value = "FIELD", target = PLAYER_IS_CHANGING_QUANTITY_FIELD, shift = At.Shift.AFTER, ordinal = 1))
-    public void onThirdUpdateCraftingInventory(C0EPacketClickWindow packetIn, CallbackInfo ci) {
-=======
-    @Inject(method = "processClickWindow", at = @At(value = "INVOKE", target = "Lnet/minecraft/entity/player/EntityPlayerMP;updateCraftingInventory(Lnet/minecraft/inventory/Container;Ljava/util/List;)V", shift = At.Shift.AFTER))
-    public void onAfterSecondUpdateCraftingInventory(CPacketClickWindow packetIn, CallbackInfo ci) {
-        ((IMixinContainer) this.playerEntity.openContainer).setCaptureInventory(false);
-    }
-
-    @Inject(method = "processClickWindow", at = @At(value = "FIELD", target = "Lnet/minecraft/entity/player/EntityPlayerMP;isChangingQuantityOnly:Z", shift = At.Shift.AFTER, ordinal = 1))
-    public void onThirdUpdateCraftingInventory(CPacketClickWindow packetIn, CallbackInfo ci) {
->>>>>>> 6eaca57e
-        ((IMixinContainer) this.playerEntity.openContainer).setCaptureInventory(false);
-    }
-
-    @Inject(method = "processCreativeInventoryAction", at = @At(value = "HEAD"))
-    public void onProcessCreativeInventoryActionHead(CPacketCreativeInventoryAction packetIn, CallbackInfo ci) {
-        ((IMixinContainer) this.playerEntity.inventoryContainer).setCaptureInventory(true);
-    }
-
-    @Inject(method = "processCreativeInventoryAction", at = @At(value = "RETURN"))
-    public void onProcessCreativeInventoryActionReturn(CPacketCreativeInventoryAction packetIn, CallbackInfo ci) {
-        ((IMixinContainer) this.playerEntity.inventoryContainer).setCaptureInventory(false);
-    }
-
-<<<<<<< HEAD
-=======
-    @Inject(method = "processHeldItemChange", at = @At(value = "INVOKE", target = "Lnet/minecraft/network/play/client/CPacketHeldItemChange;getSlotId()I", ordinal = 2), cancellable = true)
-    public void onGetSlotId(CPacketHeldItemChange packetIn, CallbackInfo ci) {
-        SpongeCommonEventFactory.callChangeInventoryHeldEvent(this.playerEntity, packetIn);
-        ci.cancel();
-    }
-
->>>>>>> 6eaca57e
+    // These are now told to capture within PacketPhase and properly told to uncapture in PacketFunction
+//    @Inject(method = "processClickWindow", at = @At(value = "INVOKE", target = "Lnet/minecraft/inventory/Container;slotClick(IILnet/minecraft/inventory/ClickType;Lnet/minecraft/entity/player/EntityPlayer;)Lnet/minecraft/item/ItemStack;", ordinal = 0))
+//    public void onBeforeSlotClick(CPacketClickWindow packetIn, CallbackInfo ci) {
+//        ((IMixinContainer) this.playerEntity.openContainer).setCaptureInventory(true);
+//    }
+//
+//    @Inject(method = "processClickWindow", at = @At(value = "INVOKE", target = "Lnet/minecraft/entity/player/EntityPlayerMP;updateCraftingInventory(Lnet/minecraft/inventory/Container;Ljava/util/List;)V", shift = At.Shift.AFTER))
+//    public void onAfterSecondUpdateCraftingInventory(CPacketClickWindow packetIn, CallbackInfo ci) {
+//        ((IMixinContainer) this.playerEntity.openContainer).setCaptureInventory(false);
+//    }
+//
+//    @Inject(method = "processClickWindow", at = @At(value = "FIELD", target = "Lnet/minecraft/entity/player/EntityPlayerMP;isChangingQuantityOnly:Z", shift = At.Shift.AFTER, ordinal = 1))
+//    public void onThirdUpdateCraftingInventory(CPacketClickWindow packetIn, CallbackInfo ci) {
+//        ((IMixinContainer) this.playerEntity.openContainer).setCaptureInventory(false);
+//    }
+
+//    @Inject(method = "processCreativeInventoryAction", at = @At(value = "HEAD"))
+//    public void onProcessCreativeInventoryActionHead(CPacketCreativeInventoryAction packetIn, CallbackInfo ci) {
+//        ((IMixinContainer) this.playerEntity.inventoryContainer).setCaptureInventory(true);
+//    }
+//
+//    @Inject(method = "processCreativeInventoryAction", at = @At(value = "RETURN"))
+//    public void onProcessCreativeInventoryActionReturn(CPacketCreativeInventoryAction packetIn, CallbackInfo ci) {
+//        ((IMixinContainer) this.playerEntity.inventoryContainer).setCaptureInventory(false);
+//    }
+
+//    @Inject(method = "processHeldItemChange", at = @At(value = "INVOKE", target = "Lnet/minecraft/network/play/client/CPacketHeldItemChange;getSlotId()I", ordinal = 2), cancellable = true)
+//    public void onGetSlotId(CPacketHeldItemChange packetIn, CallbackInfo ci) {
+//        SpongeCommonEventFactory.callChangeInventoryHeldEvent(this.playerEntity, packetIn);
+//        ci.cancel();
+//    }
+
     /**
      * @author blood - April 5th, 2016
      *
@@ -643,7 +500,7 @@
                 // INTERACT_AT packet contains the same data but also includes a hitVec.
                 return;
             } else { // queue packet for main thread
-                PacketThreadUtil.checkThreadAndEnqueue(packetIn, this.netHandlerPlayServer, this.playerEntity.getServerWorld());
+                PacketThreadUtil.checkThreadAndEnqueue(packetIn, (NetHandlerPlayServer) (Object) this, this.playerEntity.getServerWorld());
                 return;
             }
         }
@@ -665,27 +522,14 @@
                 // if (packetIn.getAction() == C02PacketUseEntity.Action.INTERACT) {
                 //    this.playerEntity.interactWith(entity);
                 // } else
-<<<<<<< HEAD
-                if (packetIn.getAction() == C02PacketUseEntity.Action.INTERACT_AT) {
-                    InteractEntityEvent.Secondary event = SpongeEventFactory.createInteractEntityEventSecondary(
-                            Cause.of(NamedCause.source(this.playerEntity)), Optional.of(VecHelper.toVector(packetIn.getHitVec())), (org.spongepowered.api.entity.Entity) entity);
-                        SpongeImpl.postEvent(event);
-                        if (!event.isCancelled()) {
-                            // If INTERACT_AT returns a false result, we assume this packet was meant for interactWith
-                            if (!entity.interactAt(this.playerEntity, packetIn.getHitVec())) {
-                                this.playerEntity.interactWith(entity);
-                            }
-=======
                 if (packetIn.getAction() == CPacketUseEntity.Action.INTERACT_AT) {
                     InteractEntityEvent.Secondary event;
                     if (packetIn.getHand() == EnumHand.MAIN_HAND) {
                         event = SpongeEventFactory.createInteractEntityEventSecondaryMainHand(
-                                Cause.of(NamedCause.source(this.playerEntity)), Optional.of(VecHelper.toVector3d(packetIn.getHitVec())), (org.spongepowered.api.
-                                        entity.Entity) entity);
+                                Cause.of(NamedCause.source(this.playerEntity)), Optional.of(VecHelper.toVector3d(packetIn.getHitVec())), EntityUtil.fromNative(entity));
                     } else {
                         event = SpongeEventFactory.createInteractEntityEventSecondaryOffHand(
-                                Cause.of(NamedCause.source(this.playerEntity)), Optional.of(VecHelper.toVector3d(packetIn.getHitVec())), (org.spongepowered.api.
-                                        entity.Entity) entity);
+                                Cause.of(NamedCause.source(this.playerEntity)), Optional.of(VecHelper.toVector3d(packetIn.getHitVec())), EntityUtil.fromNative(entity));
                     }
 
                     SpongeImpl.postEvent(event);
@@ -697,7 +541,6 @@
                         // If INTERACT_AT returns a false result, we assume this packet was meant for interactWith
                         if (entity.applyPlayerInteraction(this.playerEntity, packetIn.getHitVec(), itemstack, hand) != EnumActionResult.SUCCESS) {
                             this.playerEntity.interact(entity, itemstack, hand);
->>>>>>> 6eaca57e
                         }
                     }
                 } else if (packetIn.getAction() == CPacketUseEntity.Action.ATTACK) {
@@ -712,14 +555,17 @@
                     }
 
                     InteractEntityEvent.Primary event;
+                    final Optional<Vector3d> interactionPoint = packetIn.getHitVec() == null
+                                                                ? Optional.empty()
+                                                                : Optional.of(VecHelper.toVector3d(packetIn.getHitVec()));
                     if (packetIn.getHand() == EnumHand.MAIN_HAND) {
                         event = SpongeEventFactory.createInteractEntityEventPrimaryMainHand(
-                                Cause.of(NamedCause.source(this.playerEntity)), packetIn.getHitVec() == null ? Optional.empty() : Optional.of(VecHelper.toVector3d(packetIn.getHitVec())), (org.spongepowered.api.
-                                        entity.Entity) entity);
+                                Cause.of(NamedCause.source(this.playerEntity)),
+                                interactionPoint, EntityUtil.fromNative(entity));
                     } else {
                         event = SpongeEventFactory.createInteractEntityEventPrimaryOffHand(
-                                Cause.of(NamedCause.source(this.playerEntity)), packetIn.getHitVec() == null ? Optional.empty() : Optional.of(VecHelper.toVector3d(packetIn.getHitVec())), (org.spongepowered.api.
-                                        entity.Entity) entity);
+                                Cause.of(NamedCause.source(this.playerEntity)),
+                                interactionPoint, EntityUtil.fromNative(entity));
                     }
                     SpongeImpl.postEvent(event);
                     if (!event.isCancelled()) {
