/*
 * This file is part of Sponge, licensed under the MIT License (MIT).
 *
 * Copyright (c) SpongePowered <https://www.spongepowered.org>
 * Copyright (c) contributors
 *
 * Permission is hereby granted, free of charge, to any person obtaining a copy
 * of this software and associated documentation files (the "Software"), to deal
 * in the Software without restriction, including without limitation the rights
 * to use, copy, modify, merge, publish, distribute, sublicense, and/or sell
 * copies of the Software, and to permit persons to whom the Software is
 * furnished to do so, subject to the following conditions:
 *
 * The above copyright notice and this permission notice shall be included in
 * all copies or substantial portions of the Software.
 *
 * THE SOFTWARE IS PROVIDED "AS IS", WITHOUT WARRANTY OF ANY KIND, EXPRESS OR
 * IMPLIED, INCLUDING BUT NOT LIMITED TO THE WARRANTIES OF MERCHANTABILITY,
 * FITNESS FOR A PARTICULAR PURPOSE AND NONINFRINGEMENT. IN NO EVENT SHALL THE
 * AUTHORS OR COPYRIGHT HOLDERS BE LIABLE FOR ANY CLAIM, DAMAGES OR OTHER
 * LIABILITY, WHETHER IN AN ACTION OF CONTRACT, TORT OR OTHERWISE, ARISING FROM,
 * OUT OF OR IN CONNECTION WITH THE SOFTWARE OR THE USE OR OTHER DEALINGS IN
 * THE SOFTWARE.
 */
package org.spongepowered.common.mixin.core.world;

import static com.google.common.base.Preconditions.checkArgument;
import static com.google.common.base.Preconditions.checkNotNull;

import com.flowpowered.math.vector.Vector2i;
import com.flowpowered.math.vector.Vector3d;
import com.flowpowered.math.vector.Vector3i;
import com.google.common.collect.Lists;
import net.minecraft.block.Block;
import net.minecraft.block.state.IBlockState;
import net.minecraft.crash.CrashReport;
import net.minecraft.crash.CrashReportCategory;
import net.minecraft.entity.boss.EntityDragonPart;
import net.minecraft.entity.effect.EntityLightningBolt;
import net.minecraft.entity.item.EntityArmorStand;
import net.minecraft.entity.item.EntityEnderPearl;
import net.minecraft.entity.item.EntityFallingBlock;
import net.minecraft.entity.item.EntityItem;
import net.minecraft.entity.item.EntityPainting;
import net.minecraft.entity.item.EntityPainting.EnumArt;
import net.minecraft.entity.player.EntityPlayer;
import net.minecraft.entity.player.EntityPlayerMP;
import net.minecraft.init.Blocks;
import net.minecraft.item.ItemStack;
import net.minecraft.nbt.NBTTagCompound;
import net.minecraft.network.play.server.SPacketBlockChange;
import net.minecraft.profiler.Profiler;
import net.minecraft.server.MinecraftServer;
import net.minecraft.util.EnumFacing;
<<<<<<< HEAD
import net.minecraft.util.ITickable;
import net.minecraft.util.ReportedException;
import net.minecraft.util.SoundEvent;
import net.minecraft.util.math.AxisAlignedBB;
import net.minecraft.util.math.BlockPos;
=======
import net.minecraft.world.ChunkCoordIntPair;
>>>>>>> bd128c44
import net.minecraft.world.EnumDifficulty;
import net.minecraft.world.GameType;
import net.minecraft.world.WorldProvider;
import net.minecraft.world.WorldServer;
import net.minecraft.world.WorldSettings;
import net.minecraft.world.WorldType;
import net.minecraft.world.biome.Biome;
import net.minecraft.world.biome.BiomeProvider;
import net.minecraft.world.chunk.IChunkProvider;
import net.minecraft.world.gen.ChunkProviderServer;
import net.minecraft.world.storage.ISaveHandler;
import net.minecraft.world.storage.WorldInfo;
import org.apache.commons.lang3.exception.ExceptionUtils;
import org.apache.commons.lang3.reflect.ConstructorUtils;
import org.spongepowered.api.block.BlockSnapshot;
import org.spongepowered.api.block.BlockState;
import org.spongepowered.api.block.BlockType;
import org.spongepowered.api.block.BlockTypes;
import org.spongepowered.api.block.tileentity.TileEntity;
import org.spongepowered.api.data.DataContainer;
import org.spongepowered.api.data.manipulator.DataManipulator;
import org.spongepowered.api.entity.Entity;
import org.spongepowered.api.entity.EntitySnapshot;
import org.spongepowered.api.entity.EntityType;
import org.spongepowered.api.entity.living.player.Player;
import org.spongepowered.api.entity.projectile.EnderPearl;
import org.spongepowered.api.entity.projectile.source.ProjectileSource;
import org.spongepowered.api.event.SpongeEventFactory;
import org.spongepowered.api.event.cause.Cause;
import org.spongepowered.api.event.cause.NamedCause;
import org.spongepowered.api.event.cause.entity.spawn.SpawnCause;
import org.spongepowered.api.event.entity.SpawnEntityEvent;
import org.spongepowered.api.service.context.Context;
import org.spongepowered.api.text.Text;
import org.spongepowered.api.text.chat.ChatType;
import org.spongepowered.api.text.title.Title;
import org.spongepowered.api.util.DiscreteTransform3;
import org.spongepowered.api.util.Functional;
import org.spongepowered.api.util.PositionOutOfBoundsException;
import org.spongepowered.api.util.annotation.NonnullByDefault;
import org.spongepowered.api.world.Chunk;
import org.spongepowered.api.world.Dimension;
import org.spongepowered.api.world.Location;
import org.spongepowered.api.world.World;
import org.spongepowered.api.world.WorldBorder;
import org.spongepowered.api.world.biome.BiomeType;
import org.spongepowered.api.world.explosion.Explosion;
import org.spongepowered.api.world.extent.Extent;
import org.spongepowered.api.world.extent.worker.MutableBiomeAreaWorker;
import org.spongepowered.api.world.extent.worker.MutableBlockVolumeWorker;
import org.spongepowered.api.world.storage.WorldProperties;
import org.spongepowered.asm.mixin.Final;
import org.spongepowered.asm.mixin.Mixin;
import org.spongepowered.asm.mixin.Overwrite;
import org.spongepowered.asm.mixin.Shadow;
import org.spongepowered.asm.mixin.injection.At;
import org.spongepowered.asm.mixin.injection.Inject;
import org.spongepowered.asm.mixin.injection.Redirect;
import org.spongepowered.asm.mixin.injection.callback.CallbackInfo;
import org.spongepowered.asm.mixin.injection.callback.CallbackInfoReturnable;
import org.spongepowered.common.SpongeImpl;
import org.spongepowered.common.block.BlockUtil;
import org.spongepowered.common.block.SpongeBlockSnapshotBuilder;
import org.spongepowered.common.entity.EntityUtil;
import org.spongepowered.common.interfaces.entity.IMixinEntity;
import org.spongepowered.common.interfaces.entity.player.IMixinEntityPlayer;
import org.spongepowered.common.interfaces.world.IMixinWorld;
import org.spongepowered.common.registry.type.event.InternalSpawnTypes;
import org.spongepowered.common.util.SpongeHooks;
import org.spongepowered.common.util.VecHelper;
import org.spongepowered.common.world.SpongeChunkPreGenerate;
import org.spongepowered.common.world.extent.ExtentViewDownsize;
import org.spongepowered.common.world.extent.ExtentViewTransform;
import org.spongepowered.common.world.extent.worker.SpongeMutableBiomeAreaWorker;
import org.spongepowered.common.world.extent.worker.SpongeMutableBlockVolumeWorker;
import org.spongepowered.common.world.storage.SpongeChunkLayout;

import java.util.ArrayList;
import java.util.Collection;
import java.util.Iterator;
import java.util.List;
import java.util.Optional;
import java.util.Random;
import java.util.Set;
import java.util.UUID;
import java.util.function.Predicate;
import java.util.stream.Collectors;

import javax.annotation.Nullable;

@NonnullByDefault
@Mixin(net.minecraft.world.World.class)
public abstract class MixinWorld implements World, IMixinWorld {

    private static final String PROFILER_SS = "Lnet/minecraft/profiler/Profiler;startSection(Ljava/lang/String;)V";
    private static final String PROFILER_ES = "Lnet/minecraft/profiler/Profiler;endSection()V";
    private static final String PROFILER_ESS = "Lnet/minecraft/profiler/Profiler;endStartSection(Ljava/lang/String;)V";

    private static final Vector3i BLOCK_MIN = new Vector3i(-30000000, 0, -30000000);
    private static final Vector3i BLOCK_MAX = new Vector3i(30000000, 256, 30000000).sub(1, 1, 1);
    private static final Vector3i BLOCK_SIZE = BLOCK_MAX.sub(BLOCK_MIN).add(1, 1, 1);
    private static final Vector2i BIOME_MIN = BLOCK_MIN.toVector2(true);
    private static final Vector2i BIOME_MAX = BLOCK_MAX.toVector2(true);
    private static final Vector2i BIOME_SIZE = BIOME_MAX.sub(BIOME_MIN).add(1, 1);
    private static final String
            CHECK_NO_ENTITY_COLLISION =
            "checkNoEntityCollision(Lnet/minecraft/util/math/AxisAlignedBB;Lnet/minecraft/entity/Entity;)Z";
    private static final String
            GET_ENTITIES_WITHIN_AABB =
            "Lnet/minecraft/world/World;getEntitiesWithinAABBExcludingEntity(Lnet/minecraft/entity/Entity;Lnet/minecraft/util/math/AxisAlignedBB;)Ljava/util/List;";
    public SpongeBlockSnapshotBuilder builder = new SpongeBlockSnapshotBuilder();
    private Context worldContext;
    protected boolean processingExplosion = false;

    // @formatter:off
    @Shadow @Final public boolean isRemote;
    @Shadow @Final public WorldProvider provider;
    @Shadow @Final public Random rand;
    @Shadow @Final public Profiler theProfiler;
    @Shadow @Final public List<EntityPlayer> playerEntities;
    @Shadow @Final public List<net.minecraft.entity.Entity> loadedEntityList;
    @Shadow @Final public List<net.minecraft.entity.Entity> weatherEffects;
    @Shadow @Final public List<net.minecraft.entity.Entity> unloadedEntityList;
    @Shadow @Final public List<net.minecraft.tileentity.TileEntity> loadedTileEntityList;
    @Shadow @Final public List<net.minecraft.tileentity.TileEntity> tickableTileEntities;
    @Shadow @Final public List<net.minecraft.tileentity.TileEntity> tileEntitiesToBeRemoved;
    @Shadow @Final private List<net.minecraft.tileentity.TileEntity> addedTileEntityList;

    @Shadow private boolean processingLoadedTiles;
    @Shadow protected boolean scheduledUpdatesAreImmediate;
    @Shadow protected WorldInfo worldInfo;
<<<<<<< HEAD
    @Shadow @Final net.minecraft.world.border.WorldBorder worldBorder;
=======
    @Shadow public Set<ChunkCoordIntPair> activeChunkSet;
    @Shadow protected int updateLCG;
>>>>>>> bd128c44

    @Shadow public abstract net.minecraft.world.border.WorldBorder shadow$getWorldBorder();
    @Shadow public abstract EnumDifficulty shadow$getDifficulty();
    @Shadow protected abstract void tickPlayers();

    @Shadow public net.minecraft.world.World init() {
        // Should never be overwritten because this is @Shadow'ed
        throw new RuntimeException("Bad things have happened");
    }

    @Shadow public abstract boolean checkLight(BlockPos pos);
    @Shadow public abstract boolean isValid(BlockPos pos);
    @Shadow public abstract boolean addTileEntity(net.minecraft.tileentity.TileEntity tile);
    @Shadow public abstract void onEntityAdded(net.minecraft.entity.Entity entityIn);
    @Shadow public abstract boolean isAreaLoaded(int xStart, int yStart, int zStart, int xEnd, int yEnd, int zEnd, boolean allowEmpty);
    @Shadow protected abstract void onEntityRemoved(net.minecraft.entity.Entity entityIn);
    @Shadow public abstract void updateEntity(net.minecraft.entity.Entity ent);
    @Shadow public abstract net.minecraft.world.chunk.Chunk getChunkFromBlockCoords(BlockPos pos);
    @Shadow public abstract boolean isBlockLoaded(BlockPos pos);
    @Shadow public boolean addWeatherEffect(net.minecraft.entity.Entity entityIn) {
        return false; // Note this is not actually going to return false, it's just a target
    };
    @Shadow public abstract Biome getBiome(BlockPos pos);
    @Shadow public abstract IChunkProvider getChunkProvider();
    @Shadow public abstract BiomeProvider getBiomeProvider();
    @Shadow @Nullable public abstract net.minecraft.tileentity.TileEntity getTileEntity(BlockPos pos);
    @Shadow public abstract boolean isBlockPowered(BlockPos pos);
    @Shadow public abstract IBlockState getBlockState(BlockPos pos);
    @Shadow public abstract net.minecraft.world.chunk.Chunk getChunkFromChunkCoords(int chunkX, int chunkZ);
    @Shadow protected abstract boolean isChunkLoaded(int x, int z, boolean allowEmpty);
    @Shadow public abstract net.minecraft.world.Explosion newExplosion(@Nullable net.minecraft.entity.Entity entityIn, double x, double y, double z, float strength,
            boolean isFlaming, boolean isSmoking);
    @Shadow public abstract List<net.minecraft.entity.Entity> getEntities(Class<net.minecraft.entity.Entity> entityType,
            com.google.common.base.Predicate<net.minecraft.entity.Entity> filter);
    @Shadow public abstract List<net.minecraft.entity.Entity> getEntitiesWithinAABBExcludingEntity(net.minecraft.entity.Entity entityIn, AxisAlignedBB bb);
<<<<<<< HEAD
    @Shadow public abstract MinecraftServer getMinecraftServer();
    // Methods needed for MixinWorldServer & Tracking
    @Shadow public abstract boolean spawnEntityInWorld(net.minecraft.entity.Entity entity); // This is overridden in MixinWorldServer
    @Shadow public abstract void updateAllPlayersSleepingFlag();
    @Shadow public abstract boolean setBlockState(BlockPos pos, IBlockState state, int flags);
    @Shadow public abstract void immediateBlockTick(BlockPos pos, IBlockState state, Random random);
    @Shadow public abstract void updateComparatorOutputLevel(BlockPos pos, Block blockIn);
    @Shadow public abstract void notifyBlockOfStateChange(BlockPos pos, final Block blockIn);
    @Shadow public abstract void notifyNeighborsOfStateExcept(BlockPos pos, Block blockType, EnumFacing skipSide);
    @Shadow public abstract void notifyNeighborsOfStateChange(BlockPos pos, Block blockType);
    @Shadow public abstract void notifyNeighborsRespectDebug(BlockPos pos, Block blockType);
    @Shadow public abstract void notifyBlockUpdate(BlockPos pos, IBlockState oldState, IBlockState newState, int flags);
    @Shadow public abstract void scheduleBlockUpdate(BlockPos pos, Block blockIn, int delay, int priority);
    @Shadow public abstract void playSound(EntityPlayer p_184148_1_, double p_184148_2_, double p_184148_4_, double p_184148_6_, SoundEvent p_184148_8_, net.minecraft.util.SoundCategory p_184148_9_, float p_184148_10_, float p_184148_11_);
=======
    @Shadow public abstract boolean isAreaLoaded(BlockPos center, int radius, boolean allowEmpty);
    @Shadow protected abstract void playMoodSoundAndCheckLight(int x, int z, net.minecraft.world.chunk.Chunk chunkIn);
    @Shadow protected abstract void setActivePlayerChunksAndCheckLight();
>>>>>>> bd128c44

    // @formatter:on
    @Inject(method = "<init>", at = @At("RETURN"))
    public void onConstructed(ISaveHandler saveHandlerIn, WorldInfo info, WorldProvider providerIn, Profiler profilerIn, boolean client,
            CallbackInfo ci) {
        if (info == null) {
            SpongeImpl.getLogger().warn("World constructed without a WorldInfo! This will likely cause problems. Subsituting dummy info.",
                    new RuntimeException("Stack trace:"));
            this.worldInfo = new WorldInfo(new WorldSettings(0, GameType.NOT_SET, false, false, WorldType.DEFAULT),
                    "sponge$dummy_world");
        }
        this.worldContext = new Context(Context.WORLD_KEY, this.worldInfo.getWorldName());
    }

    @SuppressWarnings("rawtypes")
    @Inject(method = "getCollisionBoxes", at = @At("HEAD"), cancellable = true)
    public void onGetCollisionBoxes(net.minecraft.entity.Entity entity, AxisAlignedBB axis,
            CallbackInfoReturnable<List> cir) {
        if (this.isRemote) {
            return;
        }
        if (entity.worldObj != null && !entity.worldObj.isRemote && SpongeHooks.checkBoundingBoxSize(entity, axis)) {
            // Removing misbehaved living entities
            cir.setReturnValue(new ArrayList());
        }
    }

    @SuppressWarnings("unchecked")
    @Override
    public Collection<Player> getPlayers() {
        return (Collection<Player>) (Object) this.playerEntities;
    }

    @Override
    public Optional<Chunk> getChunk(int x, int y, int z) {
        if (!SpongeChunkLayout.instance.isValidChunk(x, y, z)) {
            return Optional.empty();
        }
        final WorldServer worldserver = (WorldServer) (Object) this;
        return Optional.ofNullable((Chunk) worldserver.getChunkProvider().getLoadedChunk(x, z));
    }

    @Override
    public Optional<Chunk> loadChunk(int x, int y, int z, boolean shouldGenerate) {
        if (!SpongeChunkLayout.instance.isValidChunk(x, y, z)) {
            return Optional.empty();
        }
        final WorldServer worldserver = (WorldServer) (Object) this;
        // If we aren't generating, return the chunk
        if (!shouldGenerate) {
            return Optional.ofNullable((Chunk) worldserver.getChunkProvider().loadChunk(x, z));
        }
        return Optional.ofNullable((Chunk) worldserver.getChunkProvider().provideChunk(x, z));
    }

    @Override
    public BlockState getBlock(int x, int y, int z) {
        if (!containsBlock(x, y, z)) {
            return BlockTypes.AIR.getDefaultState();
        }
        checkBlockBounds(x, y, z);
        return (BlockState) getBlockState(new BlockPos(x, y, z));
    }

    @Override
    public BlockType getBlockType(int x, int y, int z) {
        if (!containsBlock(x, y, z)) {
            return BlockTypes.AIR;
        }
        checkBlockBounds(x, y, z);
        // avoid intermediate object creation from using BlockState
        return (BlockType) getChunkFromChunkCoords(x >> 4, z >> 4).getBlockState(new BlockPos(x, y, z)).getBlock();
    }

    @Override
    public void setBlock(int x, int y, int z, BlockState block) {
        setBlock(x, y, z, block, true);
    }


    @Override
    public BiomeType getBiome(int x, int z) {
        checkBiomeBounds(x, z);
        return (BiomeType) this.getBiome(new BlockPos(x, 0, z));
    }

    @Override
    public void setBiome(int x, int z, BiomeType biome) {
        checkBiomeBounds(x, z);
        ((Chunk) getChunkFromChunkCoords(x >> 4, z >> 4)).setBiome(x, z, biome);
    }

    @SuppressWarnings("unchecked")
    @Override
    public Collection<Entity> getEntities() {
        return Lists.newArrayList((Collection<Entity>) (Object) this.loadedEntityList);
    }

    @SuppressWarnings("unchecked")
    @Override
    public Collection<Entity> getEntities(Predicate<Entity> filter) {
        // This already returns a new copy
        return (Collection<Entity>) (Object) this.getEntities(net.minecraft.entity.Entity.class,
                Functional.java8ToGuava((Predicate<net.minecraft.entity.Entity>) (Object) filter));
    }

    @Override
    public Optional<Entity> createEntity(EntityType type, Vector3d position) {
        checkNotNull(type, "The entity type cannot be null!");
        checkNotNull(position, "The position cannot be null!");

        Entity entity = null;

        Class<? extends Entity> entityClass = type.getEntityClass();
        double x = position.getX();
        double y = position.getY();
        double z = position.getZ();

        if (entityClass.isAssignableFrom(EntityPlayerMP.class) || entityClass.isAssignableFrom(EntityDragonPart.class)) {
            // Unable to construct these
            return Optional.empty();
        }

        net.minecraft.world.World world = (net.minecraft.world.World) (Object) this;

        // Not all entities have a single World parameter as their constructor
        if (entityClass.isAssignableFrom(EntityLightningBolt.class)) {
            entity = (Entity) new EntityLightningBolt(world, x, y, z, false);
        } else if (entityClass.isAssignableFrom(EntityEnderPearl.class)) {
            EntityArmorStand tempEntity = new EntityArmorStand(world, x, y, z);
            tempEntity.posY -= tempEntity.getEyeHeight();
            entity = (Entity) new EntityEnderPearl(world, tempEntity);
            ((EnderPearl) entity).setShooter(ProjectileSource.UNKNOWN);
        }

        // Some entities need to have non-null fields (and the easiest way to
        // set them is to use the more specialised constructor).
        if (entityClass.isAssignableFrom(EntityFallingBlock.class)) {
            entity = (Entity) new EntityFallingBlock(world, x, y, z, Blocks.SAND.getDefaultState());
        } else if (entityClass.isAssignableFrom(EntityItem.class)) {
            entity = (Entity) new EntityItem(world, x, y, z, new ItemStack(Blocks.STONE));
        }

        if (entity == null) {
            try {
                entity = ConstructorUtils.invokeConstructor(entityClass, this);
                ((net.minecraft.entity.Entity) entity).setPosition(x, y, z);
            } catch (Exception e) {
                SpongeImpl.getLogger().error(ExceptionUtils.getStackTrace(e));
            }
        }

        // TODO - replace this with an actual check
        /*
        if (entity instanceof EntityHanging) {
            if (((EntityHanging) entity).facingDirection == null) {
                // TODO Some sort of detection of a valid direction?
                // i.e scan immediate blocks for something to attach onto.
                ((EntityHanging) entity).facingDirection = EnumFacing.NORTH;
            }
            if (!((EntityHanging) entity).onValidSurface()) {
                return Optional.empty();
            }
        }*/

        if (entity instanceof EntityPainting) {
            // This is default when art is null when reading from NBT, could
            // choose a random art instead?
            ((EntityPainting) entity).art = EnumArt.KEBAB;
        }

        return Optional.ofNullable(entity);
    }

    @Override
    public Optional<Entity> createEntity(DataContainer entityContainer) {
        // TODO once entity containers are implemented
        return Optional.empty();
    }

    @Override
    public Optional<Entity> createEntity(DataContainer entityContainer, Vector3d position) {
        // TODO once entity containers are implemented
        return Optional.empty();
    }

    @Override
    public Optional<Entity> restoreSnapshot(EntitySnapshot snapshot, Vector3d position) {
        EntitySnapshot entitySnapshot = snapshot.withLocation(new Location<>(this, position));
        return entitySnapshot.restore();
    }

    @Override
    public WorldBorder getWorldBorder() {
        return (WorldBorder) shadow$getWorldBorder();
    }

    @Override
    public WorldBorder.ChunkPreGenerate newChunkPreGenerate(Vector3d center, double diameter) {
        return new SpongeChunkPreGenerate(this, center, diameter);
    }


    @Override
    public Dimension getDimension() {
        return (Dimension) this.provider;
    }

    @Override
    public Optional<Entity> getEntity(UUID uuid) {
        // Note that MixinWorldServer is properly overriding this to use it's own mapping.
        for (net.minecraft.entity.Entity entity : this.loadedEntityList) {
            if (entity.getUniqueID().equals(uuid)) {
                return Optional.of((Entity) entity);
            }
        }
        return Optional.empty();
    }

    @SuppressWarnings("unchecked")
    @Override
    public Iterable<Chunk> getLoadedChunks() {
        return (Iterable) ((ChunkProviderServer) this.getChunkProvider()).getLoadedChunks();
    }

    @Override
    public boolean unloadChunk(Chunk chunk) {
        checkArgument(chunk != null, "Chunk cannot be null!");
        return chunk.unloadChunk();
    }

    @Override
    public WorldProperties getProperties() {
        return (WorldProperties) this.worldInfo;
    }

    @Override
    public Context getContext() {
        return this.worldContext;
    }

    @Override
    public Optional<TileEntity> getTileEntity(int x, int y, int z) {
        net.minecraft.tileentity.TileEntity tileEntity = getTileEntity(new BlockPos(x, y, z));
        if (tileEntity == null) {
            return Optional.empty();
        } else {
            return Optional.of((TileEntity) tileEntity);
        }
    }

    @Override
    public Vector2i getBiomeMin() {
        return BIOME_MIN;
    }

    @Override
    public Vector2i getBiomeMax() {
        return BIOME_MAX;
    }

    @Override
    public Vector2i getBiomeSize() {
        return BIOME_SIZE;
    }

    @Override
    public Vector3i getBlockMin() {
        return BLOCK_MIN;
    }

    @Override
    public Vector3i getBlockMax() {
        return BLOCK_MAX;
    }

    @Override
    public Vector3i getBlockSize() {
        return BLOCK_SIZE;
    }

    @Override
    public boolean containsBiome(int x, int z) {
        return VecHelper.inBounds(x, z, BIOME_MIN, BIOME_MAX);
    }

    @Override
    public boolean containsBlock(int x, int y, int z) {
        return VecHelper.inBounds(x, y, z, BLOCK_MIN, BLOCK_MAX);
    }

    private void checkBiomeBounds(int x, int z) {
        if (!containsBiome(x, z)) {
            throw new PositionOutOfBoundsException(new Vector2i(x, z), BIOME_MIN, BIOME_MAX);
        }
    }

    private void checkBlockBounds(int x, int y, int z) {
        if (!containsBlock(x, y, z)) {
            throw new PositionOutOfBoundsException(new Vector3i(x, y, z), BLOCK_MIN, BLOCK_MAX);
        }
    }

    @Override
    public void sendMessage(ChatType type, Text message) {
        checkNotNull(type, "type");
        checkNotNull(message, "message");

        for (Player player : this.getPlayers()) {
            player.sendMessage(type, message);
        }
    }

    @Override
    public void sendTitle(Title title) {
        checkNotNull(title, "title");

        for (Player player : getPlayers()) {
            player.sendTitle(title);
        }
    }

    @Override
    public void resetTitle() {
        getPlayers().forEach(Player::resetTitle);
    }

    @Override
    public void clearTitle() {
        getPlayers().forEach(Player::clearTitle);
    }

    @SuppressWarnings("unchecked")
    @Override
    public Collection<TileEntity> getTileEntities() {
        return Lists.newArrayList((List<TileEntity>) (Object) this.loadedTileEntityList);
    }

    @SuppressWarnings("unchecked")
    @Override
    public Collection<TileEntity> getTileEntities(Predicate<TileEntity> filter) {
        return ((List<TileEntity>) (Object) this.loadedTileEntityList).stream()
                .filter(filter)
                .collect(Collectors.toList());
    }

    @Override
    public void triggerExplosion(Explosion explosion) {
        checkNotNull(explosion, "explosion");
        Location<World> origin = explosion.getLocation();
        checkNotNull(origin, "location");
        newExplosion(EntityUtil.toNullableNative(explosion.getSourceExplosive().orElse(null)), origin.getX(),
                origin.getY(), origin.getZ(), explosion.getRadius(), explosion.canCauseFire(),
                explosion.shouldBreakBlocks()
        );
    }

    @Override
    public Extent getExtentView(Vector3i newMin, Vector3i newMax) {
        checkBlockBounds(newMin.getX(), newMin.getY(), newMin.getZ());
        checkBlockBounds(newMax.getX(), newMax.getY(), newMax.getZ());
        return new ExtentViewDownsize(this, newMin, newMax);
    }

    @Override
    public Extent getExtentView(DiscreteTransform3 transform) {
        return new ExtentViewTransform(this, transform);
    }

    @Override
    public MutableBiomeAreaWorker<? extends World> getBiomeWorker() {
        return new SpongeMutableBiomeAreaWorker<>(this);
    }

    @Override
    public MutableBlockVolumeWorker<? extends World> getBlockWorker() {
        return new SpongeMutableBlockVolumeWorker<>(this);
    }

    @Override
    public BlockSnapshot createSnapshot(int x, int y, int z) {
        if (!containsBlock(x, y, z)) {
            return BlockSnapshot.NONE;
        }
        World world = this;
        BlockState state = world.getBlock(x, y, z);
        Optional<TileEntity> te = world.getTileEntity(x, y, z);
        SpongeBlockSnapshotBuilder builder = new SpongeBlockSnapshotBuilder()
                .blockState(state)
                .worldId(world.getUniqueId())
                .position(new Vector3i(x, y, z));
        Optional<UUID> creator = getCreator(x, y, z);
        Optional<UUID> notifier = getNotifier(x, y, z);
        if (creator.isPresent()) {
            builder.creator(creator.get());
        }
        if (notifier.isPresent()) {
            builder.notifier(notifier.get());
        }
        if (te.isPresent()) {
            final TileEntity tileEntity = te.get();
            for (DataManipulator<?, ?> manipulator : tileEntity.getContainers()) {
                builder.add(manipulator);
            }
            final NBTTagCompound compound = new NBTTagCompound();
            ((net.minecraft.tileentity.TileEntity) tileEntity).writeToNBT(compound);
            builder.unsafeNbt(compound);
        }
        return builder.build();
    }

    @Override
    public boolean restoreSnapshot(BlockSnapshot snapshot, boolean force, boolean notifyNeighbors) {
        return snapshot.restore(force, notifyNeighbors);
    }

    @Override
    public boolean restoreSnapshot(int x, int y, int z, BlockSnapshot snapshot, boolean force, boolean notifyNeighbors) {
        snapshot = snapshot.withLocation(new Location<>(this, new Vector3i(x, y, z)));
        return snapshot.restore(force, notifyNeighbors);
    }

    @Override
    public Optional<UUID> getCreator(int x, int y, int z) {
        return Optional.empty();
    }

    @Override
    public Optional<UUID> getNotifier(int x, int y, int z) {
        return Optional.empty();
    }

    @Override
    public void setCreator(int x, int y, int z, @Nullable UUID uuid) {
    }

    @Override
    public void setNotifier(int x, int y, int z, @Nullable UUID uuid) {
    }


    @Nullable
    @Override
    public EntityPlayer getClosestPlayerToEntityWhoAffectsSpawning(net.minecraft.entity.Entity entity, double distance) {
        return this.getClosestPlayerWhoAffectsSpawning(entity.posX, entity.posY, entity.posZ, distance);
    }

    @Nullable
    @Override
    public EntityPlayer getClosestPlayerWhoAffectsSpawning(double x, double y, double z, double distance) {
        double bestDistance = -1.0D;
        EntityPlayer result = null;

        for (Object entity : this.playerEntities) {
            EntityPlayer player = (EntityPlayer) entity;
            if (player == null || player.isDead || !((IMixinEntityPlayer) player).affectsSpawning()) {
                continue;
            }

            double playerDistance = player.getDistanceSq(x, y, z);

            if ((distance < 0.0D || playerDistance < distance * distance) && (bestDistance == -1.0D || playerDistance < bestDistance)) {
                bestDistance = playerDistance;
                result = player;
            }
        }

        return result;
    }

    @Redirect(method = "isAnyPlayerWithinRangeAt", at = @At(value = "INVOKE", target = "Lcom/google/common/base/Predicate;apply(Ljava/lang/Object;)Z", remap = false))
    public boolean onIsAnyPlayerWithinRangePredicate(com.google.common.base.Predicate<EntityPlayer> predicate, Object object) {
        EntityPlayer player = (EntityPlayer) object;
        return !(player.isDead || !((IMixinEntityPlayer) player).affectsSpawning()) && predicate.apply(player);
    }

    // For invisibility
    @Redirect(method = CHECK_NO_ENTITY_COLLISION, at = @At(value = "INVOKE", target = GET_ENTITIES_WITHIN_AABB))
    public List<net.minecraft.entity.Entity> filterInvisibile(net.minecraft.world.World world, net.minecraft.entity.Entity entityIn,
            AxisAlignedBB axisAlignedBB) {
        List<net.minecraft.entity.Entity> entities = world.getEntitiesWithinAABBExcludingEntity(entityIn, axisAlignedBB);
        Iterator<net.minecraft.entity.Entity> iterator = entities.iterator();
        while (iterator.hasNext()) {
            net.minecraft.entity.Entity entity = iterator.next();
            if (((IMixinEntity) entity).isVanished() && ((IMixinEntity) entity).ignoresCollision()) {
                iterator.remove();
            }
        }
        return entities;
    }

    @Redirect(method = "getClosestPlayer", at = @At(value = "INVOKE", target = "Lcom/google/common/base/Predicate;apply(Ljava/lang/Object;)Z", remap = false))
    private boolean onGetClosestPlayerCheck(com.google.common.base.Predicate<net.minecraft.entity.Entity> predicate, Object entityPlayer) {
        EntityPlayer player = (EntityPlayer) entityPlayer;
        IMixinEntity mixinEntity = (IMixinEntity) player;
        return predicate.apply(player) && !mixinEntity.isVanished();
    }

    /**
     * @author gabizou - February 7th, 2016
     *
     * This will short circuit all other patches such that we control the
     * entities being loaded by chunkloading and can throw our bulk entity
     * event. This will bypass Forge's hook for individual entity events,
     * but the SpongeModEventManager will still successfully throw the
     * appropriate event and cancel the entities otherwise contained.
     *
     * @param entities The entities being loaded
     * @param callbackInfo The callback info
     */
    @Final
    @Inject(method = "loadEntities", at = @At("HEAD"), cancellable = true)
    private void spongeLoadEntities(Collection<net.minecraft.entity.Entity> entities, CallbackInfo callbackInfo) {
        if (entities.isEmpty()) {
            // just return, no entities to load!
            callbackInfo.cancel();
            return;
        }
        List<Entity> entityList = new ArrayList<>();
        for (net.minecraft.entity.Entity entity : entities) {
            entityList.add((Entity) entity);
        }
        SpawnCause cause = SpawnCause.builder().type(InternalSpawnTypes.CHUNK_LOAD).build();
        List<NamedCause> causes = new ArrayList<>();
        causes.add(NamedCause.source(cause));
        causes.add(NamedCause.of("World", this));
        SpawnEntityEvent.ChunkLoad chunkLoad = SpongeEventFactory.createSpawnEntityEventChunkLoad(Cause.of(causes), entityList, this);
        SpongeImpl.postEvent(chunkLoad);
        if (!chunkLoad.isCancelled() && chunkLoad.getEntities().size() > 0) {
            for (Entity successful : chunkLoad.getEntities()) {
                this.loadedEntityList.add((net.minecraft.entity.Entity) successful);
                this.onEntityAdded((net.minecraft.entity.Entity) successful);
            }
        }
        callbackInfo.cancel();
    }

    @Inject(method = "playSound(Lnet/minecraft/entity/player/EntityPlayer;DDDLnet/minecraft/util/SoundEvent;Lnet/minecraft/util/SoundCategory;FF)V", at = @At("HEAD"), cancellable = true)
    private void spongePlaySoundAtEntity(EntityPlayer entity, double x, double y, double z, SoundEvent name, net.minecraft.util.SoundCategory category, float volume, float pitch, CallbackInfo callbackInfo) {
        if (entity instanceof IMixinEntity) {
            if (((IMixinEntity) entity).isVanished()) {
                callbackInfo.cancel();
            }
        }
    }

    @Override
    public void sendBlockChange(int x, int y, int z, BlockState state) {
        checkNotNull(state, "state");
        SPacketBlockChange packet = new SPacketBlockChange();
        packet.blockPosition = new BlockPos(x, y, z);
        packet.blockState = BlockUtil.toNative(state);

        for (EntityPlayer player : this.playerEntities) {
            if (player instanceof EntityPlayerMP) {
                ((EntityPlayerMP) player).connection.sendPacket(packet);
            }
        }
    }

    @Override
    public void resetBlockChange(int x, int y, int z) {
        SPacketBlockChange packet = new SPacketBlockChange((net.minecraft.world.World) (Object) this, new BlockPos(x, y, z));

        for (EntityPlayer player : this.playerEntities) {
            if (player instanceof EntityPlayerMP) {
                ((EntityPlayerMP) player).connection.sendPacket(packet);
            }
        }
    }

    // These are overriden in MixinWorldServer where they should be.

    @Redirect(method = "updateEntities", at = @At(value = "INVOKE", target = "Lnet/minecraft/entity/Entity;onUpdate()V"))
    protected void onUpdateWeatherEffect(net.minecraft.entity.Entity entityIn) {
        entityIn.onUpdate();
    }

    @Redirect(method = "updateEntities", at = @At(value = "INVOKE", target = "Lnet/minecraft/util/ITickable;update()V"))
    protected void onUpdateTileEntities(ITickable tile) {
        tile.update();
    }

    @Redirect(method = "updateEntityWithOptionalForce", at = @At(value = "INVOKE", target = "Lnet/minecraft/entity/Entity;onUpdate()V"))
    protected void onCallEntityUpdate(net.minecraft.entity.Entity entity) {
        entity.onUpdate();
    }

    @Redirect(method = "updateEntityWithOptionalForce", at = @At(value = "INVOKE", target = "Lnet/minecraft/entity/Entity;updateRidden()V"))
    protected void onCallEntityRidingUpdate(net.minecraft.entity.Entity entity) {
        entity.updateRidden();
    }

    /*********************** TIMINGS ***********************/

    /**
     * @author blood
     * @author gabizou - Ported to 1.9.4 - replace direct field calls to overriden methods in MixinWorldServer
     *
     * @reason Add timing hooks in various areas. This method shouldn't be touched by mods/forge alike
     */
    @Overwrite
    public void updateEntities() {
        this.theProfiler.startSection("entities");
        this.theProfiler.startSection("global");
        this.startEntityGlobalTimings(); // Sponge


        for (int i = 0; i < this.weatherEffects.size(); ++i) {
            net.minecraft.entity.Entity entity = this.weatherEffects.get(i);

            try {
                ++entity.ticksExisted;
                entity.onUpdate();
            } catch (Throwable throwable2) {
                this.stopTimingForWeatherEntityTickCrash(entity); // Sponge - end the entity timing
                CrashReport crashreport = CrashReport.makeCrashReport(throwable2, "Ticking entity");
                CrashReportCategory crashreportcategory = crashreport.makeCategory("Entity being ticked");

                if (entity == null) {
                    crashreportcategory.addCrashSection("Entity", "~~NULL~~");
                } else {
                    entity.addEntityCrashInfo(crashreportcategory);
                }

                throw new ReportedException(crashreport);
            }

            if (entity.isDead) {
                this.weatherEffects.remove(i--);
            }
        }

        this.stopEntityTickTimingStartEntityRemovalTiming(); // Sponge
        this.theProfiler.endStartSection("remove");
        this.loadedEntityList.removeAll(this.unloadedEntityList);

        for (int k = 0; k < this.unloadedEntityList.size(); ++k) {
            net.minecraft.entity.Entity entity1 = this.unloadedEntityList.get(k);
            int j = entity1.chunkCoordX;
            int k1 = entity1.chunkCoordZ;

            if (entity1.addedToChunk && this.isChunkLoaded(j, k1, true)) {
                this.getChunkFromChunkCoords(j, k1).removeEntity(entity1);
            }
        }

        for (int l = 0; l < this.unloadedEntityList.size(); ++l) {
            this.onEntityRemoved(this.unloadedEntityList.get(l));
        }

        this.unloadedEntityList.clear();
        this.stopEntityRemovalTiming(); // Sponge
        this.tickPlayers();
        this.theProfiler.endStartSection("regular");

        for (int i1 = 0; i1 < this.loadedEntityList.size(); ++i1) {
            net.minecraft.entity.Entity entity2 = this.loadedEntityList.get(i1);
            net.minecraft.entity.Entity entity3 = entity2.getRidingEntity();

            if (entity3 != null) {
                if (!entity3.isDead && entity3.isPassenger(entity2)) {
                    continue;
                }

                entity2.dismountRidingEntity();
            }

            this.theProfiler.startSection("tick");
            this.startEntityTickTiming(); // Sponge

            if (!entity2.isDead && !(entity2 instanceof EntityPlayerMP)) {
                try {
                    this.updateEntity(entity2);
                } catch (Throwable throwable1) {
                    this.stopTimingTickEntityCrash(entity2); // Sponge
                    CrashReport crashreport1 = CrashReport.makeCrashReport(throwable1, "Ticking entity");
                    CrashReportCategory crashreportcategory1 = crashreport1.makeCategory("Entity being ticked");
                    entity2.addEntityCrashInfo(crashreportcategory1);
                    throw new ReportedException(crashreport1);
                }
            }

            this.stopEntityTickSectionBeforeRemove(); // Sponge
            this.theProfiler.endSection();
            this.theProfiler.startSection("remove");
            this.startEntityRemovalTick(); // Sponge

            if (entity2.isDead) {
                int l1 = entity2.chunkCoordX;
                int i2 = entity2.chunkCoordZ;

                if (entity2.addedToChunk && this.isChunkLoaded(l1, i2, true)) {
                    this.getChunkFromChunkCoords(l1, i2).removeEntity(entity2);
                }

                this.loadedEntityList.remove(i1--);
                this.onEntityRemoved(entity2);
            }

            this.stopEntityRemovalTiming(); // Sponge
            this.theProfiler.endSection();
        }

        this.theProfiler.endStartSection("blockEntities");
        this.processingLoadedTiles = true;
        Iterator<net.minecraft.tileentity.TileEntity> iterator = this.tickableTileEntities.iterator();

        while (iterator.hasNext()) {
            this.startTileTickTimer(); // Sponge
            net.minecraft.tileentity.TileEntity tileentity = iterator.next();

            if (!tileentity.isInvalid() && tileentity.hasWorldObj()) {
                BlockPos blockpos = tileentity.getPos();

                if (this.isBlockLoaded(blockpos) && this.worldBorder.contains(blockpos)) {
                    try {
                        this.theProfiler.startSection(tileentity.getClass().getSimpleName());
                        ((ITickable) tileentity).update();
                        this.theProfiler.endSection();
                    } catch (Throwable throwable) {
                        this.stopTimingTickTileEntityCrash(tileentity); // Sponge
                        CrashReport crashreport2 = CrashReport.makeCrashReport(throwable, "Ticking block entity");
                        CrashReportCategory crashreportcategory2 = crashreport2.makeCategory("Block entity being ticked");
                        tileentity.addInfoToCrashReport(crashreportcategory2);
                        throw new ReportedException(crashreport2);
                    }
                }
            }

            this.stopTileEntityAndStartRemoval(); // Sponge

            if (tileentity.isInvalid()) {
                iterator.remove();
                this.loadedTileEntityList.remove(tileentity);

                if (this.isBlockLoaded(tileentity.getPos())) {
                    this.getChunkFromBlockCoords(tileentity.getPos()).removeTileEntity(tileentity.getPos());
                }
            }

            this.stopTileEntityRemovelInWhile(); // Sponge
        }

        this.processingLoadedTiles = false;
        this.startPendingTileEntityTimings(); // Sponge

        if (!this.tileEntitiesToBeRemoved.isEmpty()) {
            this.tickableTileEntities.removeAll(this.tileEntitiesToBeRemoved);
            this.loadedTileEntityList.removeAll(this.tileEntitiesToBeRemoved);
            this.tileEntitiesToBeRemoved.clear();
        }

        this.theProfiler.endStartSection("pendingBlockEntities");

        if (!this.addedTileEntityList.isEmpty()) {
            for (int j1 = 0; j1 < this.addedTileEntityList.size(); ++j1) {
                net.minecraft.tileentity.TileEntity tileentity1 = this.addedTileEntityList.get(j1);

                if (!tileentity1.isInvalid()) {
                    if (!this.loadedTileEntityList.contains(tileentity1)) {
                        this.addTileEntity(tileentity1);
                    }

                    if (this.isBlockLoaded(tileentity1.getPos())) {
                        net.minecraft.world.chunk.Chunk chunk = this.getChunkFromBlockCoords(tileentity1.getPos());
                        IBlockState iblockstate = chunk.getBlockState(tileentity1.getPos());
                        chunk.addTileEntity(tileentity1.getPos(), tileentity1);
                        this.notifyBlockUpdate(tileentity1.getPos(), iblockstate, iblockstate, 3);
                    }
                }
            }

            this.addedTileEntityList.clear();
        }

        this.endPendingTileEntities(); // Sponge
        this.theProfiler.endSection();
        this.theProfiler.endSection();
    }

    protected void startEntityGlobalTimings() { }

    protected void stopTimingForWeatherEntityTickCrash(net.minecraft.entity.Entity updatingEntity) { }

    protected void stopEntityTickTimingStartEntityRemovalTiming() { }

    protected void stopEntityRemovalTiming() { }

    protected void startEntityTickTiming() { }

    protected void stopTimingTickEntityCrash(net.minecraft.entity.Entity updatingEntity) { }

    protected void stopEntityTickSectionBeforeRemove() { }

    protected void startEntityRemovalTick() { }

<<<<<<< HEAD
    protected void startTileTickTimer() { }

    protected void stopTimingTickTileEntityCrash(net.minecraft.tileentity.TileEntity updatingTileEntity) { }
=======
    @Override
    public void setBlock(int x, int y, int z, BlockState block, boolean notifyNeighbors) {
        checkBlockBounds(x, y, z);
        final CauseTracker causeTracker = this.getCauseTracker();
        if (causeTracker.isCapturingTerrainGen()) {
            setBlockState(new BlockPos(x, y, z), (IBlockState) block, notifyNeighbors ? 3 : 2);
            return;
        }

        boolean captureBlocks = causeTracker.isCapturingBlocks();
        causeTracker.setCaptureBlocks(true);
        causeTracker.addCause(Cause.of(NamedCause.source(this)));
        setBlockState(new BlockPos(x, y, z), (IBlockState) block, notifyNeighbors ? 3 : 2);
        causeTracker.handleBlockCaptures();
        causeTracker.removeCurrentCause();
        causeTracker.setCaptureBlocks(captureBlocks);
    }

    @Override
    public void setBlock(int x, int y, int z, BlockState blockState, boolean notifyNeighbors, Cause cause) {
        checkArgument(cause != null, "Cause cannot be null!");
        checkArgument(cause.root() instanceof PluginContainer, "PluginContainer must be at the ROOT of a cause!");
        checkBlockBounds(x, y, z);
        final CauseTracker causeTracker = this.getCauseTracker();
        if (causeTracker.isCapturingTerrainGen()) {
            setBlockState(new BlockPos(x, y, z), (IBlockState) blockState, notifyNeighbors ? 3 : 2);
            return;
        }

        boolean captureBlocks = causeTracker.isCapturingBlocks();
        causeTracker.setCaptureBlocks(true);
        causeTracker.addCause(cause);
        setBlockState(new BlockPos(x, y, z), (IBlockState) blockState, notifyNeighbors ? 3 : 2);
        causeTracker.handleBlockCaptures();
        causeTracker.removeCurrentCause();
        causeTracker.setCaptureBlocks(captureBlocks);
    }
>>>>>>> bd128c44

    protected void stopTileEntityAndStartRemoval() { }

    protected void stopTileEntityRemovelInWhile() { }

    protected void startPendingTileEntityTimings() {}

    protected void endPendingTileEntities() { }

<<<<<<< HEAD
=======
    /**
     * @author blood - July 1st, 2016
     *
     * @reason Added chunk and block tick optimizations.
     */
    @Overwrite
    protected void updateBlocks() {
        this.setActivePlayerChunksAndCheckLight();
    }

    @Override
    public WorldTimingsHandler getTimingsHandler() {
        return this.timings;
    }
>>>>>>> bd128c44
}<|MERGE_RESOLUTION|>--- conflicted
+++ resolved
@@ -52,16 +52,15 @@
 import net.minecraft.profiler.Profiler;
 import net.minecraft.server.MinecraftServer;
 import net.minecraft.util.EnumFacing;
-<<<<<<< HEAD
 import net.minecraft.util.ITickable;
 import net.minecraft.util.ReportedException;
 import net.minecraft.util.SoundEvent;
 import net.minecraft.util.math.AxisAlignedBB;
 import net.minecraft.util.math.BlockPos;
-=======
-import net.minecraft.world.ChunkCoordIntPair;
->>>>>>> bd128c44
+import net.minecraft.util.math.ChunkPos;
+import net.minecraft.world.DifficultyInstance;
 import net.minecraft.world.EnumDifficulty;
+import net.minecraft.world.GameRules;
 import net.minecraft.world.GameType;
 import net.minecraft.world.WorldProvider;
 import net.minecraft.world.WorldServer;
@@ -192,12 +191,8 @@
     @Shadow private boolean processingLoadedTiles;
     @Shadow protected boolean scheduledUpdatesAreImmediate;
     @Shadow protected WorldInfo worldInfo;
-<<<<<<< HEAD
     @Shadow @Final net.minecraft.world.border.WorldBorder worldBorder;
-=======
-    @Shadow public Set<ChunkCoordIntPair> activeChunkSet;
     @Shadow protected int updateLCG;
->>>>>>> bd128c44
 
     @Shadow public abstract net.minecraft.world.border.WorldBorder shadow$getWorldBorder();
     @Shadow public abstract EnumDifficulty shadow$getDifficulty();
@@ -233,11 +228,11 @@
     @Shadow public abstract List<net.minecraft.entity.Entity> getEntities(Class<net.minecraft.entity.Entity> entityType,
             com.google.common.base.Predicate<net.minecraft.entity.Entity> filter);
     @Shadow public abstract List<net.minecraft.entity.Entity> getEntitiesWithinAABBExcludingEntity(net.minecraft.entity.Entity entityIn, AxisAlignedBB bb);
-<<<<<<< HEAD
     @Shadow public abstract MinecraftServer getMinecraftServer();
     // Methods needed for MixinWorldServer & Tracking
     @Shadow public abstract boolean spawnEntityInWorld(net.minecraft.entity.Entity entity); // This is overridden in MixinWorldServer
     @Shadow public abstract void updateAllPlayersSleepingFlag();
+    @Shadow public abstract boolean setBlockState(BlockPos pos, IBlockState state);
     @Shadow public abstract boolean setBlockState(BlockPos pos, IBlockState state, int flags);
     @Shadow public abstract void immediateBlockTick(BlockPos pos, IBlockState state, Random random);
     @Shadow public abstract void updateComparatorOutputLevel(BlockPos pos, Block blockIn);
@@ -248,11 +243,17 @@
     @Shadow public abstract void notifyBlockUpdate(BlockPos pos, IBlockState oldState, IBlockState newState, int flags);
     @Shadow public abstract void scheduleBlockUpdate(BlockPos pos, Block blockIn, int delay, int priority);
     @Shadow public abstract void playSound(EntityPlayer p_184148_1_, double p_184148_2_, double p_184148_4_, double p_184148_6_, SoundEvent p_184148_8_, net.minecraft.util.SoundCategory p_184148_9_, float p_184148_10_, float p_184148_11_);
-=======
-    @Shadow public abstract boolean isAreaLoaded(BlockPos center, int radius, boolean allowEmpty);
-    @Shadow protected abstract void playMoodSoundAndCheckLight(int x, int z, net.minecraft.world.chunk.Chunk chunkIn);
-    @Shadow protected abstract void setActivePlayerChunksAndCheckLight();
->>>>>>> bd128c44
+    @Shadow protected abstract void updateBlocks();
+    @Shadow public abstract GameRules shadow$getGameRules();
+    @Shadow public abstract boolean isRaining();
+    @Shadow public abstract boolean isThundering();
+    @Shadow public abstract Iterator<net.minecraft.world.chunk.Chunk> getPersistentChunkIterable(
+            Iterator<net.minecraft.world.chunk.Chunk> chunkIterator);
+    @Shadow public abstract boolean isRainingAt(BlockPos strikePosition);
+    @Shadow public abstract DifficultyInstance getDifficultyForLocation(BlockPos pos);
+    @Shadow public abstract BlockPos getPrecipitationHeight(BlockPos pos);
+    @Shadow public abstract boolean canBlockFreezeNoWater(BlockPos pos);
+    @Shadow public abstract boolean canSnowAt(BlockPos pos, boolean checkLight);
 
     // @formatter:on
     @Inject(method = "<init>", at = @At("RETURN"))
@@ -1034,89 +1035,39 @@
         this.theProfiler.endSection();
     }
 
-    protected void startEntityGlobalTimings() { }
-
-    protected void stopTimingForWeatherEntityTickCrash(net.minecraft.entity.Entity updatingEntity) { }
-
-    protected void stopEntityTickTimingStartEntityRemovalTiming() { }
-
-    protected void stopEntityRemovalTiming() { }
-
-    protected void startEntityTickTiming() { }
-
-    protected void stopTimingTickEntityCrash(net.minecraft.entity.Entity updatingEntity) { }
-
-    protected void stopEntityTickSectionBeforeRemove() { }
-
-    protected void startEntityRemovalTick() { }
-
-<<<<<<< HEAD
-    protected void startTileTickTimer() { }
-
-    protected void stopTimingTickTileEntityCrash(net.minecraft.tileentity.TileEntity updatingTileEntity) { }
-=======
-    @Override
-    public void setBlock(int x, int y, int z, BlockState block, boolean notifyNeighbors) {
-        checkBlockBounds(x, y, z);
-        final CauseTracker causeTracker = this.getCauseTracker();
-        if (causeTracker.isCapturingTerrainGen()) {
-            setBlockState(new BlockPos(x, y, z), (IBlockState) block, notifyNeighbors ? 3 : 2);
-            return;
-        }
-
-        boolean captureBlocks = causeTracker.isCapturingBlocks();
-        causeTracker.setCaptureBlocks(true);
-        causeTracker.addCause(Cause.of(NamedCause.source(this)));
-        setBlockState(new BlockPos(x, y, z), (IBlockState) block, notifyNeighbors ? 3 : 2);
-        causeTracker.handleBlockCaptures();
-        causeTracker.removeCurrentCause();
-        causeTracker.setCaptureBlocks(captureBlocks);
-    }
-
-    @Override
-    public void setBlock(int x, int y, int z, BlockState blockState, boolean notifyNeighbors, Cause cause) {
-        checkArgument(cause != null, "Cause cannot be null!");
-        checkArgument(cause.root() instanceof PluginContainer, "PluginContainer must be at the ROOT of a cause!");
-        checkBlockBounds(x, y, z);
-        final CauseTracker causeTracker = this.getCauseTracker();
-        if (causeTracker.isCapturingTerrainGen()) {
-            setBlockState(new BlockPos(x, y, z), (IBlockState) blockState, notifyNeighbors ? 3 : 2);
-            return;
-        }
-
-        boolean captureBlocks = causeTracker.isCapturingBlocks();
-        causeTracker.setCaptureBlocks(true);
-        causeTracker.addCause(cause);
-        setBlockState(new BlockPos(x, y, z), (IBlockState) blockState, notifyNeighbors ? 3 : 2);
-        causeTracker.handleBlockCaptures();
-        causeTracker.removeCurrentCause();
-        causeTracker.setCaptureBlocks(captureBlocks);
-    }
->>>>>>> bd128c44
-
-    protected void stopTileEntityAndStartRemoval() { }
-
-    protected void stopTileEntityRemovelInWhile() { }
-
-    protected void startPendingTileEntityTimings() {}
-
-    protected void endPendingTileEntities() { }
-
-<<<<<<< HEAD
-=======
     /**
      * @author blood - July 1st, 2016
+     * @author gabizou - July 1st, 2016 - Update to 1.10 - Previous method was spliced between WorldClient and WorldServer.
      *
      * @reason Added chunk and block tick optimizations.
      */
-    @Overwrite
-    protected void updateBlocks() {
-        this.setActivePlayerChunksAndCheckLight();
-    }
-
-    @Override
-    public WorldTimingsHandler getTimingsHandler() {
-        return this.timings;
-    }
->>>>>>> bd128c44
+
+    protected void startEntityGlobalTimings() { }
+
+    protected void stopTimingForWeatherEntityTickCrash(net.minecraft.entity.Entity updatingEntity) { }
+
+    protected void stopEntityTickTimingStartEntityRemovalTiming() { }
+
+    protected void stopEntityRemovalTiming() { }
+
+    protected void startEntityTickTiming() { }
+
+    protected void stopTimingTickEntityCrash(net.minecraft.entity.Entity updatingEntity) { }
+
+    protected void stopEntityTickSectionBeforeRemove() { }
+
+    protected void startEntityRemovalTick() { }
+
+    protected void startTileTickTimer() { }
+
+    protected void stopTimingTickTileEntityCrash(net.minecraft.tileentity.TileEntity updatingTileEntity) { }
+
+    protected void stopTileEntityAndStartRemoval() { }
+
+    protected void stopTileEntityRemovelInWhile() { }
+
+    protected void startPendingTileEntityTimings() {}
+
+    protected void endPendingTileEntities() { }
+
 }