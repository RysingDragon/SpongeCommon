/*
 * This file is part of Sponge, licensed under the MIT License (MIT).
 *
 * Copyright (c) SpongePowered <https://www.spongepowered.org>
 * Copyright (c) contributors
 *
 * Permission is hereby granted, free of charge, to any person obtaining a copy
 * of this software and associated documentation files (the "Software"), to deal
 * in the Software without restriction, including without limitation the rights
 * to use, copy, modify, merge, publish, distribute, sublicense, and/or sell
 * copies of the Software, and to permit persons to whom the Software is
 * furnished to do so, subject to the following conditions:
 *
 * The above copyright notice and this permission notice shall be included in
 * all copies or substantial portions of the Software.
 *
 * THE SOFTWARE IS PROVIDED "AS IS", WITHOUT WARRANTY OF ANY KIND, EXPRESS OR
 * IMPLIED, INCLUDING BUT NOT LIMITED TO THE WARRANTIES OF MERCHANTABILITY,
 * FITNESS FOR A PARTICULAR PURPOSE AND NONINFRINGEMENT. IN NO EVENT SHALL THE
 * AUTHORS OR COPYRIGHT HOLDERS BE LIABLE FOR ANY CLAIM, DAMAGES OR OTHER
 * LIABILITY, WHETHER IN AN ACTION OF CONTRACT, TORT OR OTHERWISE, ARISING FROM,
 * OUT OF OR IN CONNECTION WITH THE SOFTWARE OR THE USE OR OTHER DEALINGS IN
 * THE SOFTWARE.
 */
package org.spongepowered.common.mixin.core.world;

import static com.google.common.base.Preconditions.checkArgument;
import static com.google.common.base.Preconditions.checkNotNull;

import com.flowpowered.math.vector.Vector2i;
import com.flowpowered.math.vector.Vector3d;
import com.flowpowered.math.vector.Vector3i;
import com.google.common.base.Predicates;
import com.google.common.collect.ImmutableList;
import com.google.common.collect.Lists;
import net.minecraft.block.Block;
import net.minecraft.block.state.IBlockState;
import net.minecraft.entity.boss.EntityDragonPart;
import net.minecraft.entity.effect.EntityLightningBolt;
import net.minecraft.entity.item.EntityArmorStand;
import net.minecraft.entity.item.EntityEnderPearl;
import net.minecraft.entity.item.EntityFallingBlock;
import net.minecraft.entity.item.EntityItem;
import net.minecraft.entity.item.EntityPainting;
import net.minecraft.entity.item.EntityPainting.EnumArt;
import net.minecraft.entity.player.EntityPlayer;
import net.minecraft.entity.player.EntityPlayerMP;
import net.minecraft.init.Blocks;
import net.minecraft.item.ItemStack;
import net.minecraft.nbt.NBTTagCompound;
import net.minecraft.network.play.server.SPacketBlockChange;
import net.minecraft.profiler.Profiler;
import net.minecraft.server.MinecraftServer;
import net.minecraft.util.EnumFacing;
import net.minecraft.util.ITickable;
import net.minecraft.util.SoundEvent;
import net.minecraft.util.math.AxisAlignedBB;
import net.minecraft.util.math.BlockPos;
import net.minecraft.world.EnumDifficulty;
import net.minecraft.world.WorldProvider;
import net.minecraft.world.WorldServer;
import net.minecraft.world.WorldSettings;
import net.minecraft.world.WorldType;
import net.minecraft.world.biome.BiomeGenBase;
import net.minecraft.world.biome.BiomeProvider;
import net.minecraft.world.chunk.IChunkProvider;
import net.minecraft.world.gen.ChunkProviderServer;
import net.minecraft.world.storage.ISaveHandler;
import net.minecraft.world.storage.WorldInfo;
import org.apache.commons.lang3.exception.ExceptionUtils;
import org.apache.commons.lang3.reflect.ConstructorUtils;
import org.spongepowered.api.block.BlockSnapshot;
import org.spongepowered.api.block.BlockState;
import org.spongepowered.api.block.BlockType;
import org.spongepowered.api.block.tileentity.TileEntity;
import org.spongepowered.api.data.DataContainer;
import org.spongepowered.api.data.manipulator.DataManipulator;
import org.spongepowered.api.entity.Entity;
import org.spongepowered.api.entity.EntitySnapshot;
import org.spongepowered.api.entity.EntityType;
import org.spongepowered.api.entity.living.player.Player;
import org.spongepowered.api.entity.projectile.EnderPearl;
import org.spongepowered.api.entity.projectile.source.ProjectileSource;
import org.spongepowered.api.event.SpongeEventFactory;
import org.spongepowered.api.event.cause.Cause;
import org.spongepowered.api.event.cause.NamedCause;
import org.spongepowered.api.event.cause.entity.spawn.SpawnCause;
import org.spongepowered.api.service.context.Context;
import org.spongepowered.api.text.Text;
import org.spongepowered.api.text.chat.ChatType;
import org.spongepowered.api.text.title.Title;
import org.spongepowered.api.util.Direction;
import org.spongepowered.api.util.DiscreteTransform3;
import org.spongepowered.api.util.Functional;
import org.spongepowered.api.util.PositionOutOfBoundsException;
import org.spongepowered.api.util.annotation.NonnullByDefault;
import org.spongepowered.api.world.Chunk;
import org.spongepowered.api.world.Dimension;
import org.spongepowered.api.world.Location;
import org.spongepowered.api.world.World;
import org.spongepowered.api.world.WorldBorder;
import org.spongepowered.api.world.WorldCreationSettings;
import org.spongepowered.api.world.biome.BiomeType;
import org.spongepowered.api.world.difficulty.Difficulty;
import org.spongepowered.api.world.explosion.Explosion;
import org.spongepowered.api.world.extent.Extent;
import org.spongepowered.api.world.extent.worker.MutableBiomeAreaWorker;
import org.spongepowered.api.world.extent.worker.MutableBlockVolumeWorker;
import org.spongepowered.api.world.storage.WorldProperties;
import org.spongepowered.asm.mixin.Final;
import org.spongepowered.asm.mixin.Mixin;
import org.spongepowered.asm.mixin.Overwrite;
import org.spongepowered.asm.mixin.Shadow;
import org.spongepowered.asm.mixin.injection.At;
import org.spongepowered.asm.mixin.injection.Inject;
import org.spongepowered.asm.mixin.injection.Redirect;
import org.spongepowered.asm.mixin.injection.callback.CallbackInfo;
import org.spongepowered.asm.mixin.injection.callback.CallbackInfoReturnable;
import org.spongepowered.common.SpongeImpl;
import org.spongepowered.common.block.BlockUtil;
import org.spongepowered.common.block.SpongeBlockSnapshotBuilder;
import org.spongepowered.common.config.SpongeConfig;
import org.spongepowered.common.entity.EntityUtil;
import org.spongepowered.common.event.EventConsumer;
import org.spongepowered.common.interfaces.entity.IMixinEntity;
import org.spongepowered.common.interfaces.entity.player.IMixinEntityPlayer;
import org.spongepowered.common.interfaces.world.IMixinWorld;
import org.spongepowered.common.interfaces.world.IMixinWorldInfo;
import org.spongepowered.common.interfaces.world.IMixinWorldSettings;
<<<<<<< HEAD
=======
import org.spongepowered.common.interfaces.world.IMixinWorldType;
import org.spongepowered.common.interfaces.world.gen.IMixinChunkProviderServer;
import org.spongepowered.common.interfaces.world.gen.IPopulatorProvider;
>>>>>>> 4d9d669f
import org.spongepowered.common.registry.type.event.InternalSpawnTypes;
import org.spongepowered.common.util.SpongeHooks;
import org.spongepowered.common.util.VecHelper;
import org.spongepowered.common.world.SpongeChunkPreGenerate;
import org.spongepowered.common.world.extent.ExtentViewDownsize;
import org.spongepowered.common.world.extent.ExtentViewTransform;
import org.spongepowered.common.world.extent.worker.SpongeMutableBiomeAreaWorker;
import org.spongepowered.common.world.extent.worker.SpongeMutableBlockVolumeWorker;
import org.spongepowered.common.world.storage.SpongeChunkLayout;

import java.util.ArrayList;
import java.util.Collection;
import java.util.Iterator;
import java.util.List;
import java.util.Map;
import java.util.Optional;
import java.util.Random;
import java.util.UUID;
import java.util.function.Predicate;
import java.util.stream.Collectors;

import javax.annotation.Nullable;

@NonnullByDefault
@Mixin(net.minecraft.world.World.class)
public abstract class MixinWorld implements World, IMixinWorld {

    private static final Vector3i BLOCK_MIN = new Vector3i(-30000000, 0, -30000000);
    private static final Vector3i BLOCK_MAX = new Vector3i(30000000, 256, 30000000).sub(1, 1, 1);
    private static final Vector3i BLOCK_SIZE = BLOCK_MAX.sub(BLOCK_MIN).add(1, 1, 1);
    private static final Vector2i BIOME_MIN = BLOCK_MIN.toVector2(true);
    private static final Vector2i BIOME_MAX = BLOCK_MAX.toVector2(true);
    private static final Vector2i BIOME_SIZE = BIOME_MAX.sub(BIOME_MIN).add(1, 1);
    private static final String
            CHECK_NO_ENTITY_COLLISION =
            "checkNoEntityCollision(Lnet/minecraft/util/math/AxisAlignedBB;Lnet/minecraft/entity/Entity;)Z";
    private static final String
            GET_ENTITIES_WITHIN_AABB =
            "Lnet/minecraft/world/World;getEntitiesWithinAABBExcludingEntity(Lnet/minecraft/entity/Entity;Lnet/minecraft/util/math/AxisAlignedBB;)Ljava/util/List;";
    public SpongeBlockSnapshotBuilder builder = new SpongeBlockSnapshotBuilder();
    private boolean keepSpawnLoaded;
    private Context worldContext;
<<<<<<< HEAD
=======
    private SpongeChunkProvider spongegen;
    protected boolean processingExplosion = false;
    private SpongeConfig<?> activeConfig;
>>>>>>> 4d9d669f

    // @formatter:off
    @Shadow @Final public boolean isRemote;
    @Shadow @Final public WorldProvider provider;
    @Shadow @Final public Random rand;
    @Shadow @Final public List<net.minecraft.entity.Entity> loadedEntityList;
    @Shadow @Final public List<net.minecraft.tileentity.TileEntity> loadedTileEntityList;
    @Shadow @Final public List<EntityPlayer> playerEntities;
    @Shadow protected boolean scheduledUpdatesAreImmediate;
    @Shadow protected WorldInfo worldInfo;

    @Shadow public abstract net.minecraft.world.border.WorldBorder shadow$getWorldBorder();
    @Shadow public abstract EnumDifficulty shadow$getDifficulty();

    @Shadow public net.minecraft.world.World init() {
        // Should never be overwritten because this is @Shadow'ed
        throw new RuntimeException("Bad things have happened");
    }

    @Shadow public abstract void onEntityAdded(net.minecraft.entity.Entity entityIn);
<<<<<<< HEAD
    @Shadow public abstract void onEntityRemoved(net.minecraft.entity.Entity entityIn);
    @Shadow public abstract boolean isAreaLoaded(int xStart, int yStart, int zStart, int xEnd, int yEnd, int zEnd, boolean allowEmpty);
=======
>>>>>>> 4d9d669f
    @Shadow public abstract void updateEntity(net.minecraft.entity.Entity ent);
    @Shadow public abstract net.minecraft.world.chunk.Chunk getChunkFromBlockCoords(BlockPos pos);
    @Shadow public abstract boolean isBlockLoaded(BlockPos pos);
    @Shadow public boolean addWeatherEffect(net.minecraft.entity.Entity entityIn) {
        return false; // Note this is not actually going to return false, it's just a target
    };
    @Shadow public abstract BiomeGenBase getBiomeGenForCoords(BlockPos pos);
    @Shadow public abstract IChunkProvider getChunkProvider();
    @Shadow public abstract BiomeProvider getBiomeProvider();
    @Shadow @Nullable public abstract net.minecraft.tileentity.TileEntity getTileEntity(BlockPos pos);
    @Shadow public abstract boolean isBlockPowered(BlockPos pos);
    @Shadow public abstract IBlockState getBlockState(BlockPos pos);
    @Shadow public abstract net.minecraft.world.chunk.Chunk getChunkFromChunkCoords(int chunkX, int chunkZ);
    @Shadow public abstract boolean isChunkLoaded(int x, int z, boolean allowEmpty);
    @Shadow public abstract net.minecraft.world.Explosion newExplosion(@Nullable net.minecraft.entity.Entity entityIn, double x, double y, double z, float strength,
            boolean isFlaming, boolean isSmoking);
    @Shadow public abstract List<net.minecraft.entity.Entity> getEntities(Class<net.minecraft.entity.Entity> entityType,
            com.google.common.base.Predicate<net.minecraft.entity.Entity> filter);
    @Shadow public abstract List<net.minecraft.entity.Entity> getEntitiesWithinAABBExcludingEntity(net.minecraft.entity.Entity entityIn, AxisAlignedBB bb);
    @Shadow public abstract MinecraftServer getMinecraftServer();
    // Methods needed for MixinWorldServer & Tracking
    @Shadow public abstract boolean spawnEntityInWorld(net.minecraft.entity.Entity entity); // This is overridden in MixinWorldServer
    @Shadow public abstract void updateAllPlayersSleepingFlag();
    @Shadow public abstract boolean setBlockState(BlockPos pos, IBlockState state, int flags);
    @Shadow protected abstract boolean isValid(BlockPos pos);
    @Shadow public abstract void forceBlockUpdateTick(Block blockType, BlockPos pos, Random random);
    @Shadow public abstract void updateComparatorOutputLevel(BlockPos pos, Block blockIn);
    @Shadow public abstract void notifyBlockOfStateChange(BlockPos pos, final Block blockIn);
    @Shadow public abstract void notifyNeighborsOfStateExcept(BlockPos pos, Block blockType, EnumFacing skipSide);
    @Shadow public abstract void notifyNeighborsOfStateChange(BlockPos pos, Block blockType);
    @Shadow public abstract void notifyNeighborsRespectDebug(BlockPos pos, Block blockType);
    @Shadow public abstract void notifyBlockUpdate(BlockPos pos, IBlockState oldState, IBlockState newState, int flags);
    @Shadow public abstract void scheduleBlockUpdate(BlockPos pos, Block blockIn, int delay, int priority);
    @Shadow public abstract void playSound(EntityPlayer p_184148_1_, double p_184148_2_, double p_184148_4_, double p_184148_6_, SoundEvent p_184148_8_, net.minecraft.util.SoundCategory p_184148_9_, float p_184148_10_, float p_184148_11_);

    // @formatter:on
    @Inject(method = "<init>", at = @At("RETURN"))
    public void onConstructed(ISaveHandler saveHandlerIn, WorldInfo info, WorldProvider providerIn, Profiler profilerIn, boolean client,
            CallbackInfo ci) {
        if (info == null) {
            SpongeImpl.getLogger().warn("World constructed without a WorldInfo! This will likely cause problems. Subsituting dummy info.",
                    new RuntimeException("Stack trace:"));
            this.worldInfo = new WorldInfo(new WorldSettings(0, WorldSettings.GameType.NOT_SET, false, false, WorldType.DEFAULT),
                    "sponge$dummy_world");
        }
        this.worldContext = new Context(Context.WORLD_KEY, this.worldInfo.getWorldName());
<<<<<<< HEAD
=======
        if (SpongeImpl.getGame().getPlatform().getType() == Platform.Type.SERVER) {
            this.worldBorder.addListener(new PlayerBorderListener(providerIn.getDimensionId()));
        }
        this.activeConfig = SpongeHooks.getActiveConfig((net.minecraft.world.World)(Object) this);
    }

    @Override
    public SpongeBlockSnapshot createSpongeBlockSnapshot(IBlockState state, IBlockState extended, BlockPos pos, int updateFlag) {
        this.builder.reset();
        Location<World> location = new Location<>((World) this, VecHelper.toVector(pos));
        this.builder.blockState((BlockState) state)
                .extendedState((BlockState) extended)
                .worldId(location.getExtent().getUniqueId())
                .position(location.getBlockPosition());
        Optional<UUID> creator = getCreator(pos.getX(), pos.getY(), pos.getZ());
        Optional<UUID> notifier = getNotifier(pos.getX(), pos.getY(), pos.getZ());
        if (creator.isPresent()) {
            this.builder.creator(creator.get());
        }
        if (notifier.isPresent()) {
            this.builder.notifier(notifier.get());
        }
        if (state.getBlock() instanceof ITileEntityProvider) {
            net.minecraft.tileentity.TileEntity te = getTileEntity(pos);
            if (te != null) {
                TileEntity tile = (TileEntity) te;
                for (DataManipulator<?, ?> manipulator : tile.getContainers()) {
                    this.builder.add(manipulator);
                }
                NBTTagCompound nbt = new NBTTagCompound();
                te.writeToNBT(nbt);
                this.builder.unsafeNbt(nbt);
            }
        }
        return new SpongeBlockSnapshot(this.builder, updateFlag);
>>>>>>> 4d9d669f
    }

    @SuppressWarnings("rawtypes")
    @Inject(method = "getCollisionBoxes", at = @At("HEAD"), cancellable = true)
    public void onGetCollisionBoxes(net.minecraft.entity.Entity entity, AxisAlignedBB axis,
            CallbackInfoReturnable<List> cir) {
        if (!entity.worldObj.isRemote && SpongeHooks.checkBoundingBoxSize(entity, axis)) {
            // Removing misbehaved living entities
            cir.setReturnValue(new ArrayList());
        }
    }

    @Override
    public UUID getUniqueId() {
        return ((WorldProperties) this.worldInfo).getUniqueId();
    }

    @Override
    public String getName() {
        return this.worldInfo.getWorldName();
    }

    @Override
    public Optional<Chunk> getChunk(int x, int y, int z) {
        if (!SpongeChunkLayout.instance.isValidChunk(x, y, z)) {
            return Optional.empty();
        }
        WorldServer worldserver = (WorldServer) (Object) this;
        net.minecraft.world.chunk.Chunk chunk = null;
        if (worldserver.getChunkProvider().chunkExists(x, z)) {
            chunk = worldserver.getChunkProvider().getLoadedChunk(x, z);
        }
        return Optional.ofNullable((Chunk) chunk);
    }

    @Override
    public Optional<Chunk> loadChunk(Vector3i position, boolean shouldGenerate) {
        return loadChunk(position.getX(), position.getY(), position.getZ(), shouldGenerate);
    }

    @Override
    public Optional<Chunk> loadChunk(int x, int y, int z, boolean shouldGenerate) {
        if (!SpongeChunkLayout.instance.isValidChunk(x, y, z)) {
            return Optional.empty();
        }
        WorldServer worldserver = (WorldServer) (Object) this;
        net.minecraft.world.chunk.Chunk chunk = null;
        if (worldserver.getChunkProvider().chunkExists(x, z) || shouldGenerate) {
            chunk = worldserver.getChunkProvider().loadChunk(x, z);
        }
        return Optional.ofNullable((Chunk) chunk);
    }

    @Override
    public BlockState getBlock(int x, int y, int z) {
        checkBlockBounds(x, y, z);
        return (BlockState) getBlockState(new BlockPos(x, y, z));
    }

    @Override
    public BlockType getBlockType(int x, int y, int z) {
        checkBlockBounds(x, y, z);
        // avoid intermediate object creation from using BlockState
        return (BlockType) getChunkFromChunkCoords(x >> 4, z >> 4).getBlockState(new BlockPos(x, y, z)).getBlock();
    }

    @Override
    public void setBlock(int x, int y, int z, BlockState block) {
        setBlock(x, y, z, block, true);
    }


    @Override
    public BiomeType getBiome(int x, int z) {
        checkBiomeBounds(x, z);
        return (BiomeType) this.getBiomeGenForCoords(new BlockPos(x, 0, z));
    }

    @Override
    public void setBiome(int x, int z, BiomeType biome) {
        checkBiomeBounds(x, z);
        ((Chunk) getChunkFromChunkCoords(x >> 4, z >> 4)).setBiome(x, z, biome);
    }

    @SuppressWarnings("unchecked")
    @Override
    public Collection<Entity> getEntities() {
        return Lists.newArrayList((Collection<Entity>) (Object) this.loadedEntityList);
    }

    @SuppressWarnings("unchecked")
    @Override
    public Collection<Entity> getEntities(Predicate<Entity> filter) {
        // This already returns a new copy
        return (Collection<Entity>) (Object) this.getEntities(net.minecraft.entity.Entity.class,
                Functional.java8ToGuava((Predicate<net.minecraft.entity.Entity>) (Object) filter));
    }

    @Override
    public Optional<Entity> createEntity(EntityType type, Vector3d position) {
        checkNotNull(type, "The entity type cannot be null!");
        checkNotNull(position, "The position cannot be null!");

        Entity entity = null;

        Class<? extends Entity> entityClass = type.getEntityClass();
        double x = position.getX();
        double y = position.getY();
        double z = position.getZ();

        if (entityClass.isAssignableFrom(EntityPlayerMP.class) || entityClass.isAssignableFrom(EntityDragonPart.class)) {
            // Unable to construct these
            return Optional.empty();
        }

        net.minecraft.world.World world = (net.minecraft.world.World) (Object) this;

        // Not all entities have a single World parameter as their constructor
        if (entityClass.isAssignableFrom(EntityLightningBolt.class)) {
            entity = (Entity) new EntityLightningBolt(world, x, y, z, false);
        } else if (entityClass.isAssignableFrom(EntityEnderPearl.class)) {
            EntityArmorStand tempEntity = new EntityArmorStand(world, x, y, z);
            tempEntity.posY -= tempEntity.getEyeHeight();
            entity = (Entity) new EntityEnderPearl(world, tempEntity);
            ((EnderPearl) entity).setShooter(ProjectileSource.UNKNOWN);
        }

        // Some entities need to have non-null fields (and the easiest way to
        // set them is to use the more specialised constructor).
        if (entityClass.isAssignableFrom(EntityFallingBlock.class)) {
            entity = (Entity) new EntityFallingBlock(world, x, y, z, Blocks.sand.getDefaultState());
        } else if (entityClass.isAssignableFrom(EntityItem.class)) {
            entity = (Entity) new EntityItem(world, x, y, z, new ItemStack(Blocks.stone));
        }

        if (entity == null) {
            try {
                entity = ConstructorUtils.invokeConstructor(entityClass, this);
                ((net.minecraft.entity.Entity) entity).setPosition(x, y, z);
            } catch (Exception e) {
                SpongeImpl.getLogger().error(ExceptionUtils.getStackTrace(e));
            }
        }

        // TODO - replace this with an actual check
        /*
        if (entity instanceof EntityHanging) {
            if (((EntityHanging) entity).facingDirection == null) {
                // TODO Some sort of detection of a valid direction?
                // i.e scan immediate blocks for something to attach onto.
                ((EntityHanging) entity).facingDirection = EnumFacing.NORTH;
            }
            if (!((EntityHanging) entity).onValidSurface()) {
                return Optional.empty();
            }
        }*/

        if (entity instanceof EntityPainting) {
            // This is default when art is null when reading from NBT, could
            // choose a random art instead?
            ((EntityPainting) entity).art = EnumArt.KEBAB;
        }

        return Optional.ofNullable(entity);
    }

    @Override
    public Optional<Entity> createEntity(DataContainer entityContainer) {
        // TODO once entity containers are implemented
        return Optional.empty();
    }

    @Override
    public Optional<Entity> createEntity(DataContainer entityContainer, Vector3d position) {
        // TODO once entity containers are implemented
        return Optional.empty();
    }

    @Override
    public Optional<Entity> restoreSnapshot(EntitySnapshot snapshot, Vector3d position) {
        EntitySnapshot entitySnapshot = snapshot.withLocation(new Location<>(this, position));
        return entitySnapshot.restore();
    }

    @Override
    public WorldBorder getWorldBorder() {
        return (WorldBorder) shadow$getWorldBorder();
    }

    @Override
    public WorldBorder.ChunkPreGenerate newChunkPreGenerate(Vector3d center, double diameter) {
        return new SpongeChunkPreGenerate(this, center, diameter);
    }


    @Override
    public Dimension getDimension() {
        return (Dimension) this.provider;
    }

    @Override
    public boolean doesKeepSpawnLoaded() {
        return this.keepSpawnLoaded;
    }

    @Override
    public void setKeepSpawnLoaded(boolean keepLoaded) {
        this.keepSpawnLoaded = keepLoaded;
    }


    @Override
    public SpongeConfig<SpongeConfig.WorldConfig> getWorldConfig() {
        return ((IMixinWorldInfo) this.worldInfo).getWorldConfig();
    }

    @Override
    public Optional<Entity> getEntity(UUID uuid) {
        // Note that MixinWorldServer is properly overriding this to use it's own mapping.
        for (net.minecraft.entity.Entity entity : this.loadedEntityList) {
            if (entity.getUniqueID().equals(uuid)) {
                return Optional.of((Entity) entity);
            }
        }
        return Optional.empty();
    }

    @SuppressWarnings("unchecked")
    @Override
    public Iterable<Chunk> getLoadedChunks() {
        return (List<Chunk>) (List<?>) ((ChunkProviderServer) this.getChunkProvider()).loadedChunks;
    }

    @Override
    public boolean unloadChunk(Chunk chunk) {
        checkArgument(chunk != null, "Chunk cannot be null!");
        return chunk.unloadChunk();
    }

    @Override
    public WorldCreationSettings getCreationSettings() {
        WorldProperties properties = this.getProperties();

        // Create based on WorldProperties
        WorldSettings settings = new WorldSettings(this.worldInfo);
        IMixinWorldSettings mixin = (IMixinWorldSettings) (Object) settings;
        mixin.setDimensionType(properties.getDimensionType());
        mixin.setGeneratorSettings(properties.getGeneratorSettings());
        mixin.setGeneratorModifiers(properties.getGeneratorModifiers());
        mixin.setEnabled(true);
        mixin.setKeepSpawnLoaded(this.keepSpawnLoaded);
        mixin.setLoadOnStartup(properties.loadOnStartup());

        return (WorldCreationSettings) (Object) settings;
    }

    @Override
    public WorldProperties getProperties() {
        return (WorldProperties) this.worldInfo;
    }

    @Override
    public Location<World> getSpawnLocation() {
        return new Location<>(this, this.worldInfo.getSpawnX(), this.worldInfo.getSpawnY(), this.worldInfo.getSpawnZ());
    }

    @Override
    public Context getContext() {
        return this.worldContext;
    }

    @Override
    public Optional<TileEntity> getTileEntity(int x, int y, int z) {
        net.minecraft.tileentity.TileEntity tileEntity = getTileEntity(new BlockPos(x, y, z));
        if (tileEntity == null) {
            return Optional.empty();
        } else {
            return Optional.of((TileEntity) tileEntity);
        }
    }

    @Override
    public Vector2i getBiomeMin() {
        return BIOME_MIN;
    }

    @Override
    public Vector2i getBiomeMax() {
        return BIOME_MAX;
    }

    @Override
    public Vector2i getBiomeSize() {
        return BIOME_SIZE;
    }

    @Override
    public Vector3i getBlockMin() {
        return BLOCK_MIN;
    }

    @Override
    public Vector3i getBlockMax() {
        return BLOCK_MAX;
    }

    @Override
    public Vector3i getBlockSize() {
        return BLOCK_SIZE;
    }

    @Override
    public boolean containsBiome(int x, int z) {
        return VecHelper.inBounds(x, z, BIOME_MIN, BIOME_MAX);
    }

    @Override
    public boolean containsBlock(int x, int y, int z) {
        return VecHelper.inBounds(x, y, z, BLOCK_MIN, BLOCK_MAX);
    }

    private void checkBiomeBounds(int x, int z) {
        if (!containsBiome(x, z)) {
            throw new PositionOutOfBoundsException(new Vector2i(x, z), BIOME_MIN, BIOME_MAX);
        }
    }

    private void checkBlockBounds(int x, int y, int z) {
        if (!containsBlock(x, y, z)) {
            throw new PositionOutOfBoundsException(new Vector3i(x, y, z), BLOCK_MIN, BLOCK_MAX);
        }
    }

    @Override
    public Difficulty getDifficulty() {
        return (Difficulty) (Object) this.shadow$getDifficulty();
    }

    @SuppressWarnings({"unchecked", "rawtypes"})
    private List<Player> getPlayers() {
        return (List) ((net.minecraft.world.World) (Object) this).getPlayers(EntityPlayerMP.class, Predicates.alwaysTrue());
    }

    @Override
    public void sendMessage(ChatType type, Text message) {
        checkNotNull(type, "type");
        checkNotNull(message, "message");

        for (Player player : this.getPlayers()) {
            player.sendMessage(type, message);
        }
    }

    @Override
    public void sendTitle(Title title) {
        checkNotNull(title, "title");

        for (Player player : getPlayers()) {
            player.sendTitle(title);
        }
    }

    @Override
    public void resetTitle() {
        getPlayers().forEach(Player::resetTitle);
    }

    @Override
    public void clearTitle() {
        getPlayers().forEach(Player::clearTitle);
    }

    @SuppressWarnings("unchecked")
    @Override
    public Collection<TileEntity> getTileEntities() {
        return Lists.newArrayList((List<TileEntity>) (Object) this.loadedTileEntityList);
    }

    @SuppressWarnings("unchecked")
    @Override
    public Collection<TileEntity> getTileEntities(Predicate<TileEntity> filter) {
        return ((List<TileEntity>) (Object) this.loadedTileEntityList).stream()
                .filter(filter)
                .collect(Collectors.toList());
    }

    @Override
    public Optional<String> getGameRule(String gameRule) {
        return this.getProperties().getGameRule(gameRule);
    }

    @Override
    public Map<String, String> getGameRules() {
        return this.getProperties().getGameRules();
    }

    @Override
    public void triggerExplosion(Explosion explosion) {
        checkNotNull(explosion, "explosion");
        Location<World> origin = explosion.getLocation();
        checkNotNull(origin, "location");
        newExplosion(EntityUtil.toNullableNative(explosion.getSourceExplosive().orElse(null)), origin.getX(),
                origin.getY(), origin.getZ(), explosion.getRadius(), explosion.canCauseFire(),
                explosion.shouldBreakBlocks()
        );
    }

    @Override
    public Extent getExtentView(Vector3i newMin, Vector3i newMax) {
        checkBlockBounds(newMin.getX(), newMin.getY(), newMin.getZ());
        checkBlockBounds(newMax.getX(), newMax.getY(), newMax.getZ());
        return new ExtentViewDownsize(this, newMin, newMax);
    }

    @Override
    public Extent getExtentView(DiscreteTransform3 transform) {
        return new ExtentViewTransform(this, transform);
    }

    @Override
    public MutableBiomeAreaWorker<? extends World> getBiomeWorker() {
        return new SpongeMutableBiomeAreaWorker<>(this);
    }

    @Override
    public MutableBlockVolumeWorker<? extends World> getBlockWorker() {
        return new SpongeMutableBlockVolumeWorker<>(this);
    }

    @Override
    public BlockSnapshot createSnapshot(int x, int y, int z) {
        World world = this;
        BlockState state = world.getBlock(x, y, z);
        Optional<TileEntity> te = world.getTileEntity(x, y, z);
        SpongeBlockSnapshotBuilder builder = new SpongeBlockSnapshotBuilder()
                .blockState(state)
                .worldId(world.getUniqueId())
                .position(new Vector3i(x, y, z));
        Optional<UUID> creator = getCreator(x, y, z);
        Optional<UUID> notifier = getNotifier(x, y, z);
        if (creator.isPresent()) {
            builder.creator(creator.get());
        }
        if (notifier.isPresent()) {
            builder.notifier(notifier.get());
        }
        if (te.isPresent()) {
            final TileEntity tileEntity = te.get();
            for (DataManipulator<?, ?> manipulator : tileEntity.getContainers()) {
                builder.add(manipulator);
            }
            final NBTTagCompound compound = new NBTTagCompound();
            ((net.minecraft.tileentity.TileEntity) tileEntity).writeToNBT(compound);
            builder.unsafeNbt(compound);
        }
        return builder.build();
    }

    @Override
    public boolean restoreSnapshot(BlockSnapshot snapshot, boolean force, boolean notifyNeighbors) {
        return snapshot.restore(force, notifyNeighbors);
    }

    @Override
    public boolean restoreSnapshot(int x, int y, int z, BlockSnapshot snapshot, boolean force, boolean notifyNeighbors) {
        snapshot = snapshot.withLocation(new Location<>(this, new Vector3i(x, y, z)));
        return snapshot.restore(force, notifyNeighbors);
    }

    @Override
    public Optional<UUID> getCreator(int x, int y, int z) {
        return Optional.empty();
    }

    @Override
    public Optional<UUID> getNotifier(int x, int y, int z) {
        return Optional.empty();
    }

    @Override
    public void setCreator(int x, int y, int z, @Nullable UUID uuid) {
    }

    @Override
    public void setNotifier(int x, int y, int z, @Nullable UUID uuid) {
    }


    @Nullable
    @Override
    public EntityPlayer getClosestPlayerToEntityWhoAffectsSpawning(net.minecraft.entity.Entity entity, double distance) {
        return this.getClosestPlayerWhoAffectsSpawning(entity.posX, entity.posY, entity.posZ, distance);
    }

    @Nullable
    @Override
    public EntityPlayer getClosestPlayerWhoAffectsSpawning(double x, double y, double z, double distance) {
        double bestDistance = -1.0D;
        EntityPlayer result = null;

        for (Object entity : this.playerEntities) {
            EntityPlayer player = (EntityPlayer) entity;
            if (player == null || player.isDead || !((IMixinEntityPlayer) player).affectsSpawning()) {
                continue;
            }

            double playerDistance = player.getDistanceSq(x, y, z);

            if ((distance < 0.0D || playerDistance < distance * distance) && (bestDistance == -1.0D || playerDistance < bestDistance)) {
                bestDistance = playerDistance;
                result = player;
            }
        }

        return result;
    }

    @Redirect(method = "isAnyPlayerWithinRangeAt", at = @At(value = "INVOKE", target = "Lcom/google/common/base/Predicate;apply(Ljava/lang/Object;)Z", remap = false))
    public boolean onIsAnyPlayerWithinRangePredicate(com.google.common.base.Predicate<EntityPlayer> predicate, Object object) {
        EntityPlayer player = (EntityPlayer) object;
        return !(player.isDead || !((IMixinEntityPlayer) player).affectsSpawning()) && predicate.apply(player);
    }

    // For invisibility
    @Redirect(method = CHECK_NO_ENTITY_COLLISION, at = @At(value = "INVOKE", target = GET_ENTITIES_WITHIN_AABB))
    public List<net.minecraft.entity.Entity> filterInvisibile(net.minecraft.world.World world, net.minecraft.entity.Entity entityIn,
            AxisAlignedBB axisAlignedBB) {
        List<net.minecraft.entity.Entity> entities = world.getEntitiesWithinAABBExcludingEntity(entityIn, axisAlignedBB);
        Iterator<net.minecraft.entity.Entity> iterator = entities.iterator();
        while (iterator.hasNext()) {
            net.minecraft.entity.Entity entity = iterator.next();
            if (((IMixinEntity) entity).isVanished() && ((IMixinEntity) entity).ignoresCollision()) {
                iterator.remove();
            }
        }
        return entities;
    }

    @Redirect(method = "getClosestPlayer", at = @At(value = "INVOKE", target = "Lcom/google/common/base/Predicate;apply(Ljava/lang/Object;)Z", remap = false))
    private boolean onGetClosestPlayerCheck(com.google.common.base.Predicate<net.minecraft.entity.Entity> predicate, Object entityPlayer) {
        EntityPlayer player = (EntityPlayer) entityPlayer;
        IMixinEntity mixinEntity = (IMixinEntity) player;
        return predicate.apply(player) && !mixinEntity.isVanished();
    }

    /**
     * @author gabizou - February 7th, 2016
     *
     * This will short circuit all other patches such that we control the
     * entities being loaded by chunkloading and can throw our bulk entity
     * event. This will bypass Forge's hook for individual entity events,
     * but the SpongeModEventManager will still successfully throw the
     * appropriate event and cancel the entities otherwise contained.
     *
     * @param entities The entities being loaded
     * @param callbackInfo The callback info
     */
    @Final
    @Inject(method = "loadEntities", at = @At("HEAD"), cancellable = true)
    private void spongeLoadEntities(Collection<net.minecraft.entity.Entity> entities, CallbackInfo callbackInfo) {
        if (entities.isEmpty()) {
            // just return, no entities to load!
            callbackInfo.cancel();
            return;
        }
        List<Entity> entityList = new ArrayList<>();
        ImmutableList.Builder<EntitySnapshot> snapshotBuilder = ImmutableList.builder();
        for (net.minecraft.entity.Entity entity : entities) {
            entityList.add((Entity) entity);
            snapshotBuilder.add(((Entity) entity).createSnapshot());
        }
        SpawnCause cause = SpawnCause.builder().type(InternalSpawnTypes.CHUNK_LOAD).build();
        List<NamedCause> causes = new ArrayList<>();
        causes.add(NamedCause.source(cause));
        causes.add(NamedCause.of("World", this));
        EventConsumer.event(SpongeEventFactory.createSpawnEntityEventChunkLoad(Cause.of(causes), entityList, snapshotBuilder.build(), this))
            .nonCancelled(event -> {
                for (Entity successful : event.getEntities()) {
                    this.loadedEntityList.add((net.minecraft.entity.Entity) successful);
                    this.onEntityAdded((net.minecraft.entity.Entity) successful);
                }
            })
            .process();
        callbackInfo.cancel();
    }

    @Inject(method = "playSound(Lnet/minecraft/entity/player/EntityPlayer;DDDLnet/minecraft/util/SoundEvent;Lnet/minecraft/util/SoundCategory;FF)V", at = @At("HEAD"), cancellable = true)
    private void spongePlaySoundAtEntity(EntityPlayer entity, double x, double y, double z, SoundEvent name, net.minecraft.util.SoundCategory category, float volume, float pitch, CallbackInfo callbackInfo) {
        if (entity instanceof IMixinEntity) {
            if (((IMixinEntity) entity).isVanished()) {
                callbackInfo.cancel();
            }
        }
    }

    @Override
    public void sendBlockChange(int x, int y, int z, BlockState state) {
        checkNotNull(state, "state");
        SPacketBlockChange packet = new SPacketBlockChange();
        packet.blockPosition = new BlockPos(x, y, z);
        packet.blockState = BlockUtil.toBlockState(state);

        for (EntityPlayer player : this.playerEntities) {
            if (player instanceof EntityPlayerMP) {
                ((EntityPlayerMP) player).playerNetServerHandler.sendPacket(packet);
            }
        }
    }

    @Override
    public void resetBlockChange(int x, int y, int z) {
        SPacketBlockChange packet = new SPacketBlockChange((net.minecraft.world.World) (Object) this, new BlockPos(x, y, z));

        for (EntityPlayer player : this.playerEntities) {
            if (player instanceof EntityPlayerMP) {
                ((EntityPlayerMP) player).playerNetServerHandler.sendPacket(packet);
            }
        }
    }

<<<<<<< HEAD
    // These are overriden in MixinWorldServer where they should be.

    @Redirect(method = "updateEntities", at = @At(value = "INVOKE", target = "Lnet/minecraft/entity/Entity;onUpdate()V"))
    protected void onUpdateWeatherEffect(net.minecraft.entity.Entity entityIn) {
        entityIn.onUpdate();
    }

    @Redirect(method = "updateEntities", at = @At(value = "INVOKE", target = "Lnet/minecraft/util/ITickable;update()V"))
    protected void onUpdateTileEntities(ITickable tile) {
        tile.update();
    }

    @SuppressWarnings("rawtypes")
    @Redirect(method = "updateEntityWithOptionalForce", at = @At(value = "INVOKE", target = "Lnet/minecraft/entity/Entity;onUpdate()V"))
    protected void onCallEntityUpdate(net.minecraft.entity.Entity entity) {
        entity.onUpdate();
=======
    /**
     * @author amaranth - April 25th, 2016
     * @reason Avoid 25 chunk map lookups per entity per tick by using neighbor pointers
     *
     * @param xStart X block start coordinate
     * @param yStart Y block start coordinate
     * @param zStart Z block start coordinate
     * @param xEnd X block end coordinate
     * @param yEnd Y block end coordinate
     * @param zEnd Z block end coordinate
     * @param allowEmpty Whether empty chunks should be accepted
     * @return If the chunks for the area are loaded
     */
    @Overwrite
    public boolean isAreaLoaded(int xStart, int yStart, int zStart, int xEnd, int yEnd, int zEnd, boolean allowEmpty) {
        if (yEnd < 0 || yStart > 255) {
            return false;
        }

        xStart = xStart >> 4;
        zStart = zStart >> 4;
        xEnd = xEnd >> 4;
        zEnd = zEnd >> 4;

        Chunk base = (Chunk) ((IMixinChunkProviderServer) this.getChunkProvider()).getChunkIfLoaded(xStart, zStart);
        if (base == null) {
            return false;
        }

        for (int i = xStart; i <= xEnd; i++) {
            Optional<Chunk> column = base.getNeighbor(Direction.EAST);
            if (!column.isPresent()) {
                return false;
            }

            Chunk unwrapped = column.get();
            for (int j = zStart; j <= zEnd; j++) {
                Optional<Chunk> row = unwrapped.getNeighbor(Direction.SOUTH);
                if (!row.isPresent()) {
                    return false;
                }

                if (!allowEmpty && ((net.minecraft.world.chunk.Chunk) row.get()).isEmpty()) {
                    return false;
                }
            }
        }

        return true;

    }

    @Override
    public boolean isProcessingExplosion() {
        return this.processingExplosion;
    }

    @Override
    public SpongeConfig<?> getActiveConfig() {
        return this.activeConfig;
    }

    @Override
    public void setActiveConfig(SpongeConfig<?> config) {
        this.activeConfig = config;
>>>>>>> 4d9d669f
    }
}<|MERGE_RESOLUTION|>--- conflicted
+++ resolved
@@ -127,12 +127,7 @@
 import org.spongepowered.common.interfaces.world.IMixinWorld;
 import org.spongepowered.common.interfaces.world.IMixinWorldInfo;
 import org.spongepowered.common.interfaces.world.IMixinWorldSettings;
-<<<<<<< HEAD
-=======
-import org.spongepowered.common.interfaces.world.IMixinWorldType;
 import org.spongepowered.common.interfaces.world.gen.IMixinChunkProviderServer;
-import org.spongepowered.common.interfaces.world.gen.IPopulatorProvider;
->>>>>>> 4d9d669f
 import org.spongepowered.common.registry.type.event.InternalSpawnTypes;
 import org.spongepowered.common.util.SpongeHooks;
 import org.spongepowered.common.util.VecHelper;
@@ -175,12 +170,7 @@
     public SpongeBlockSnapshotBuilder builder = new SpongeBlockSnapshotBuilder();
     private boolean keepSpawnLoaded;
     private Context worldContext;
-<<<<<<< HEAD
-=======
-    private SpongeChunkProvider spongegen;
     protected boolean processingExplosion = false;
-    private SpongeConfig<?> activeConfig;
->>>>>>> 4d9d669f
 
     // @formatter:off
     @Shadow @Final public boolean isRemote;
@@ -201,11 +191,8 @@
     }
 
     @Shadow public abstract void onEntityAdded(net.minecraft.entity.Entity entityIn);
-<<<<<<< HEAD
     @Shadow public abstract void onEntityRemoved(net.minecraft.entity.Entity entityIn);
     @Shadow public abstract boolean isAreaLoaded(int xStart, int yStart, int zStart, int xEnd, int yEnd, int zEnd, boolean allowEmpty);
-=======
->>>>>>> 4d9d669f
     @Shadow public abstract void updateEntity(net.minecraft.entity.Entity ent);
     @Shadow public abstract net.minecraft.world.chunk.Chunk getChunkFromBlockCoords(BlockPos pos);
     @Shadow public abstract boolean isBlockLoaded(BlockPos pos);
@@ -252,44 +239,6 @@
                     "sponge$dummy_world");
         }
         this.worldContext = new Context(Context.WORLD_KEY, this.worldInfo.getWorldName());
-<<<<<<< HEAD
-=======
-        if (SpongeImpl.getGame().getPlatform().getType() == Platform.Type.SERVER) {
-            this.worldBorder.addListener(new PlayerBorderListener(providerIn.getDimensionId()));
-        }
-        this.activeConfig = SpongeHooks.getActiveConfig((net.minecraft.world.World)(Object) this);
-    }
-
-    @Override
-    public SpongeBlockSnapshot createSpongeBlockSnapshot(IBlockState state, IBlockState extended, BlockPos pos, int updateFlag) {
-        this.builder.reset();
-        Location<World> location = new Location<>((World) this, VecHelper.toVector(pos));
-        this.builder.blockState((BlockState) state)
-                .extendedState((BlockState) extended)
-                .worldId(location.getExtent().getUniqueId())
-                .position(location.getBlockPosition());
-        Optional<UUID> creator = getCreator(pos.getX(), pos.getY(), pos.getZ());
-        Optional<UUID> notifier = getNotifier(pos.getX(), pos.getY(), pos.getZ());
-        if (creator.isPresent()) {
-            this.builder.creator(creator.get());
-        }
-        if (notifier.isPresent()) {
-            this.builder.notifier(notifier.get());
-        }
-        if (state.getBlock() instanceof ITileEntityProvider) {
-            net.minecraft.tileentity.TileEntity te = getTileEntity(pos);
-            if (te != null) {
-                TileEntity tile = (TileEntity) te;
-                for (DataManipulator<?, ?> manipulator : tile.getContainers()) {
-                    this.builder.add(manipulator);
-                }
-                NBTTagCompound nbt = new NBTTagCompound();
-                te.writeToNBT(nbt);
-                this.builder.unsafeNbt(nbt);
-            }
-        }
-        return new SpongeBlockSnapshot(this.builder, updateFlag);
->>>>>>> 4d9d669f
     }
 
     @SuppressWarnings("rawtypes")
@@ -498,12 +447,6 @@
     @Override
     public void setKeepSpawnLoaded(boolean keepLoaded) {
         this.keepSpawnLoaded = keepLoaded;
-    }
-
-
-    @Override
-    public SpongeConfig<SpongeConfig.WorldConfig> getWorldConfig() {
-        return ((IMixinWorldInfo) this.worldInfo).getWorldConfig();
     }
 
     @Override
@@ -910,7 +853,6 @@
         }
     }
 
-<<<<<<< HEAD
     // These are overriden in MixinWorldServer where they should be.
 
     @Redirect(method = "updateEntities", at = @At(value = "INVOKE", target = "Lnet/minecraft/entity/Entity;onUpdate()V"))
@@ -927,72 +869,8 @@
     @Redirect(method = "updateEntityWithOptionalForce", at = @At(value = "INVOKE", target = "Lnet/minecraft/entity/Entity;onUpdate()V"))
     protected void onCallEntityUpdate(net.minecraft.entity.Entity entity) {
         entity.onUpdate();
-=======
-    /**
-     * @author amaranth - April 25th, 2016
-     * @reason Avoid 25 chunk map lookups per entity per tick by using neighbor pointers
-     *
-     * @param xStart X block start coordinate
-     * @param yStart Y block start coordinate
-     * @param zStart Z block start coordinate
-     * @param xEnd X block end coordinate
-     * @param yEnd Y block end coordinate
-     * @param zEnd Z block end coordinate
-     * @param allowEmpty Whether empty chunks should be accepted
-     * @return If the chunks for the area are loaded
-     */
-    @Overwrite
-    public boolean isAreaLoaded(int xStart, int yStart, int zStart, int xEnd, int yEnd, int zEnd, boolean allowEmpty) {
-        if (yEnd < 0 || yStart > 255) {
-            return false;
-        }
-
-        xStart = xStart >> 4;
-        zStart = zStart >> 4;
-        xEnd = xEnd >> 4;
-        zEnd = zEnd >> 4;
-
-        Chunk base = (Chunk) ((IMixinChunkProviderServer) this.getChunkProvider()).getChunkIfLoaded(xStart, zStart);
-        if (base == null) {
-            return false;
-        }
-
-        for (int i = xStart; i <= xEnd; i++) {
-            Optional<Chunk> column = base.getNeighbor(Direction.EAST);
-            if (!column.isPresent()) {
-                return false;
-            }
-
-            Chunk unwrapped = column.get();
-            for (int j = zStart; j <= zEnd; j++) {
-                Optional<Chunk> row = unwrapped.getNeighbor(Direction.SOUTH);
-                if (!row.isPresent()) {
-                    return false;
-                }
-
-                if (!allowEmpty && ((net.minecraft.world.chunk.Chunk) row.get()).isEmpty()) {
-                    return false;
-                }
-            }
-        }
-
-        return true;
-
-    }
-
-    @Override
-    public boolean isProcessingExplosion() {
-        return this.processingExplosion;
-    }
-
-    @Override
-    public SpongeConfig<?> getActiveConfig() {
-        return this.activeConfig;
-    }
-
-    @Override
-    public void setActiveConfig(SpongeConfig<?> config) {
-        this.activeConfig = config;
->>>>>>> 4d9d669f
-    }
+    }
+
+
+
 }