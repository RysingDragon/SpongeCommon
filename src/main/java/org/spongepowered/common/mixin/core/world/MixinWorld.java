/*
 * This file is part of Sponge, licensed under the MIT License (MIT).
 *
 * Copyright (c) SpongePowered <https://www.spongepowered.org>
 * Copyright (c) contributors
 *
 * Permission is hereby granted, free of charge, to any person obtaining a copy
 * of this software and associated documentation files (the "Software"), to deal
 * in the Software without restriction, including without limitation the rights
 * to use, copy, modify, merge, publish, distribute, sublicense, and/or sell
 * copies of the Software, and to permit persons to whom the Software is
 * furnished to do so, subject to the following conditions:
 *
 * The above copyright notice and this permission notice shall be included in
 * all copies or substantial portions of the Software.
 *
 * THE SOFTWARE IS PROVIDED "AS IS", WITHOUT WARRANTY OF ANY KIND, EXPRESS OR
 * IMPLIED, INCLUDING BUT NOT LIMITED TO THE WARRANTIES OF MERCHANTABILITY,
 * FITNESS FOR A PARTICULAR PURPOSE AND NONINFRINGEMENT. IN NO EVENT SHALL THE
 * AUTHORS OR COPYRIGHT HOLDERS BE LIABLE FOR ANY CLAIM, DAMAGES OR OTHER
 * LIABILITY, WHETHER IN AN ACTION OF CONTRACT, TORT OR OTHERWISE, ARISING FROM,
 * OUT OF OR IN CONNECTION WITH THE SOFTWARE OR THE USE OR OTHER DEALINGS IN
 * THE SOFTWARE.
 */
package org.spongepowered.common.mixin.core.world;

import static com.google.common.base.Preconditions.checkArgument;
import static com.google.common.base.Preconditions.checkNotNull;

import com.flowpowered.math.vector.Vector2i;
import com.flowpowered.math.vector.Vector3d;
import com.flowpowered.math.vector.Vector3i;
import com.google.common.collect.Lists;
import net.minecraft.block.Block;
import net.minecraft.block.state.IBlockState;
import net.minecraft.crash.CrashReport;
import net.minecraft.crash.CrashReportCategory;
import net.minecraft.entity.boss.EntityDragonPart;
import net.minecraft.entity.effect.EntityLightningBolt;
import net.minecraft.entity.item.EntityArmorStand;
import net.minecraft.entity.item.EntityEnderPearl;
import net.minecraft.entity.item.EntityFallingBlock;
import net.minecraft.entity.item.EntityItem;
import net.minecraft.entity.item.EntityPainting;
import net.minecraft.entity.item.EntityPainting.EnumArt;
import net.minecraft.entity.player.EntityPlayer;
import net.minecraft.entity.player.EntityPlayerMP;
import net.minecraft.init.Blocks;
import net.minecraft.item.ItemStack;
import net.minecraft.nbt.NBTTagCompound;
import net.minecraft.network.play.server.SPacketBlockChange;
import net.minecraft.profiler.Profiler;
import net.minecraft.server.MinecraftServer;
import net.minecraft.util.EnumFacing;
import net.minecraft.util.ITickable;
import net.minecraft.util.ReportedException;
import net.minecraft.util.SoundEvent;
import net.minecraft.util.math.AxisAlignedBB;
import net.minecraft.util.math.BlockPos;
import net.minecraft.world.EnumDifficulty;
import net.minecraft.world.WorldProvider;
import net.minecraft.world.WorldServer;
import net.minecraft.world.WorldSettings;
import net.minecraft.world.WorldType;
import net.minecraft.world.biome.Biome;
import net.minecraft.world.biome.BiomeProvider;
import net.minecraft.world.chunk.IChunkProvider;
import net.minecraft.world.gen.ChunkProviderServer;
import net.minecraft.world.storage.ISaveHandler;
import net.minecraft.world.storage.WorldInfo;
import org.apache.commons.lang3.exception.ExceptionUtils;
import org.apache.commons.lang3.reflect.ConstructorUtils;
import org.spongepowered.api.block.BlockSnapshot;
import org.spongepowered.api.block.BlockState;
import org.spongepowered.api.block.BlockType;
import org.spongepowered.api.block.BlockTypes;
import org.spongepowered.api.block.tileentity.TileEntity;
import org.spongepowered.api.data.DataContainer;
import org.spongepowered.api.data.manipulator.DataManipulator;
import org.spongepowered.api.entity.Entity;
import org.spongepowered.api.entity.EntitySnapshot;
import org.spongepowered.api.entity.EntityType;
import org.spongepowered.api.entity.living.player.Player;
import org.spongepowered.api.entity.projectile.EnderPearl;
import org.spongepowered.api.entity.projectile.source.ProjectileSource;
import org.spongepowered.api.event.SpongeEventFactory;
import org.spongepowered.api.event.cause.Cause;
import org.spongepowered.api.event.cause.NamedCause;
import org.spongepowered.api.event.cause.entity.spawn.SpawnCause;
import org.spongepowered.api.event.entity.SpawnEntityEvent;
import org.spongepowered.api.service.context.Context;
import org.spongepowered.api.text.Text;
import org.spongepowered.api.text.chat.ChatType;
import org.spongepowered.api.text.title.Title;
import org.spongepowered.api.util.DiscreteTransform3;
import org.spongepowered.api.util.Functional;
import org.spongepowered.api.util.PositionOutOfBoundsException;
import org.spongepowered.api.util.annotation.NonnullByDefault;
import org.spongepowered.api.world.Chunk;
import org.spongepowered.api.world.Dimension;
import org.spongepowered.api.world.Location;
import org.spongepowered.api.world.PortalAgent;
import org.spongepowered.api.world.World;
import org.spongepowered.api.world.WorldBorder;
import org.spongepowered.api.world.biome.BiomeType;
import org.spongepowered.api.world.explosion.Explosion;
import org.spongepowered.api.world.extent.Extent;
import org.spongepowered.api.world.extent.worker.MutableBiomeAreaWorker;
import org.spongepowered.api.world.extent.worker.MutableBlockVolumeWorker;
import org.spongepowered.api.world.storage.WorldProperties;
import org.spongepowered.asm.mixin.Final;
import org.spongepowered.asm.mixin.Mixin;
import org.spongepowered.asm.mixin.Overwrite;
import org.spongepowered.asm.mixin.Shadow;
import org.spongepowered.asm.mixin.injection.At;
import org.spongepowered.asm.mixin.injection.Inject;
import org.spongepowered.asm.mixin.injection.Redirect;
import org.spongepowered.asm.mixin.injection.callback.CallbackInfo;
import org.spongepowered.asm.mixin.injection.callback.CallbackInfoReturnable;
import org.spongepowered.common.SpongeImpl;
import org.spongepowered.common.block.BlockUtil;
import org.spongepowered.common.block.SpongeBlockSnapshotBuilder;
import org.spongepowered.common.entity.EntityUtil;
import org.spongepowered.common.event.EventConsumer;
import org.spongepowered.common.interfaces.entity.IMixinEntity;
import org.spongepowered.common.interfaces.entity.player.IMixinEntityPlayer;
import org.spongepowered.common.interfaces.world.IMixinWorld;
import org.spongepowered.common.registry.type.event.InternalSpawnTypes;
import org.spongepowered.common.util.SpongeHooks;
import org.spongepowered.common.util.VecHelper;
import org.spongepowered.common.world.SpongeChunkPreGenerate;
import org.spongepowered.common.world.extent.ExtentViewDownsize;
import org.spongepowered.common.world.extent.ExtentViewTransform;
import org.spongepowered.common.world.extent.worker.SpongeMutableBiomeAreaWorker;
import org.spongepowered.common.world.extent.worker.SpongeMutableBlockVolumeWorker;
import org.spongepowered.common.world.storage.SpongeChunkLayout;

import java.util.ArrayList;
import java.util.Collection;
import java.util.Iterator;
import java.util.List;
import java.util.Optional;
import java.util.Random;
import java.util.UUID;
import java.util.function.Predicate;
import java.util.stream.Collectors;

import javax.annotation.Nullable;

@NonnullByDefault
@Mixin(net.minecraft.world.World.class)
public abstract class MixinWorld implements World, IMixinWorld {

    private static final String PROFILER_SS = "Lnet/minecraft/profiler/Profiler;startSection(Ljava/lang/String;)V";
    private static final String PROFILER_ES = "Lnet/minecraft/profiler/Profiler;endSection()V";
    private static final String PROFILER_ESS = "Lnet/minecraft/profiler/Profiler;endStartSection(Ljava/lang/String;)V";

    private static final Vector3i BLOCK_MIN = new Vector3i(-30000000, 0, -30000000);
    private static final Vector3i BLOCK_MAX = new Vector3i(30000000, 256, 30000000).sub(1, 1, 1);
    private static final Vector3i BLOCK_SIZE = BLOCK_MAX.sub(BLOCK_MIN).add(1, 1, 1);
    private static final Vector2i BIOME_MIN = BLOCK_MIN.toVector2(true);
    private static final Vector2i BIOME_MAX = BLOCK_MAX.toVector2(true);
    private static final Vector2i BIOME_SIZE = BIOME_MAX.sub(BIOME_MIN).add(1, 1);
    private static final String
            CHECK_NO_ENTITY_COLLISION =
            "checkNoEntityCollision(Lnet/minecraft/util/math/AxisAlignedBB;Lnet/minecraft/entity/Entity;)Z";
    private static final String
            GET_ENTITIES_WITHIN_AABB =
            "Lnet/minecraft/world/World;getEntitiesWithinAABBExcludingEntity(Lnet/minecraft/entity/Entity;Lnet/minecraft/util/math/AxisAlignedBB;)Ljava/util/List;";
    public SpongeBlockSnapshotBuilder builder = new SpongeBlockSnapshotBuilder();
    private Context worldContext;
    protected boolean processingExplosion = false;

    // @formatter:off
    @Shadow @Final public boolean isRemote;
    @Shadow @Final public WorldProvider provider;
    @Shadow @Final public Random rand;
    @Shadow @Final public Profiler theProfiler;
    @Shadow @Final public List<EntityPlayer> playerEntities;
    @Shadow @Final public List<net.minecraft.entity.Entity> loadedEntityList;
    @Shadow @Final public List<net.minecraft.entity.Entity> weatherEffects;
    @Shadow @Final public List<net.minecraft.entity.Entity> unloadedEntityList;
    @Shadow @Final public List<net.minecraft.tileentity.TileEntity> loadedTileEntityList;
    @Shadow @Final public List<net.minecraft.tileentity.TileEntity> tickableTileEntities;
    @Shadow @Final public List<net.minecraft.tileentity.TileEntity> tileEntitiesToBeRemoved;
    @Shadow @Final private List<net.minecraft.tileentity.TileEntity> addedTileEntityList;

    @Shadow private boolean processingLoadedTiles;
    @Shadow protected boolean scheduledUpdatesAreImmediate;
    @Shadow protected WorldInfo worldInfo;
    @Shadow @Final net.minecraft.world.border.WorldBorder worldBorder;

    @Shadow public abstract net.minecraft.world.border.WorldBorder shadow$getWorldBorder();
    @Shadow public abstract EnumDifficulty shadow$getDifficulty();
    @Shadow protected abstract void tickPlayers();

    @Shadow public net.minecraft.world.World init() {
        // Should never be overwritten because this is @Shadow'ed
        throw new RuntimeException("Bad things have happened");
    }

    @Shadow public abstract boolean checkLight(BlockPos pos);
    @Shadow public abstract boolean isValid(BlockPos pos);
    @Shadow public abstract boolean addTileEntity(net.minecraft.tileentity.TileEntity tile);
    @Shadow public abstract void onEntityAdded(net.minecraft.entity.Entity entityIn);
    @Shadow public abstract boolean isAreaLoaded(int xStart, int yStart, int zStart, int xEnd, int yEnd, int zEnd, boolean allowEmpty);
    @Shadow protected abstract void onEntityRemoved(net.minecraft.entity.Entity entityIn);
    @Shadow public abstract void updateEntity(net.minecraft.entity.Entity ent);
    @Shadow public abstract net.minecraft.world.chunk.Chunk getChunkFromBlockCoords(BlockPos pos);
    @Shadow public abstract boolean isBlockLoaded(BlockPos pos);
    @Shadow public boolean addWeatherEffect(net.minecraft.entity.Entity entityIn) {
        return false; // Note this is not actually going to return false, it's just a target
    };
    @Shadow public abstract Biome getBiomeGenForCoords(BlockPos pos);
    @Shadow public abstract IChunkProvider getChunkProvider();
    @Shadow public abstract BiomeProvider getBiomeProvider();
    @Shadow @Nullable public abstract net.minecraft.tileentity.TileEntity getTileEntity(BlockPos pos);
    @Shadow public abstract boolean isBlockPowered(BlockPos pos);
    @Shadow public abstract IBlockState getBlockState(BlockPos pos);
    @Shadow public abstract net.minecraft.world.chunk.Chunk getChunkFromChunkCoords(int chunkX, int chunkZ);
    @Shadow protected abstract boolean isChunkLoaded(int x, int z, boolean allowEmpty);
    @Shadow public abstract net.minecraft.world.Explosion newExplosion(@Nullable net.minecraft.entity.Entity entityIn, double x, double y, double z, float strength,
            boolean isFlaming, boolean isSmoking);
    @Shadow public abstract List<net.minecraft.entity.Entity> getEntities(Class<net.minecraft.entity.Entity> entityType,
            com.google.common.base.Predicate<net.minecraft.entity.Entity> filter);
    @Shadow public abstract List<net.minecraft.entity.Entity> getEntitiesWithinAABBExcludingEntity(net.minecraft.entity.Entity entityIn, AxisAlignedBB bb);
    @Shadow public abstract MinecraftServer getMinecraftServer();
    // Methods needed for MixinWorldServer & Tracking
    @Shadow public abstract boolean spawnEntityInWorld(net.minecraft.entity.Entity entity); // This is overridden in MixinWorldServer
    @Shadow public abstract void updateAllPlayersSleepingFlag();
    @Shadow public abstract boolean setBlockState(BlockPos pos, IBlockState state, int flags);
    @Shadow public abstract void immediateBlockTick(BlockPos pos, IBlockState state, Random random);
    @Shadow public abstract void updateComparatorOutputLevel(BlockPos pos, Block blockIn);
    @Shadow public abstract void notifyBlockOfStateChange(BlockPos pos, final Block blockIn);
    @Shadow public abstract void notifyNeighborsOfStateExcept(BlockPos pos, Block blockType, EnumFacing skipSide);
    @Shadow public abstract void notifyNeighborsOfStateChange(BlockPos pos, Block blockType);
    @Shadow public abstract void notifyNeighborsRespectDebug(BlockPos pos, Block blockType);
    @Shadow public abstract void notifyBlockUpdate(BlockPos pos, IBlockState oldState, IBlockState newState, int flags);
    @Shadow public abstract void scheduleBlockUpdate(BlockPos pos, Block blockIn, int delay, int priority);
    @Shadow public abstract void playSound(EntityPlayer p_184148_1_, double p_184148_2_, double p_184148_4_, double p_184148_6_, SoundEvent p_184148_8_, net.minecraft.util.SoundCategory p_184148_9_, float p_184148_10_, float p_184148_11_);

    // @formatter:on
    @Inject(method = "<init>", at = @At("RETURN"))
    public void onConstructed(ISaveHandler saveHandlerIn, WorldInfo info, WorldProvider providerIn, Profiler profilerIn, boolean client,
            CallbackInfo ci) {
        if (info == null) {
            SpongeImpl.getLogger().warn("World constructed without a WorldInfo! This will likely cause problems. Subsituting dummy info.",
                    new RuntimeException("Stack trace:"));
            this.worldInfo = new WorldInfo(new WorldSettings(0, WorldSettings.GameType.NOT_SET, false, false, WorldType.DEFAULT),
                    "sponge$dummy_world");
        }
        this.worldContext = new Context(Context.WORLD_KEY, this.worldInfo.getWorldName());
    }

    @SuppressWarnings("rawtypes")
    @Inject(method = "getCollisionBoxes", at = @At("HEAD"), cancellable = true)
    public void onGetCollisionBoxes(net.minecraft.entity.Entity entity, AxisAlignedBB axis,
            CallbackInfoReturnable<List> cir) {
        if (this.isRemote) {
            return;
        }
        if (entity.worldObj != null && !entity.worldObj.isRemote && SpongeHooks.checkBoundingBoxSize(entity, axis)) {
            // Removing misbehaved living entities
            cir.setReturnValue(new ArrayList());
        }
    }

    @SuppressWarnings("unchecked")
    @Override
    public Collection<Player> getPlayers() {
        return (Collection<Player>) (Object) this.playerEntities;
    }

    @Override
    public Optional<Chunk> getChunk(int x, int y, int z) {
        if (!SpongeChunkLayout.instance.isValidChunk(x, y, z)) {
            return Optional.empty();
        }
<<<<<<< HEAD
        WorldServer worldserver = (WorldServer) (Object) this;
        net.minecraft.world.chunk.Chunk chunk = null;
        if (worldserver.getChunkProvider().chunkExists(x, z)) {
            chunk = worldserver.getChunkProvider().getLoadedChunk(x, z);
        }
        return Optional.ofNullable((Chunk) chunk);
    }

    @Override
    public Optional<Chunk> loadChunk(Vector3i position, boolean shouldGenerate) {
        return loadChunk(position.getX(), position.getY(), position.getZ(), shouldGenerate);
=======
        final WorldServer worldserver = (WorldServer) (Object) this;
        return Optional.ofNullable((Chunk) ((IMixinChunkProviderServer) worldserver.theChunkProviderServer).getChunkIfLoaded(x, z));
>>>>>>> 0620b519
    }

    @Override
    public Optional<Chunk> loadChunk(int x, int y, int z, boolean shouldGenerate) {
        if (!SpongeChunkLayout.instance.isValidChunk(x, y, z)) {
            return Optional.empty();
        }
<<<<<<< HEAD
        WorldServer worldserver = (WorldServer) (Object) this;
        net.minecraft.world.chunk.Chunk chunk = null;
        if (worldserver.getChunkProvider().chunkExists(x, z) || shouldGenerate) {
            chunk = worldserver.getChunkProvider().loadChunk(x, z);
=======
        final WorldServer worldserver = (WorldServer) (Object) this;
        // If we aren't generating, return the loaded chunk or try and load one from file
        if (!shouldGenerate) {
            final Chunk existing = (Chunk) ((IMixinChunkProviderServer) worldserver.theChunkProviderServer).getChunkIfLoaded(x, z);
            return Optional.ofNullable(existing != null ? existing : (Chunk) worldserver.theChunkProviderServer.loadChunkFromFile(x, z));
>>>>>>> 0620b519
        }
        return Optional.ofNullable((Chunk) worldserver.theChunkProviderServer.loadChunk(x, z));
    }

    @Override
    public BlockState getBlock(int x, int y, int z) {
        if (!containsBlock(x, y, z)) {
            return BlockTypes.AIR.getDefaultState();
        }
        checkBlockBounds(x, y, z);
        return (BlockState) getBlockState(new BlockPos(x, y, z));
    }

    @Override
    public BlockType getBlockType(int x, int y, int z) {
        if (!containsBlock(x, y, z)) {
            return BlockTypes.AIR;
        }
        checkBlockBounds(x, y, z);
        // avoid intermediate object creation from using BlockState
        return (BlockType) getChunkFromChunkCoords(x >> 4, z >> 4).getBlockState(new BlockPos(x, y, z)).getBlock();
    }

    @Override
    public void setBlock(int x, int y, int z, BlockState block) {
        setBlock(x, y, z, block, true);
    }


    @Override
    public BiomeType getBiome(int x, int z) {
        checkBiomeBounds(x, z);
        return (BiomeType) this.getBiomeGenForCoords(new BlockPos(x, 0, z));
    }

    @Override
    public void setBiome(int x, int z, BiomeType biome) {
        checkBiomeBounds(x, z);
        ((Chunk) getChunkFromChunkCoords(x >> 4, z >> 4)).setBiome(x, z, biome);
    }

    @SuppressWarnings("unchecked")
    @Override
    public Collection<Entity> getEntities() {
        return Lists.newArrayList((Collection<Entity>) (Object) this.loadedEntityList);
    }

    @SuppressWarnings("unchecked")
    @Override
    public Collection<Entity> getEntities(Predicate<Entity> filter) {
        // This already returns a new copy
        return (Collection<Entity>) (Object) this.getEntities(net.minecraft.entity.Entity.class,
                Functional.java8ToGuava((Predicate<net.minecraft.entity.Entity>) (Object) filter));
    }

    @Override
    public Optional<Entity> createEntity(EntityType type, Vector3d position) {
        checkNotNull(type, "The entity type cannot be null!");
        checkNotNull(position, "The position cannot be null!");

        Entity entity = null;

        Class<? extends Entity> entityClass = type.getEntityClass();
        double x = position.getX();
        double y = position.getY();
        double z = position.getZ();

        if (entityClass.isAssignableFrom(EntityPlayerMP.class) || entityClass.isAssignableFrom(EntityDragonPart.class)) {
            // Unable to construct these
            return Optional.empty();
        }

        net.minecraft.world.World world = (net.minecraft.world.World) (Object) this;

        // Not all entities have a single World parameter as their constructor
        if (entityClass.isAssignableFrom(EntityLightningBolt.class)) {
            entity = (Entity) new EntityLightningBolt(world, x, y, z, false);
        } else if (entityClass.isAssignableFrom(EntityEnderPearl.class)) {
            EntityArmorStand tempEntity = new EntityArmorStand(world, x, y, z);
            tempEntity.posY -= tempEntity.getEyeHeight();
            entity = (Entity) new EntityEnderPearl(world, tempEntity);
            ((EnderPearl) entity).setShooter(ProjectileSource.UNKNOWN);
        }

        // Some entities need to have non-null fields (and the easiest way to
        // set them is to use the more specialised constructor).
        if (entityClass.isAssignableFrom(EntityFallingBlock.class)) {
            entity = (Entity) new EntityFallingBlock(world, x, y, z, Blocks.SAND.getDefaultState());
        } else if (entityClass.isAssignableFrom(EntityItem.class)) {
            entity = (Entity) new EntityItem(world, x, y, z, new ItemStack(Blocks.STONE));
        }

        if (entity == null) {
            try {
                entity = ConstructorUtils.invokeConstructor(entityClass, this);
                ((net.minecraft.entity.Entity) entity).setPosition(x, y, z);
            } catch (Exception e) {
                SpongeImpl.getLogger().error(ExceptionUtils.getStackTrace(e));
            }
        }

        // TODO - replace this with an actual check
        /*
        if (entity instanceof EntityHanging) {
            if (((EntityHanging) entity).facingDirection == null) {
                // TODO Some sort of detection of a valid direction?
                // i.e scan immediate blocks for something to attach onto.
                ((EntityHanging) entity).facingDirection = EnumFacing.NORTH;
            }
            if (!((EntityHanging) entity).onValidSurface()) {
                return Optional.empty();
            }
        }*/

        if (entity instanceof EntityPainting) {
            // This is default when art is null when reading from NBT, could
            // choose a random art instead?
            ((EntityPainting) entity).art = EnumArt.KEBAB;
        }

        return Optional.ofNullable(entity);
    }

    @Override
    public Optional<Entity> createEntity(DataContainer entityContainer) {
        // TODO once entity containers are implemented
        return Optional.empty();
    }

    @Override
    public Optional<Entity> createEntity(DataContainer entityContainer, Vector3d position) {
        // TODO once entity containers are implemented
        return Optional.empty();
    }

    @Override
    public Optional<Entity> restoreSnapshot(EntitySnapshot snapshot, Vector3d position) {
        EntitySnapshot entitySnapshot = snapshot.withLocation(new Location<>(this, position));
        return entitySnapshot.restore();
    }

    @Override
    public WorldBorder getWorldBorder() {
        return (WorldBorder) shadow$getWorldBorder();
    }

    @Override
    public WorldBorder.ChunkPreGenerate newChunkPreGenerate(Vector3d center, double diameter) {
        return new SpongeChunkPreGenerate(this, center, diameter);
    }


    @Override
    public Dimension getDimension() {
        return (Dimension) this.provider;
    }

    @Override
    public Optional<Entity> getEntity(UUID uuid) {
        // Note that MixinWorldServer is properly overriding this to use it's own mapping.
        for (net.minecraft.entity.Entity entity : this.loadedEntityList) {
            if (entity.getUniqueID().equals(uuid)) {
                return Optional.of((Entity) entity);
            }
        }
        return Optional.empty();
    }

    @SuppressWarnings("unchecked")
    @Override
    public Iterable<Chunk> getLoadedChunks() {
        return (Iterable) ((ChunkProviderServer) this.getChunkProvider()).getLoadedChunks();
    }

    @Override
    public boolean unloadChunk(Chunk chunk) {
        checkArgument(chunk != null, "Chunk cannot be null!");
        return chunk.unloadChunk();
    }

    @Override
    public WorldProperties getProperties() {
        return (WorldProperties) this.worldInfo;
    }

    @Override
    public Context getContext() {
        return this.worldContext;
    }

    @Override
    public Optional<TileEntity> getTileEntity(int x, int y, int z) {
        net.minecraft.tileentity.TileEntity tileEntity = getTileEntity(new BlockPos(x, y, z));
        if (tileEntity == null) {
            return Optional.empty();
        } else {
            return Optional.of((TileEntity) tileEntity);
        }
    }

    @Override
    public Vector2i getBiomeMin() {
        return BIOME_MIN;
    }

    @Override
    public Vector2i getBiomeMax() {
        return BIOME_MAX;
    }

    @Override
    public Vector2i getBiomeSize() {
        return BIOME_SIZE;
    }

    @Override
    public Vector3i getBlockMin() {
        return BLOCK_MIN;
    }

    @Override
    public Vector3i getBlockMax() {
        return BLOCK_MAX;
    }

    @Override
    public Vector3i getBlockSize() {
        return BLOCK_SIZE;
    }

    @Override
    public boolean containsBiome(int x, int z) {
        return VecHelper.inBounds(x, z, BIOME_MIN, BIOME_MAX);
    }

    @Override
    public boolean containsBlock(int x, int y, int z) {
        return VecHelper.inBounds(x, y, z, BLOCK_MIN, BLOCK_MAX);
    }

    private void checkBiomeBounds(int x, int z) {
        if (!containsBiome(x, z)) {
            throw new PositionOutOfBoundsException(new Vector2i(x, z), BIOME_MIN, BIOME_MAX);
        }
    }

    private void checkBlockBounds(int x, int y, int z) {
        if (!containsBlock(x, y, z)) {
            throw new PositionOutOfBoundsException(new Vector3i(x, y, z), BLOCK_MIN, BLOCK_MAX);
        }
    }

    @Override
    public void sendMessage(ChatType type, Text message) {
        checkNotNull(type, "type");
        checkNotNull(message, "message");

        for (Player player : this.getPlayers()) {
            player.sendMessage(type, message);
        }
    }

    @Override
    public void sendTitle(Title title) {
        checkNotNull(title, "title");

        for (Player player : getPlayers()) {
            player.sendTitle(title);
        }
    }

    @Override
    public void resetTitle() {
        getPlayers().forEach(Player::resetTitle);
    }

    @Override
    public void clearTitle() {
        getPlayers().forEach(Player::clearTitle);
    }

    @SuppressWarnings("unchecked")
    @Override
    public Collection<TileEntity> getTileEntities() {
        return Lists.newArrayList((List<TileEntity>) (Object) this.loadedTileEntityList);
    }

    @SuppressWarnings("unchecked")
    @Override
    public Collection<TileEntity> getTileEntities(Predicate<TileEntity> filter) {
        return ((List<TileEntity>) (Object) this.loadedTileEntityList).stream()
                .filter(filter)
                .collect(Collectors.toList());
    }

    @Override
    public void triggerExplosion(Explosion explosion) {
        checkNotNull(explosion, "explosion");
        Location<World> origin = explosion.getLocation();
        checkNotNull(origin, "location");
        newExplosion(EntityUtil.toNullableNative(explosion.getSourceExplosive().orElse(null)), origin.getX(),
                origin.getY(), origin.getZ(), explosion.getRadius(), explosion.canCauseFire(),
                explosion.shouldBreakBlocks()
        );
    }

    @Override
    public Extent getExtentView(Vector3i newMin, Vector3i newMax) {
        checkBlockBounds(newMin.getX(), newMin.getY(), newMin.getZ());
        checkBlockBounds(newMax.getX(), newMax.getY(), newMax.getZ());
        return new ExtentViewDownsize(this, newMin, newMax);
    }

    @Override
    public Extent getExtentView(DiscreteTransform3 transform) {
        return new ExtentViewTransform(this, transform);
    }

    @Override
    public MutableBiomeAreaWorker<? extends World> getBiomeWorker() {
        return new SpongeMutableBiomeAreaWorker<>(this);
    }

    @Override
    public MutableBlockVolumeWorker<? extends World> getBlockWorker() {
        return new SpongeMutableBlockVolumeWorker<>(this);
    }

    @Override
    public BlockSnapshot createSnapshot(int x, int y, int z) {
        if (!containsBlock(x, y, z)) {
            return BlockSnapshot.NONE;
        }
        World world = this;
        BlockState state = world.getBlock(x, y, z);
        Optional<TileEntity> te = world.getTileEntity(x, y, z);
        SpongeBlockSnapshotBuilder builder = new SpongeBlockSnapshotBuilder()
                .blockState(state)
                .worldId(world.getUniqueId())
                .position(new Vector3i(x, y, z));
        Optional<UUID> creator = getCreator(x, y, z);
        Optional<UUID> notifier = getNotifier(x, y, z);
        if (creator.isPresent()) {
            builder.creator(creator.get());
        }
        if (notifier.isPresent()) {
            builder.notifier(notifier.get());
        }
        if (te.isPresent()) {
            final TileEntity tileEntity = te.get();
            for (DataManipulator<?, ?> manipulator : tileEntity.getContainers()) {
                builder.add(manipulator);
            }
            final NBTTagCompound compound = new NBTTagCompound();
            ((net.minecraft.tileentity.TileEntity) tileEntity).writeToNBT(compound);
            builder.unsafeNbt(compound);
        }
        return builder.build();
    }

    @Override
    public boolean restoreSnapshot(BlockSnapshot snapshot, boolean force, boolean notifyNeighbors) {
        return snapshot.restore(force, notifyNeighbors);
    }

    @Override
    public boolean restoreSnapshot(int x, int y, int z, BlockSnapshot snapshot, boolean force, boolean notifyNeighbors) {
        snapshot = snapshot.withLocation(new Location<>(this, new Vector3i(x, y, z)));
        return snapshot.restore(force, notifyNeighbors);
    }

    @Override
    public Optional<UUID> getCreator(int x, int y, int z) {
        return Optional.empty();
    }

    @Override
    public Optional<UUID> getNotifier(int x, int y, int z) {
        return Optional.empty();
    }

    @Override
    public void setCreator(int x, int y, int z, @Nullable UUID uuid) {
    }

    @Override
    public void setNotifier(int x, int y, int z, @Nullable UUID uuid) {
    }


    @Nullable
    @Override
    public EntityPlayer getClosestPlayerToEntityWhoAffectsSpawning(net.minecraft.entity.Entity entity, double distance) {
        return this.getClosestPlayerWhoAffectsSpawning(entity.posX, entity.posY, entity.posZ, distance);
    }

    @Nullable
    @Override
    public EntityPlayer getClosestPlayerWhoAffectsSpawning(double x, double y, double z, double distance) {
        double bestDistance = -1.0D;
        EntityPlayer result = null;

        for (Object entity : this.playerEntities) {
            EntityPlayer player = (EntityPlayer) entity;
            if (player == null || player.isDead || !((IMixinEntityPlayer) player).affectsSpawning()) {
                continue;
            }

            double playerDistance = player.getDistanceSq(x, y, z);

            if ((distance < 0.0D || playerDistance < distance * distance) && (bestDistance == -1.0D || playerDistance < bestDistance)) {
                bestDistance = playerDistance;
                result = player;
            }
        }

        return result;
    }

    @Redirect(method = "isAnyPlayerWithinRangeAt", at = @At(value = "INVOKE", target = "Lcom/google/common/base/Predicate;apply(Ljava/lang/Object;)Z", remap = false))
    public boolean onIsAnyPlayerWithinRangePredicate(com.google.common.base.Predicate<EntityPlayer> predicate, Object object) {
        EntityPlayer player = (EntityPlayer) object;
        return !(player.isDead || !((IMixinEntityPlayer) player).affectsSpawning()) && predicate.apply(player);
    }

    // For invisibility
    @Redirect(method = CHECK_NO_ENTITY_COLLISION, at = @At(value = "INVOKE", target = GET_ENTITIES_WITHIN_AABB))
    public List<net.minecraft.entity.Entity> filterInvisibile(net.minecraft.world.World world, net.minecraft.entity.Entity entityIn,
            AxisAlignedBB axisAlignedBB) {
        List<net.minecraft.entity.Entity> entities = world.getEntitiesWithinAABBExcludingEntity(entityIn, axisAlignedBB);
        Iterator<net.minecraft.entity.Entity> iterator = entities.iterator();
        while (iterator.hasNext()) {
            net.minecraft.entity.Entity entity = iterator.next();
            if (((IMixinEntity) entity).isVanished() && ((IMixinEntity) entity).ignoresCollision()) {
                iterator.remove();
            }
        }
        return entities;
    }

    @Redirect(method = "getClosestPlayer", at = @At(value = "INVOKE", target = "Lcom/google/common/base/Predicate;apply(Ljava/lang/Object;)Z", remap = false))
    private boolean onGetClosestPlayerCheck(com.google.common.base.Predicate<net.minecraft.entity.Entity> predicate, Object entityPlayer) {
        EntityPlayer player = (EntityPlayer) entityPlayer;
        IMixinEntity mixinEntity = (IMixinEntity) player;
        return predicate.apply(player) && !mixinEntity.isVanished();
    }

    /**
     * @author gabizou - February 7th, 2016
     *
     * This will short circuit all other patches such that we control the
     * entities being loaded by chunkloading and can throw our bulk entity
     * event. This will bypass Forge's hook for individual entity events,
     * but the SpongeModEventManager will still successfully throw the
     * appropriate event and cancel the entities otherwise contained.
     *
     * @param entities The entities being loaded
     * @param callbackInfo The callback info
     */
    @Final
    @Inject(method = "loadEntities", at = @At("HEAD"), cancellable = true)
    private void spongeLoadEntities(Collection<net.minecraft.entity.Entity> entities, CallbackInfo callbackInfo) {
        if (entities.isEmpty()) {
            // just return, no entities to load!
            callbackInfo.cancel();
            return;
        }
        List<Entity> entityList = new ArrayList<>();
        for (net.minecraft.entity.Entity entity : entities) {
            entityList.add((Entity) entity);
        }
        SpawnCause cause = SpawnCause.builder().type(InternalSpawnTypes.CHUNK_LOAD).build();
        List<NamedCause> causes = new ArrayList<>();
        causes.add(NamedCause.source(cause));
        causes.add(NamedCause.of("World", this));
        SpawnEntityEvent.ChunkLoad chunkLoad = SpongeEventFactory.createSpawnEntityEventChunkLoad(Cause.of(causes), entityList, this);
        SpongeImpl.postEvent(chunkLoad);
        if (!chunkLoad.isCancelled() && chunkLoad.getEntities().size() > 0) {
            for (Entity successful : chunkLoad.getEntities()) {
                this.loadedEntityList.add((net.minecraft.entity.Entity) successful);
                this.onEntityAdded((net.minecraft.entity.Entity) successful);
            }
        }
        callbackInfo.cancel();
    }

    @Inject(method = "playSound(Lnet/minecraft/entity/player/EntityPlayer;DDDLnet/minecraft/util/SoundEvent;Lnet/minecraft/util/SoundCategory;FF)V", at = @At("HEAD"), cancellable = true)
    private void spongePlaySoundAtEntity(EntityPlayer entity, double x, double y, double z, SoundEvent name, net.minecraft.util.SoundCategory category, float volume, float pitch, CallbackInfo callbackInfo) {
        if (entity instanceof IMixinEntity) {
            if (((IMixinEntity) entity).isVanished()) {
                callbackInfo.cancel();
            }
        }
    }

    @Override
    public void sendBlockChange(int x, int y, int z, BlockState state) {
        checkNotNull(state, "state");
        SPacketBlockChange packet = new SPacketBlockChange();
        packet.blockPosition = new BlockPos(x, y, z);
        packet.blockState = BlockUtil.toNative(state);

        for (EntityPlayer player : this.playerEntities) {
            if (player instanceof EntityPlayerMP) {
                ((EntityPlayerMP) player).connection.sendPacket(packet);
            }
        }
    }

    @Override
    public void resetBlockChange(int x, int y, int z) {
        SPacketBlockChange packet = new SPacketBlockChange((net.minecraft.world.World) (Object) this, new BlockPos(x, y, z));

        for (EntityPlayer player : this.playerEntities) {
            if (player instanceof EntityPlayerMP) {
                ((EntityPlayerMP) player).connection.sendPacket(packet);
            }
        }
    }

    // These are overriden in MixinWorldServer where they should be.

    @Redirect(method = "updateEntities", at = @At(value = "INVOKE", target = "Lnet/minecraft/entity/Entity;onUpdate()V"))
    protected void onUpdateWeatherEffect(net.minecraft.entity.Entity entityIn) {
        entityIn.onUpdate();
    }

    @Redirect(method = "updateEntities", at = @At(value = "INVOKE", target = "Lnet/minecraft/util/ITickable;update()V"))
    protected void onUpdateTileEntities(ITickable tile) {
        tile.update();
    }

    @Redirect(method = "updateEntityWithOptionalForce", at = @At(value = "INVOKE", target = "Lnet/minecraft/entity/Entity;onUpdate()V"))
    protected void onCallEntityUpdate(net.minecraft.entity.Entity entity) {
        entity.onUpdate();
    }

    @Redirect(method = "updateEntityWithOptionalForce", at = @At(value = "INVOKE", target = "Lnet/minecraft/entity/Entity;updateRidden()V"))
    protected void onCallEntityRidingUpdate(net.minecraft.entity.Entity entity) {
        entity.updateRidden();
    }

    /*********************** TIMINGS ***********************/

    /**
     * @author blood
     * @author gabizou - Ported to 1.9.4 - replace direct field calls to overriden methods in MixinWorldServer
     *
     * @reason Add timing hooks in various areas. This method shouldn't be touched by mods/forge alike
     */
    @Overwrite
    public void updateEntities() {
        this.theProfiler.startSection("entities");
        this.theProfiler.startSection("global");
        this.startEntityGlobalTimings(); // Sponge


        for (int i = 0; i < this.weatherEffects.size(); ++i) {
            net.minecraft.entity.Entity entity = this.weatherEffects.get(i);

            try {
                ++entity.ticksExisted;
                entity.onUpdate();
            } catch (Throwable throwable2) {
                this.stopTimingForWeatherEntityTickCrash(entity); // Sponge - end the entity timing
                CrashReport crashreport = CrashReport.makeCrashReport(throwable2, "Ticking entity");
                CrashReportCategory crashreportcategory = crashreport.makeCategory("Entity being ticked");

                if (entity == null) {
                    crashreportcategory.addCrashSection("Entity", "~~NULL~~");
                } else {
                    entity.addEntityCrashInfo(crashreportcategory);
                }

                throw new ReportedException(crashreport);
            }

            if (entity.isDead) {
                this.weatherEffects.remove(i--);
            }
        }

        this.stopEntityTickTimingStartEntityRemovalTiming(); // Sponge
        this.theProfiler.endStartSection("remove");
        this.loadedEntityList.removeAll(this.unloadedEntityList);

        for (int k = 0; k < this.unloadedEntityList.size(); ++k) {
            net.minecraft.entity.Entity entity1 = this.unloadedEntityList.get(k);
            int j = entity1.chunkCoordX;
            int k1 = entity1.chunkCoordZ;

            if (entity1.addedToChunk && this.isChunkLoaded(j, k1, true)) {
                this.getChunkFromChunkCoords(j, k1).removeEntity(entity1);
            }
        }

        for (int l = 0; l < this.unloadedEntityList.size(); ++l) {
            this.onEntityRemoved(this.unloadedEntityList.get(l));
        }

        this.unloadedEntityList.clear();
        this.stopEntityRemovalTiming(); // Sponge
        this.tickPlayers();
        this.theProfiler.endStartSection("regular");

        for (int i1 = 0; i1 < this.loadedEntityList.size(); ++i1) {
            net.minecraft.entity.Entity entity2 = this.loadedEntityList.get(i1);
            net.minecraft.entity.Entity entity3 = entity2.getRidingEntity();

            if (entity3 != null) {
                if (!entity3.isDead && entity3.isPassenger(entity2)) {
                    continue;
                }

                entity2.dismountRidingEntity();
            }

            this.theProfiler.startSection("tick");
            this.startEntityTickTiming(); // Sponge

            if (!entity2.isDead && !(entity2 instanceof EntityPlayerMP)) {
                try {
                    this.updateEntity(entity2);
                } catch (Throwable throwable1) {
                    this.stopTimingTickEntityCrash(entity2); // Sponge
                    CrashReport crashreport1 = CrashReport.makeCrashReport(throwable1, "Ticking entity");
                    CrashReportCategory crashreportcategory1 = crashreport1.makeCategory("Entity being ticked");
                    entity2.addEntityCrashInfo(crashreportcategory1);
                    throw new ReportedException(crashreport1);
                }
            }

            this.stopEntityTickSectionBeforeRemove(); // Sponge
            this.theProfiler.endSection();
            this.theProfiler.startSection("remove");
            this.startEntityRemovalTick(); // Sponge

            if (entity2.isDead) {
                int l1 = entity2.chunkCoordX;
                int i2 = entity2.chunkCoordZ;

                if (entity2.addedToChunk && this.isChunkLoaded(l1, i2, true)) {
                    this.getChunkFromChunkCoords(l1, i2).removeEntity(entity2);
                }

                this.loadedEntityList.remove(i1--);
                this.onEntityRemoved(entity2);
            }

            this.stopEntityRemovalTiming(); // Sponge
            this.theProfiler.endSection();
        }

        this.theProfiler.endStartSection("blockEntities");
        this.processingLoadedTiles = true;
        Iterator<net.minecraft.tileentity.TileEntity> iterator = this.tickableTileEntities.iterator();

        while (iterator.hasNext()) {
            this.startTileTickTimer(); // Sponge
            net.minecraft.tileentity.TileEntity tileentity = iterator.next();

            if (!tileentity.isInvalid() && tileentity.hasWorldObj()) {
                BlockPos blockpos = tileentity.getPos();

                if (this.isBlockLoaded(blockpos) && this.worldBorder.contains(blockpos)) {
                    try {
                        this.theProfiler.startSection(tileentity.getClass().getSimpleName());
                        ((ITickable) tileentity).update();
                        this.theProfiler.endSection();
                    } catch (Throwable throwable) {
                        this.stopTimingTickTileEntityCrash(tileentity); // Sponge
                        CrashReport crashreport2 = CrashReport.makeCrashReport(throwable, "Ticking block entity");
                        CrashReportCategory crashreportcategory2 = crashreport2.makeCategory("Block entity being ticked");
                        tileentity.addInfoToCrashReport(crashreportcategory2);
                        throw new ReportedException(crashreport2);
                    }
                }
            }

            this.stopTileEntityAndStartRemoval(); // Sponge

            if (tileentity.isInvalid()) {
                iterator.remove();
                this.loadedTileEntityList.remove(tileentity);

                if (this.isBlockLoaded(tileentity.getPos())) {
                    this.getChunkFromBlockCoords(tileentity.getPos()).removeTileEntity(tileentity.getPos());
                }
            }

            this.stopTileEntityRemovelInWhile(); // Sponge
        }

        this.processingLoadedTiles = false;
        this.startPendingTileEntityTimings(); // Sponge

        if (!this.tileEntitiesToBeRemoved.isEmpty()) {
            this.tickableTileEntities.removeAll(this.tileEntitiesToBeRemoved);
            this.loadedTileEntityList.removeAll(this.tileEntitiesToBeRemoved);
            this.tileEntitiesToBeRemoved.clear();
        }

        this.theProfiler.endStartSection("pendingBlockEntities");

        if (!this.addedTileEntityList.isEmpty()) {
            for (int j1 = 0; j1 < this.addedTileEntityList.size(); ++j1) {
                net.minecraft.tileentity.TileEntity tileentity1 = this.addedTileEntityList.get(j1);

                if (!tileentity1.isInvalid()) {
                    if (!this.loadedTileEntityList.contains(tileentity1)) {
                        this.addTileEntity(tileentity1);
                    }

                    if (this.isBlockLoaded(tileentity1.getPos())) {
                        net.minecraft.world.chunk.Chunk chunk = this.getChunkFromBlockCoords(tileentity1.getPos());
                        IBlockState iblockstate = chunk.getBlockState(tileentity1.getPos());
                        chunk.addTileEntity(tileentity1.getPos(), tileentity1);
                        this.notifyBlockUpdate(tileentity1.getPos(), iblockstate, iblockstate, 3);
                    }
                }
            }

            this.addedTileEntityList.clear();
        }

        this.endPendingTileEntities(); // Sponge
        this.theProfiler.endSection();
        this.theProfiler.endSection();
    }

    protected void startEntityGlobalTimings() { }

    protected void stopTimingForWeatherEntityTickCrash(net.minecraft.entity.Entity updatingEntity) { }

    protected void stopEntityTickTimingStartEntityRemovalTiming() { }

    protected void stopEntityRemovalTiming() { }

    protected void startEntityTickTiming() { }

    protected void stopTimingTickEntityCrash(net.minecraft.entity.Entity updatingEntity) { }

    protected void stopEntityTickSectionBeforeRemove() { }

    protected void startEntityRemovalTick() { }

    protected void startTileTickTimer() { }

    protected void stopTimingTickTileEntityCrash(net.minecraft.tileentity.TileEntity updatingTileEntity) { }

    protected void stopTileEntityAndStartRemoval() { }

    protected void stopTileEntityRemovelInWhile() { }

    protected void startPendingTileEntityTimings() {}

    protected void endPendingTileEntities() { }

}<|MERGE_RESOLUTION|>--- conflicted
+++ resolved
@@ -276,22 +276,8 @@
         if (!SpongeChunkLayout.instance.isValidChunk(x, y, z)) {
             return Optional.empty();
         }
-<<<<<<< HEAD
-        WorldServer worldserver = (WorldServer) (Object) this;
-        net.minecraft.world.chunk.Chunk chunk = null;
-        if (worldserver.getChunkProvider().chunkExists(x, z)) {
-            chunk = worldserver.getChunkProvider().getLoadedChunk(x, z);
-        }
-        return Optional.ofNullable((Chunk) chunk);
-    }
-
-    @Override
-    public Optional<Chunk> loadChunk(Vector3i position, boolean shouldGenerate) {
-        return loadChunk(position.getX(), position.getY(), position.getZ(), shouldGenerate);
-=======
         final WorldServer worldserver = (WorldServer) (Object) this;
-        return Optional.ofNullable((Chunk) ((IMixinChunkProviderServer) worldserver.theChunkProviderServer).getChunkIfLoaded(x, z));
->>>>>>> 0620b519
+        return Optional.ofNullable((Chunk) worldserver.getChunkProvider().getLoadedChunk(x, z));
     }
 
     @Override
@@ -299,20 +285,13 @@
         if (!SpongeChunkLayout.instance.isValidChunk(x, y, z)) {
             return Optional.empty();
         }
-<<<<<<< HEAD
-        WorldServer worldserver = (WorldServer) (Object) this;
-        net.minecraft.world.chunk.Chunk chunk = null;
-        if (worldserver.getChunkProvider().chunkExists(x, z) || shouldGenerate) {
-            chunk = worldserver.getChunkProvider().loadChunk(x, z);
-=======
         final WorldServer worldserver = (WorldServer) (Object) this;
-        // If we aren't generating, return the loaded chunk or try and load one from file
+        // If we aren't generating, return the chunk
         if (!shouldGenerate) {
-            final Chunk existing = (Chunk) ((IMixinChunkProviderServer) worldserver.theChunkProviderServer).getChunkIfLoaded(x, z);
-            return Optional.ofNullable(existing != null ? existing : (Chunk) worldserver.theChunkProviderServer.loadChunkFromFile(x, z));
->>>>>>> 0620b519
-        }
-        return Optional.ofNullable((Chunk) worldserver.theChunkProviderServer.loadChunk(x, z));
+            final net.minecraft.world.chunk.Chunk loadedChunk = worldserver.getChunkProvider().getLoadedChunk(x, z);
+            return Optional.ofNullable((Chunk) (loadedChunk == null ? worldserver.getChunkProvider().loadChunkFromFile(x, z) : loadedChunk));
+        }
+        return Optional.ofNullable((Chunk) worldserver.getChunkProvider().loadChunk(x, z));
     }
 
     @Override
