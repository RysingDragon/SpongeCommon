/*
 * This file is part of Sponge, licensed under the MIT License (MIT).
 *
 * Copyright (c) SpongePowered <https://www.spongepowered.org>
 * Copyright (c) contributors
 *
 * Permission is hereby granted, free of charge, to any person obtaining a copy
 * of this software and associated documentation files (the "Software"), to deal
 * in the Software without restriction, including without limitation the rights
 * to use, copy, modify, merge, publish, distribute, sublicense, and/or sell
 * copies of the Software, and to permit persons to whom the Software is
 * furnished to do so, subject to the following conditions:
 *
 * The above copyright notice and this permission notice shall be included in
 * all copies or substantial portions of the Software.
 *
 * THE SOFTWARE IS PROVIDED "AS IS", WITHOUT WARRANTY OF ANY KIND, EXPRESS OR
 * IMPLIED, INCLUDING BUT NOT LIMITED TO THE WARRANTIES OF MERCHANTABILITY,
 * FITNESS FOR A PARTICULAR PURPOSE AND NONINFRINGEMENT. IN NO EVENT SHALL THE
 * AUTHORS OR COPYRIGHT HOLDERS BE LIABLE FOR ANY CLAIM, DAMAGES OR OTHER
 * LIABILITY, WHETHER IN AN ACTION OF CONTRACT, TORT OR OTHERWISE, ARISING FROM,
 * OUT OF OR IN CONNECTION WITH THE SOFTWARE OR THE USE OR OTHER DEALINGS IN
 * THE SOFTWARE.
 */
package org.spongepowered.common.mixin.core.world;

import static com.google.common.base.Preconditions.checkArgument;
import static com.google.common.base.Preconditions.checkNotNull;

import com.flowpowered.math.vector.Vector2i;
import com.flowpowered.math.vector.Vector3d;
import com.flowpowered.math.vector.Vector3i;
import com.google.common.base.Predicate;
import com.google.common.collect.Sets;
import net.minecraft.block.Block;
import net.minecraft.block.state.IBlockState;
import net.minecraft.entity.Entity;
import net.minecraft.init.Blocks;
import net.minecraft.tileentity.TileEntity;
import net.minecraft.util.ClassInheritanceMultiMap;
import net.minecraft.util.math.AxisAlignedBB;
import net.minecraft.util.math.BlockPos;
import net.minecraft.util.math.MathHelper;
import net.minecraft.world.EnumDifficulty;
import net.minecraft.world.EnumSkyBlock;
import net.minecraft.world.World;
import net.minecraft.world.WorldServer;
import net.minecraft.world.biome.Biome;
import net.minecraft.world.biome.BiomeProvider;
import net.minecraft.world.chunk.Chunk.EnumCreateEntityType;
import net.minecraft.world.chunk.IChunkGenerator;
import net.minecraft.world.chunk.storage.ExtendedBlockStorage;
import org.spongepowered.api.block.BlockSnapshot;
import org.spongepowered.api.block.BlockState;
import org.spongepowered.api.block.BlockType;
import org.spongepowered.api.block.ScheduledBlockUpdate;
import org.spongepowered.api.data.DataContainer;
import org.spongepowered.api.entity.EntitySnapshot;
import org.spongepowered.api.entity.EntityType;
import org.spongepowered.api.entity.living.player.User;
import org.spongepowered.api.event.cause.Cause;
import org.spongepowered.api.event.cause.NamedCause;
import org.spongepowered.api.event.entity.CollideEntityEvent;
import org.spongepowered.api.item.inventory.ItemStack;
import org.spongepowered.api.util.Direction;
import org.spongepowered.api.util.DiscreteTransform3;
import org.spongepowered.api.util.PositionOutOfBoundsException;
import org.spongepowered.api.util.annotation.NonnullByDefault;
import org.spongepowered.api.world.Chunk;
import org.spongepowered.api.world.biome.BiomeType;
import org.spongepowered.api.world.extent.Extent;
import org.spongepowered.api.world.extent.worker.MutableBiomeAreaWorker;
import org.spongepowered.api.world.extent.worker.MutableBlockVolumeWorker;
import org.spongepowered.asm.mixin.Final;
import org.spongepowered.asm.mixin.Mixin;
import org.spongepowered.asm.mixin.Overwrite;
import org.spongepowered.asm.mixin.Shadow;
import org.spongepowered.asm.mixin.injection.At;
import org.spongepowered.asm.mixin.injection.Inject;
import org.spongepowered.asm.mixin.injection.Redirect;
import org.spongepowered.asm.mixin.injection.callback.CallbackInfo;
import org.spongepowered.common.SpongeImplHooks;
import org.spongepowered.common.block.BlockUtil;
import org.spongepowered.common.entity.PlayerTracker;
<<<<<<< HEAD
import org.spongepowered.common.event.InternalNamedCauses;
=======
import org.spongepowered.common.event.CauseTracker;
>>>>>>> d766edd2
import org.spongepowered.common.event.SpongeCommonEventFactory;
import org.spongepowered.common.event.tracking.CauseTracker;
import org.spongepowered.common.event.tracking.PhaseContext;
import org.spongepowered.common.event.tracking.PhaseData;
import org.spongepowered.common.event.tracking.phase.TrackingPhases;
import org.spongepowered.common.event.tracking.phase.WorldPhase;
import org.spongepowered.common.interfaces.IMixinChunk;
import org.spongepowered.common.interfaces.world.IMixinWorldServer;
import org.spongepowered.common.interfaces.world.gen.IMixinChunkProviderServer;
import org.spongepowered.common.util.SpongeHooks;
import org.spongepowered.common.util.VecHelper;
import org.spongepowered.common.world.extent.ExtentViewDownsize;
import org.spongepowered.common.world.extent.ExtentViewTransform;
import org.spongepowered.common.world.extent.worker.SpongeMutableBiomeAreaWorker;
import org.spongepowered.common.world.extent.worker.SpongeMutableBlockVolumeWorker;
import org.spongepowered.common.world.storage.SpongeChunkLayout;

import java.util.Collection;
import java.util.Collections;
import java.util.List;
import java.util.Map;
import java.util.Map.Entry;
import java.util.Optional;
import java.util.Set;
import java.util.UUID;

import javax.annotation.Nullable;

@NonnullByDefault
@Mixin(net.minecraft.world.chunk.Chunk.class)
public abstract class MixinChunk implements Chunk, IMixinChunk {

    private org.spongepowered.api.world.World world;
    private UUID uuid;
    private Chunk[] neighbors = new Chunk[4];

    private static final int NUM_XZ_BITS = 4;
    private static final int NUM_SHORT_Y_BITS = 8;
    private static final int NUM_INT_Y_BITS = 24;
    private static final int Y_SHIFT = NUM_XZ_BITS;
    private static final int Z_SHORT_SHIFT = Y_SHIFT + NUM_SHORT_Y_BITS;
    private static final int Z_INT_SHIFT = Y_SHIFT + NUM_INT_Y_BITS;
    private static final short XZ_MASK = 0xF;
    private static final short Y_SHORT_MASK = 0xFF;
    private static final int Y_INT_MASK = 0xFFFFFF;

    private static final Vector2i BIOME_SIZE = SpongeChunkLayout.CHUNK_SIZE.toVector2(true);
    private Vector3i chunkPos;
    private Vector3i blockMin;
    private Vector3i blockMax;
    private Vector2i biomeMin;
    private Vector2i biomeMax;

    @Shadow @Final private World worldObj;
    @Shadow @Final public int xPosition;
    @Shadow @Final public int zPosition;
    @Shadow @Final private ExtendedBlockStorage[] storageArrays;
    @Shadow @Final private int[] precipitationHeightMap;
    @Shadow @Final private int[] heightMap;
    @Shadow @Final private ClassInheritanceMultiMap<Entity>[] entityLists;
    @Shadow @Final private Map<BlockPos, TileEntity> chunkTileEntityMap;
    @Shadow private long inhabitedTime;
    @Shadow private boolean isChunkLoaded;
    @Shadow private boolean isTerrainPopulated;
    @Shadow private boolean isModified;

    // @formatter:off
    @Shadow @Nullable public abstract TileEntity getTileEntity(BlockPos pos, EnumCreateEntityType p_177424_2_);
    @Shadow public abstract void generateSkylightMap();
    @Shadow protected abstract void relightBlock(int x, int y, int z);
    @Shadow public abstract int getLightFor(EnumSkyBlock p_177413_1_, BlockPos pos);
    @Shadow protected abstract void propagateSkylightOcclusion(int x, int z);
    @Shadow public abstract IBlockState getBlockState(BlockPos pos);
    @Shadow public abstract IBlockState getBlockState(final int p_186032_1_, final int p_186032_2_, final int p_186032_3_);
    @Shadow public abstract Biome getBiome(BlockPos pos, BiomeProvider chunkManager);
    @Shadow public abstract byte[] getBiomeArray();
    @Shadow public abstract void setBiomeArray(byte[] biomeArray);
    // @formatter:on

    @Inject(method = "<init>(Lnet/minecraft/world/World;II)V", at = @At("RETURN"), remap = false)
    public void onConstructed(World world, int x, int z, CallbackInfo ci) {
        this.chunkPos = new Vector3i(x, 0, z);
        this.blockMin = SpongeChunkLayout.instance.toWorld(this.chunkPos).get();
        this.blockMax = this.blockMin.add(SpongeChunkLayout.CHUNK_SIZE).sub(1, 1, 1);
        this.biomeMin = this.blockMin.toVector2(true);
        this.biomeMax = this.blockMax.toVector2(true);
        this.world = (org.spongepowered.api.world.World) world;
        if (this.world.getUniqueId() != null) { // Client worlds have no UUID
            this.uuid = new UUID(this.world.getUniqueId().getMostSignificantBits() ^ (x * 2 + 1),
                    this.world.getUniqueId().getLeastSignificantBits() ^ (z * 2 + 1));
        }
    }

    @SuppressWarnings("unchecked")
    @Inject(method = "onChunkLoad()V", at = @At("RETURN"))
    public void onChunkLoadInject(CallbackInfo ci) {
        if (!this.worldObj.isRemote) {
            SpongeHooks.logChunkLoad(this.worldObj, this.chunkPos);
        }

        Direction[] directions = {Direction.NORTH, Direction.SOUTH, Direction.EAST, Direction.WEST};
        for (Direction direction : directions) {
            Vector3i neighborPosition = this.getPosition().add(direction.toVector3d().toInt());
            net.minecraft.world.chunk.Chunk neighbor = ((IMixinChunkProviderServer) this.worldObj.getChunkProvider()).getChunkIfLoaded
                    (neighborPosition.getX(), neighborPosition.getZ());
            if (neighbor != null) {
                this.setNeighbor(direction, (Chunk) neighbor);
                ((IMixinChunk) neighbor).setNeighbor(direction.getOpposite(), this);
            }
        }
    }

    @Inject(method = "onChunkUnload()V", at = @At("RETURN"))
    public void onChunkUnloadInject(CallbackInfo ci) {
        if (!this.worldObj.isRemote) {
            SpongeHooks.logChunkUnload(this.worldObj, this.chunkPos);
        }

        Direction[] directions = {Direction.NORTH, Direction.SOUTH, Direction.EAST, Direction.WEST};
        for (Direction direction : directions) {
            Vector3i neighborPosition = this.getPosition().add(direction.toVector3d().toInt());
            net.minecraft.world.chunk.Chunk neighbor = ((IMixinChunkProviderServer) this.worldObj.getChunkProvider()).getChunkIfLoaded
                    (neighborPosition.getX(), neighborPosition.getZ());
            if (neighbor != null) {
                this.setNeighbor(direction, null);
                ((IMixinChunk) neighbor).setNeighbor(direction.getOpposite(), null);
            }
        }
    }

    @Override
    public UUID getUniqueId() {
        return this.uuid;
    }

    @Override
    public Vector3i getPosition() {
        return this.chunkPos;
    }

    @Override
    public boolean isLoaded() {
        return this.isChunkLoaded;
    }

    @Override
    public boolean isPopulated() {
        return this.isTerrainPopulated;
    }

    @Override
    public boolean loadChunk(boolean generate) {
        WorldServer worldserver = (WorldServer) this.worldObj;
        net.minecraft.world.chunk.Chunk chunk = null;
        if (worldserver.getChunkProvider().chunkExists(this.xPosition, this.zPosition) || generate) {
            chunk = worldserver.getChunkProvider().loadChunk(this.xPosition, this.zPosition);
        }

        return chunk != null;
    }

    @Override
    public int getInhabittedTime() {
        return (int) this.inhabitedTime;
    }

    @Override
    public double getRegionalDifficultyFactor() {
        final boolean flag = this.worldObj.getDifficulty() == EnumDifficulty.HARD;
        float moon = this.worldObj.getCurrentMoonPhaseFactor();
        float f2 = MathHelper.clamp_float(((float) this.worldObj.getWorldTime() + -72000.0F) / 1440000.0F, 0.0F, 1.0F) * 0.25F;
        float f3 = 0.0F;
        f3 += MathHelper.clamp_float((float) this.inhabitedTime / 3600000.0F, 0.0F, 1.0F) * (flag ? 1.0F : 0.75F);
        f3 += MathHelper.clamp_float(moon * 0.25F, 0.0F, f2);
        return f3;
    }

    @Override
    public double getRegionalDifficultyPercentage() {
        final double region = getRegionalDifficultyFactor();
        if (region < 2) {
            return 0;
        } else if (region > 4) {
            return 1.0;
        } else {
            return (region - 2.0) / 2.0;
        }
    }

    @Override
    public org.spongepowered.api.world.World getWorld() {
        return this.world;
    }

    @Override
    public BiomeType getBiome(int x, int z) {
        checkBiomeBounds(x, z);
        return (BiomeType) getBiome(new BlockPos(x, 0, z), this.worldObj.getBiomeProvider());
    }

    @Override
    public void setBiome(int x, int z, BiomeType biome) {
        checkBiomeBounds(x, z);
        // Taken from Chunk#getBiome
        byte[] biomeArray = getBiomeArray();
        int i = x & 15;
        int j = z & 15;
        biomeArray[j << 4 | i] = (byte) (Biome.getIdForBiome((Biome) biome) & 255);
        setBiomeArray(biomeArray);
    }

    @Override
    public BlockState getBlock(int x, int y, int z) {
        checkBlockBounds(x, y, z);
        return (BlockState) getBlockState(new BlockPos(x, y, z));
    }

    @Override
    public void setBlock(int x, int y, int z, BlockState block) {
        checkBlockBounds(x, y, z);
        BlockUtil.setBlockState((net.minecraft.world.chunk.Chunk) (Object) this, x, y, z, block, false);
    }

    @Override
    public void setBlock(int x, int y, int z, BlockState block, boolean notifyNeighbors) {
        BlockUtil.setBlockState((net.minecraft.world.chunk.Chunk) (Object) this, this.xPosition << 4 + (x & 15), y, this.zPosition << 4 + (z & 15),
                block, notifyNeighbors);
    }

    @Override
    public BlockType getBlockType(int x, int y, int z) {
        checkBlockBounds(x, y, z);
        return (BlockType) getBlockState(x, y, z).getBlock();
    }

    @Override
    public BlockSnapshot createSnapshot(int x, int y, int z) {
        return this.world.createSnapshot(this.xPosition << 4 + (x & 15), y, this.zPosition << 4 + (z & 15));
    }

    @Override
    public boolean restoreSnapshot(BlockSnapshot snapshot, boolean force, boolean notifyNeighbors) {
        return this.world.restoreSnapshot(snapshot, force, notifyNeighbors);
    }

    @Override
    public boolean restoreSnapshot(int x, int y, int z, BlockSnapshot snapshot, boolean force, boolean notifyNeighbors) {
        return this.world.restoreSnapshot(this.xPosition << 4 + (x & 15), y, this.zPosition << 4 + (z & 15), snapshot, force, notifyNeighbors);
    }

    @Override
    public Vector2i getBiomeMin() {
        return this.biomeMin;
    }

    @Override
    public Vector2i getBiomeMax() {
        return this.biomeMax;
    }

    @Override
    public Vector2i getBiomeSize() {
        return BIOME_SIZE;
    }

    @Override
    public Vector3i getBlockMin() {
        return this.blockMin;
    }

    @Override
    public Vector3i getBlockMax() {
        return this.blockMax;
    }

    @Override
    public Vector3i getBlockSize() {
        return SpongeChunkLayout.CHUNK_SIZE;
    }

    @Override
    public boolean containsBiome(int x, int z) {
        return VecHelper.inBounds(x, z, this.biomeMin, this.biomeMax);
    }

    @Override
    public boolean containsBlock(int x, int y, int z) {
        return VecHelper.inBounds(x, y, z, this.blockMin, this.blockMax);
    }

    private void checkBiomeBounds(int x, int z) {
        if (!containsBiome(x, z)) {
            throw new PositionOutOfBoundsException(new Vector2i(x, z), this.biomeMin, this.biomeMax);
        }
    }

    private void checkBlockBounds(int x, int y, int z) {
        if (!containsBlock(x, y, z)) {
            throw new PositionOutOfBoundsException(new Vector3i(x, y, z), this.blockMin, this.blockMax);
        }
    }

    @Override
    public Extent getExtentView(Vector3i newMin, Vector3i newMax) {
        checkBlockBounds(newMin.getX(), newMin.getY(), newMin.getZ());
        checkBlockBounds(newMax.getX(), newMax.getY(), newMax.getZ());
        return new ExtentViewDownsize(this, newMin, newMax);
    }

    @Override
    public Extent getExtentView(DiscreteTransform3 transform) {
        return new ExtentViewTransform(this, transform);
    }

    @Override
    public MutableBiomeAreaWorker<? extends Chunk> getBiomeWorker() {
        return new SpongeMutableBiomeAreaWorker<>(this);
    }

    @Override
    public MutableBlockVolumeWorker<? extends Chunk> getBlockWorker() {
        return new SpongeMutableBlockVolumeWorker<>(this);
    }

    @SuppressWarnings({"unchecked"})
    @Inject(method = "getEntitiesWithinAABBForEntity", at = @At(value = "RETURN"))
    public void onGetEntitiesWithinAABBForEntity(Entity entityIn, AxisAlignedBB aabb, List<Entity> listToFill, Predicate<Entity> p_177414_4_,
            CallbackInfo ci) {
        final CauseTracker causeTracker = ((IMixinWorld) this.worldObj).getCauseTracker();
        if (this.worldObj.isRemote || causeTracker.getCurrentCause() == null || causeTracker.isProcessingVanillaBlockEvent() || causeTracker.isRestoringBlocks() || causeTracker.isWorldSpawnerRunning() || causeTracker.isChunkSpawnerRunning()
                || causeTracker.isCapturingTerrainGen()) {
            return;
        }

        if (listToFill.size() == 0) {
            return;
        }

        CollideEntityEvent event = SpongeCommonEventFactory.callCollideEntityEvent(this.worldObj, entityIn, listToFill);
        if (event == null || event.isCancelled()) {
            listToFill.clear();
        }
    }

    @SuppressWarnings({"unchecked", "rawtypes"})
    @Inject(method = "getEntitiesOfTypeWithinAAAB", at = @At(value = "RETURN"))
    public void onGetEntitiesOfTypeWithinAAAB(Class<? extends Entity> entityClass, AxisAlignedBB aabb, List listToFill, Predicate<Entity> p_177430_4_,
            CallbackInfo ci) {
        final CauseTracker causeTracker = ((IMixinWorld) this.worldObj).getCauseTracker();
        if (this.worldObj.isRemote || causeTracker.getCurrentCause() == null || causeTracker.isProcessingVanillaBlockEvent() || causeTracker.isRestoringBlocks() || causeTracker.isWorldSpawnerRunning() || causeTracker.isChunkSpawnerRunning()
                || causeTracker.isCapturingTerrainGen()) {
            return;
        }

        if (listToFill.size() == 0) {
            return;
        }

        CollideEntityEvent event = SpongeCommonEventFactory.callCollideEntityEvent(this.worldObj, null, listToFill);
        if (event == null || event.isCancelled()) {
            listToFill.clear();
        }
    }


    /**
     * @author blood
     * @reason cause tracking
     *
     * @param pos The position to set
     * @param state The state to set
     * @return The changed state
     */
    @Nullable
    @Overwrite
    public IBlockState setBlockState(BlockPos pos, IBlockState state) {
        IBlockState iblockstate1 = this.getBlockState(pos);

        // Sponge - reroute to new method that accepts snapshot to prevent a second snapshot from being created.
        return setBlockState(pos, state, iblockstate1, null);
    }

    /**
     * @author blood - November 2015
     * @author gabizou - updated April 10th, 2016 - Add cause tracking refactor changes
     *
     *
     * @param pos The position changing
     * @param newState The new state
     * @param currentState The current state - passed in from either chunk or world
     * @param newBlockSnapshot The new snapshot. This can be null when calling {@link MixinChunk#setBlockState(BlockPos, IBlockState)} directly,
     *      as there's no block snapshot to change.
     * @return The changed block state if not null
     */
    @Override
<<<<<<< HEAD
    @Nullable
    public IBlockState setBlockState(BlockPos pos, IBlockState newState, IBlockState currentState, @Nullable BlockSnapshot newBlockSnapshot) {
        int xPos = pos.getX() & 15;
        int yPos = pos.getY();
        int zPos = pos.getZ() & 15;
        int combinedPos = zPos << 4 | xPos;

        if (yPos >= this.precipitationHeightMap[combinedPos] - 1) {
            this.precipitationHeightMap[combinedPos] = -999;
=======
    public IBlockState setBlockState(BlockPos pos, IBlockState newState, IBlockState currentState, BlockSnapshot originalBlockSnapshot) {
        int i = pos.getX() & 15;
        int j = pos.getY();
        int k = pos.getZ() & 15;
        int l = k << 4 | i;

        if (j >= this.precipitationHeightMap[l] - 1) {
            this.precipitationHeightMap[l] = -999;
>>>>>>> d766edd2
        }

        int currentHeight = this.heightMap[combinedPos];

        // Sponge Start - remove blockstate check as we handle it in world.setBlockState
        // IBlockState iblockstate = this.getBlockState(pos);
        //
        // if (iblockstate == state) {
        //    return null;
        // } else {
        Block newBlock = newState.getBlock();
        Block currentBlock = currentState.getBlock();
        // Sponge End

        ExtendedBlockStorage extendedblockstorage = this.storageArrays[yPos >> 4];
        // Sponge - make this final so we don't change it later
        final boolean requiresNewLightCalculations;

        // Sponge - Forge moves this from
        int newBlockLightOpacity = SpongeImplHooks.getBlockLightOpacity(newState, this.worldObj, pos);

        if (extendedblockstorage == net.minecraft.world.chunk.Chunk.NULL_BLOCK_STORAGE) {
            if (newBlock == Blocks.AIR) {
                return null;
            }

            extendedblockstorage = this.storageArrays[yPos >> 4] = new ExtendedBlockStorage(yPos >> 4 << 4, !this.worldObj.provider.getHasNoSky());
            requiresNewLightCalculations = yPos >= currentHeight;
            // Sponge Start - properly initialize variable
        } else {
            requiresNewLightCalculations = false;
        }
        // Sponge end

        extendedblockstorage.set(xPos, yPos & 15, zPos, newState);

        // Sponge Start
        // if (block1 != block) // Sponge - Forge removes this change.
        {
            if (!this.worldObj.isRemote) {
                // Sponge - Forge adds this change for block changes to only fire events when necessary
                if (currentState.getBlock() != newState.getBlock()) {
<<<<<<< HEAD
                    currentBlock.breakBlock(this.worldObj, pos, currentState);
=======
                    final CauseTracker causeTracker = ((IMixinWorld) this.worldObj).getCauseTracker();
                    if (causeTracker.isRestoringBlocks() || causeTracker.isCapturingTerrainGen()) {
                        block1.breakBlock(this.worldObj, pos, currentState);
                    } else {
                        // Make sure to capture spawned items during block breaks so we can handle them properly after events
                        int preEntitySize = causeTracker.getCapturedSpawnedEntities().size();
                        int preEntityItemSize = causeTracker.getCapturedSpawnedEntityItems().size();
                        boolean preCaptureEntities = causeTracker.isCapturingSpawnedEntities();
                        causeTracker.setCaptureSpawnedEntities(true);
                        block1.breakBlock(this.worldObj, pos, currentState);
                        causeTracker.handleBlockBreak(preEntitySize, preEntityItemSize, pos, currentState, originalBlockSnapshot);
                        causeTracker.setCaptureSpawnedEntities(preCaptureEntities);
                    }
>>>>>>> d766edd2
                }
                // Sponge - Add several tile entity hook checks. Mainly for forge added hooks, but these
                // still work by themselves in vanilla.
                TileEntity te = this.getTileEntity(pos, EnumCreateEntityType.CHECK);
                if (te != null && SpongeImplHooks.shouldRefresh(te, this.worldObj, pos, currentState, newState)) {
                    this.worldObj.removeTileEntity(pos);
                }
            // } else if (currentBlock instanceof ITileEntityProvider) { // Sponge - remove since forge has a special hook we need to add here
            } else if (SpongeImplHooks.blockHasTileEntity(currentBlock, currentState)) {
                TileEntity tileEntity = this.getTileEntity(pos, EnumCreateEntityType.CHECK);
                // Sponge - Add hook for refreshing, because again, forge hooks.
                if (tileEntity != null && SpongeImplHooks.shouldRefresh(tileEntity, this.worldObj, pos, currentState, newState)) {
                    // Sponge End
                    this.worldObj.removeTileEntity(pos);
                }
            }
        }

        if (extendedblockstorage.get(xPos, yPos & 15, zPos).getBlock() != newBlock) {
            return null;
        }
        // Sponge Start - Slight modifications
        // } else { // Sponge - remove unnecessary else
        if (requiresNewLightCalculations) {
            this.generateSkylightMap();
        } else {

            // int newBlockLightOpacity = state.getLightOpacity(); - Sponge Forge moves this all the way up before tile entities are removed.
            // int postNewBlockLightOpacity = newState.getLightOpacity(this.worldObj, pos); - Sponge use the SpongeImplHooks for forge compatibility
            int postNewBlockLightOpacity = SpongeImplHooks.getBlockLightOpacity(newState, this.worldObj, pos);
            // Sponge End

            if (newBlockLightOpacity > 0) {
                if (yPos >= currentHeight) {
                    this.relightBlock(xPos, yPos + 1, zPos);
                }
            } else if (yPos == currentHeight - 1) {
                this.relightBlock(xPos, yPos, zPos);
            }

            if (newBlockLightOpacity != postNewBlockLightOpacity && (newBlockLightOpacity < postNewBlockLightOpacity || this.getLightFor(EnumSkyBlock.SKY, pos) > 0 || this.getLightFor(EnumSkyBlock.BLOCK, pos) > 0)) {
                this.propagateSkylightOcclusion(xPos, zPos);
            }
        }

<<<<<<< HEAD
        if (!this.worldObj.isRemote && currentBlock != newBlock) {
            // Sponge start - Ignore block activations during block placement captures unless it's
            // a BlockContainer. Prevents blocks such as TNT from activating when
            // cancelled.
            final CauseTracker causeTracker = ((IMixinWorldServer) this.worldObj).getCauseTracker();
            final PhaseData peek = causeTracker.getStack().peek();
            final boolean requiresCapturing = peek.getState().getPhase().requiresBlockCapturing(peek.getState());
            if (!requiresCapturing || SpongeImplHooks.blockHasTileEntity(newBlock, newState)) {
                // The new block state is null if called directly from Chunk#setBlockState(BlockPos, IBlockState)
                // If it is null, then directly call the onBlockAdded logic.
                if (newBlockSnapshot == null) {
                    newBlock.onBlockAdded(this.worldObj, pos, newState);
=======
            if (!this.worldObj.isRemote && block1 != block) {
                // Sponge start - Ignore block activations during block placement captures unless it's
                // a BlockContainer. Prevents blocks such as TNT from activating when
                // cancelled.
                if (!((IMixinWorld) this.worldObj).getCauseTracker().isCapturingBlocks() || SpongeImplHooks.blockHasTileEntity(block, newState)) {
                    block.onBlockAdded(this.worldObj, pos, newState);
>>>>>>> d766edd2
                }
            }
            // Sponge end
        }

        // Sponge Start - Use SpongeImplHooks for forge compatibility
        // if (block instanceof ITileEntityProvider) { // Sponge
        if (SpongeImplHooks.blockHasTileEntity(newBlock, newState)) {
            // Sponge End
            TileEntity tileentity = this.getTileEntity(pos, EnumCreateEntityType.CHECK);

            if (tileentity == null) {
                // Sponge Start - use SpongeImplHooks for forge compatibility
                // tileentity = ((ITileEntityProvider)block).createNewTileEntity(this.worldObj, block.getMetaFromState(state)); // Sponge
                tileentity = SpongeImplHooks.createTileEntity(newBlock, this.worldObj, newState);
                // Sponge End
                this.worldObj.setTileEntity(pos, tileentity);
            }

            if (tileentity != null) {
                tileentity.updateContainingBlockInfo();
            }
        }

        this.isModified = true;
        return currentState;
    }

    // These methods are enabled in MixinChunk_Tracker as a Mixin plugin

    @Override
    public void addTrackedBlockPosition(Block block, BlockPos pos, User user, PlayerTracker.Type trackerType) {

    }

    @Override
    public Map<Integer, PlayerTracker> getTrackedIntPlayerPositions() {
        return Collections.emptyMap();
    }

    @Override
    public Map<Short, PlayerTracker> getTrackedShortPlayerPositions() {
        return Collections.emptyMap();
    }

    @Override
    public Optional<User> getBlockOwner(BlockPos pos) {
        return Optional.empty();
    }

    @Override
    public Optional<User> getBlockNotifier(BlockPos pos) {
        return Optional.empty();
    }

    @Override
    public void setBlockNotifier(BlockPos pos, @Nullable UUID uuid) {

    }

    @Override
    public void setBlockCreator(BlockPos pos, @Nullable UUID uuid) {

    }

    @Override
    public void setTrackedIntPlayerPositions(Map<Integer, PlayerTracker> trackedPositions) {
    }

    @Override
    public void setTrackedShortPlayerPositions(Map<Short, PlayerTracker> trackedPositions) {
    }

    // Continuing the rest of the implementation

    @Override
    public Optional<org.spongepowered.api.entity.Entity> createEntity(EntityType type, Vector3d position) {
        return this.world.createEntity(type, this.chunkPos.mul(16).toDouble().add(position.min(15, this.blockMax.getY(), 15)));
    }

    @Override
    public Optional<org.spongepowered.api.entity.Entity> createEntity(DataContainer entityContainer) {
        return this.world.createEntity(entityContainer);
    }

    @Override
    public Optional<org.spongepowered.api.entity.Entity> createEntity(DataContainer entityContainer, Vector3d position) {
        return this.world.createEntity(entityContainer, this.chunkPos.mul(16).toDouble().add(position.min(15, this.blockMax.getY(), 15)));
    }

    @Override
    public boolean spawnEntity(org.spongepowered.api.entity.Entity entity, Cause cause) {
        return this.world.spawnEntity(entity, cause);
    }

    @SuppressWarnings({"unchecked", "rawtypes"})
    @Override
    public Collection<org.spongepowered.api.entity.Entity> getEntities() {
        Set<org.spongepowered.api.entity.Entity> entities = Sets.newHashSet();
        for (ClassInheritanceMultiMap entityList : this.entityLists) {
            entities.addAll(entityList);
        }
        return entities;
    }

    @SuppressWarnings("rawtypes")
    @Override
    public Collection<org.spongepowered.api.entity.Entity> getEntities(java.util.function.Predicate<org.spongepowered.api.entity.Entity> filter) {
        Set<org.spongepowered.api.entity.Entity> entities = Sets.newHashSet();
        for (ClassInheritanceMultiMap<Entity> entityClassMap : this.entityLists) {
            for (Object entity : entityClassMap) {
                if (filter.test((org.spongepowered.api.entity.Entity) entity)) {
                    entities.add((org.spongepowered.api.entity.Entity) entity);
                }
            }
        }
        return entities;
    }

    @SuppressWarnings({"rawtypes", "unchecked"})
    @Override
    public Collection<org.spongepowered.api.block.tileentity.TileEntity> getTileEntities() {
        return Sets.newHashSet((Collection) this.chunkTileEntityMap.values());
    }

    @Override
    public Collection<org.spongepowered.api.block.tileentity.TileEntity>
    getTileEntities(java.util.function.Predicate<org.spongepowered.api.block.tileentity.TileEntity> filter) {
        Set<org.spongepowered.api.block.tileentity.TileEntity> tiles = Sets.newHashSet();
        for (Entry<BlockPos, TileEntity> entry : this.chunkTileEntityMap.entrySet()) {
            if (filter.test((org.spongepowered.api.block.tileentity.TileEntity) entry.getValue())) {
                tiles.add((org.spongepowered.api.block.tileentity.TileEntity) entry.getValue());
            }
        }
        return tiles;
    }

    @Override
    public Optional<org.spongepowered.api.block.tileentity.TileEntity> getTileEntity(int x, int y, int z) {
        return Optional.ofNullable((org.spongepowered.api.block.tileentity.TileEntity) this.getTileEntity(
                new BlockPos(this.xPosition << 4 + (x & 15), y, this.zPosition << 4 + (z & 15)), EnumCreateEntityType.CHECK));
    }

    @Override
    public Optional<org.spongepowered.api.entity.Entity> restoreSnapshot(EntitySnapshot snapshot, Vector3d position) {
        return this.world.restoreSnapshot(snapshot, position);
    }

    @Override
    public Collection<ScheduledBlockUpdate> getScheduledUpdates(int x, int y, int z) {
        return this.world.getScheduledUpdates(this.xPosition << 4 + (x & 15), y, this.zPosition << 4 + (z & 15));
    }

    @Override
    public ScheduledBlockUpdate addScheduledUpdate(int x, int y, int z, int priority, int ticks) {
        return this.world.addScheduledUpdate(this.xPosition << 4 + (x & 15), y, this.zPosition << 4 + (z & 15), priority, ticks);
    }

    @Override
    public void removeScheduledUpdate(int x, int y, int z, ScheduledBlockUpdate update) {
        this.world.removeScheduledUpdate(this.xPosition << 4 + (x & 15), y, this.zPosition << 4 + (z & 15), update);
    }

    @Override
    public boolean hitBlock(int x, int y, int z, Direction side, Cause cause) {
        return this.world.hitBlock(this.xPosition << 4 + (x & 15), y, this.zPosition << 4 + (z & 15), side, cause);
    }

    @Override
    public boolean interactBlock(int x, int y, int z, Direction side, Cause cause) {
        return this.world.interactBlock(this.xPosition << 4 + (x & 15), y, this.zPosition << 4 + (z & 15), side, cause);
    }

    @Override
    public boolean placeBlock(int x, int y, int z, BlockState block, Direction side, Cause cause) {
        return this.world.placeBlock(this.xPosition << 4 + (x & 15), y, this.zPosition << 4 + (z & 15), block, side, cause);
    }

    @Override
    public boolean interactBlockWith(int x, int y, int z, ItemStack itemStack, Direction side, Cause cause) {
        return this.world.interactBlockWith(this.xPosition << 4 + (x & 15), y, this.zPosition << 4 + (z & 15), itemStack, side, cause);
    }

    @Override
    public boolean digBlock(int x, int y, int z, Cause cause) {
        return this.world.digBlock(this.xPosition << 4 + (x & 15), y, this.zPosition << 4 + (z & 15), cause);
    }

    @Override
    public boolean digBlockWith(int x, int y, int z, ItemStack itemStack, Cause cause) {
        return this.world.digBlockWith(this.xPosition << 4 + (x & 15), y, this.zPosition << 4 + (z & 15), itemStack, cause);
    }

    @Override
    public int getBlockDigTimeWith(int x, int y, int z, ItemStack itemStack, Cause cause) {
        return this.world.getBlockDigTimeWith(this.xPosition << 4 + (x & 15), y, this.zPosition << 4 + (z & 15), itemStack, cause);
    }

    @Redirect(method = "populateChunk(Lnet/minecraft/world/chunk/IChunkGenerator;)V", at = @At(value = "INVOKE", target = "Lnet/minecraft/world/chunk/IChunkGenerator;populate(II)V"))
    public void onChunkPopulate(IChunkGenerator generator, int x, int z) {
        if (this.worldObj instanceof WorldServer) {
            final CauseTracker causeTracker = ((IMixinWorldServer) this.worldObj).getCauseTracker();
            final NamedCause sourceCause = NamedCause.source(this);
            final NamedCause chunkProviderCause = NamedCause.of(InternalNamedCauses.WorldGeneration.CHUNK_PROVIDER, generator);
            causeTracker.switchToPhase(TrackingPhases.WORLD, WorldPhase.State.TERRAIN_GENERATION, PhaseContext.start()
                    .add(sourceCause)
                    .add(chunkProviderCause)
                    .addCaptures()
                    .complete());
            generator.populate(x, z);
            causeTracker.completePhase();
        }
    }

    @Override
    public void setNeighbor(Direction direction, @Nullable Chunk neighbor) {
        this.neighbors[directionToIndex(direction)] = neighbor;
    }

<<<<<<< HEAD
//    @Override
//    public Optional<Chunk> getNeighbor(Direction direction, boolean shouldLoad) {
//        checkNotNull(direction, "direction");
//        checkArgument(!direction.isSecondaryOrdinal(), "Secondary cardinal directions can't be used here");
//
//        if (direction.isUpright() || direction == Direction.NONE) {
//            return Optional.of(this);
//        }
//
//        int index = directionToIndex(direction);
//        Direction secondary = getSecondaryDirection(direction);
//        Chunk neighbor = null;
//        if (this.worldObj.isRemote) {
//            neighbor = this.clientNeighbors[index];
//        } else {
//            neighbor = this.neighbors[index];
//        }
//
//        if (neighbor == null && shouldLoad) {
//            Vector3i neighborPosition = this.getPosition().add(getCardinalDirection(direction).toVector3d().toInt());
//            Optional<Chunk> cardinal = this.getWorld().loadChunk(neighborPosition, true);
//            if (cardinal.isPresent()) {
//                neighbor = cardinal.get();
//            }
//        }
//
//        if (neighbor != null) {
//            if (secondary != Direction.NONE) {
//                return neighbor.getNeighbor(secondary, shouldLoad);
//            } else {
//                return Optional.of(neighbor);
//            }
//        }
//
//        return Optional.empty();
//    }
=======
    @Override
    public Optional<Chunk> getNeighbor(Direction direction, boolean shouldLoad) {
        checkNotNull(direction, "direction");
        checkArgument(!direction.isSecondaryOrdinal(), "Secondary cardinal directions can't be used here");

        if (direction.isUpright() || direction == Direction.NONE) {
            return Optional.of(this);
        }

        int index = directionToIndex(direction);
        Direction secondary = getSecondaryDirection(direction);
        Chunk neighbor = null;
        neighbor = this.neighbors[index];

        if (neighbor == null && shouldLoad) {
            Vector3i neighborPosition = this.getPosition().add(getCardinalDirection(direction).toVector3d().toInt());
            Optional<Chunk> cardinal = this.getWorld().loadChunk(neighborPosition, true);
            if (cardinal.isPresent()) {
                neighbor = cardinal.get();
            }
        }

        if (neighbor != null) {
            if (secondary != Direction.NONE) {
                return neighbor.getNeighbor(secondary, shouldLoad);
            } else {
                return Optional.of(neighbor);
            }
        }

        return Optional.empty();
    }
>>>>>>> d766edd2

    private static int directionToIndex(Direction direction) {
        switch (direction) {
            case NORTH:
            case NORTHEAST:
            case NORTHWEST:
                return 0;
            case SOUTH:
            case SOUTHEAST:
            case SOUTHWEST:
                return 1;
            case EAST:
                return 2;
            case WEST:
                return 3;
            default:
                throw new IllegalArgumentException("Unexpected direction");
        }
    }

    private static Direction getCardinalDirection(Direction direction) {
        switch (direction) {
            case NORTH:
            case NORTHEAST:
            case NORTHWEST:
                return Direction.NORTH;
            case SOUTH:
            case SOUTHEAST:
            case SOUTHWEST:
                return Direction.SOUTH;
            case EAST:
                return Direction.EAST;
            case WEST:
                return Direction.WEST;
            default:
                throw new IllegalArgumentException("Unexpected direction");
        }
    }

    private static Direction getSecondaryDirection(Direction direction) {
        switch (direction) {
            case NORTHEAST:
            case SOUTHEAST:
                return Direction.EAST;
            case NORTHWEST:
            case SOUTHWEST:
                return Direction.WEST;
            default:
                return Direction.NONE;
        }
    }

}<|MERGE_RESOLUTION|>--- conflicted
+++ resolved
@@ -82,11 +82,7 @@
 import org.spongepowered.common.SpongeImplHooks;
 import org.spongepowered.common.block.BlockUtil;
 import org.spongepowered.common.entity.PlayerTracker;
-<<<<<<< HEAD
 import org.spongepowered.common.event.InternalNamedCauses;
-=======
-import org.spongepowered.common.event.CauseTracker;
->>>>>>> d766edd2
 import org.spongepowered.common.event.SpongeCommonEventFactory;
 import org.spongepowered.common.event.tracking.CauseTracker;
 import org.spongepowered.common.event.tracking.PhaseContext;
@@ -415,9 +411,7 @@
     @Inject(method = "getEntitiesWithinAABBForEntity", at = @At(value = "RETURN"))
     public void onGetEntitiesWithinAABBForEntity(Entity entityIn, AxisAlignedBB aabb, List<Entity> listToFill, Predicate<Entity> p_177414_4_,
             CallbackInfo ci) {
-        final CauseTracker causeTracker = ((IMixinWorld) this.worldObj).getCauseTracker();
-        if (this.worldObj.isRemote || causeTracker.getCurrentCause() == null || causeTracker.isProcessingVanillaBlockEvent() || causeTracker.isRestoringBlocks() || causeTracker.isWorldSpawnerRunning() || causeTracker.isChunkSpawnerRunning()
-                || causeTracker.isCapturingTerrainGen()) {
+        if (this.worldObj.isRemote || (this.worldObj instanceof IMixinWorldServer && ((IMixinWorldServer) this.worldObj).getCauseTracker().getStack().peek().getState().ignoresEntityCollisions())) {
             return;
         }
 
@@ -435,9 +429,7 @@
     @Inject(method = "getEntitiesOfTypeWithinAAAB", at = @At(value = "RETURN"))
     public void onGetEntitiesOfTypeWithinAAAB(Class<? extends Entity> entityClass, AxisAlignedBB aabb, List listToFill, Predicate<Entity> p_177430_4_,
             CallbackInfo ci) {
-        final CauseTracker causeTracker = ((IMixinWorld) this.worldObj).getCauseTracker();
-        if (this.worldObj.isRemote || causeTracker.getCurrentCause() == null || causeTracker.isProcessingVanillaBlockEvent() || causeTracker.isRestoringBlocks() || causeTracker.isWorldSpawnerRunning() || causeTracker.isChunkSpawnerRunning()
-                || causeTracker.isCapturingTerrainGen()) {
+        if (this.worldObj.isRemote || (this.worldObj instanceof IMixinWorldServer && ((IMixinWorldServer) this.worldObj).getCauseTracker().getStack().peek().getState().ignoresEntityCollisions())) {
             return;
         }
 
@@ -482,7 +474,6 @@
      * @return The changed block state if not null
      */
     @Override
-<<<<<<< HEAD
     @Nullable
     public IBlockState setBlockState(BlockPos pos, IBlockState newState, IBlockState currentState, @Nullable BlockSnapshot newBlockSnapshot) {
         int xPos = pos.getX() & 15;
@@ -492,16 +483,6 @@
 
         if (yPos >= this.precipitationHeightMap[combinedPos] - 1) {
             this.precipitationHeightMap[combinedPos] = -999;
-=======
-    public IBlockState setBlockState(BlockPos pos, IBlockState newState, IBlockState currentState, BlockSnapshot originalBlockSnapshot) {
-        int i = pos.getX() & 15;
-        int j = pos.getY();
-        int k = pos.getZ() & 15;
-        int l = k << 4 | i;
-
-        if (j >= this.precipitationHeightMap[l] - 1) {
-            this.precipitationHeightMap[l] = -999;
->>>>>>> d766edd2
         }
 
         int currentHeight = this.heightMap[combinedPos];
@@ -544,23 +525,8 @@
             if (!this.worldObj.isRemote) {
                 // Sponge - Forge adds this change for block changes to only fire events when necessary
                 if (currentState.getBlock() != newState.getBlock()) {
-<<<<<<< HEAD
+                    // TODO - delegate entity spawns to the per block entity captures
                     currentBlock.breakBlock(this.worldObj, pos, currentState);
-=======
-                    final CauseTracker causeTracker = ((IMixinWorld) this.worldObj).getCauseTracker();
-                    if (causeTracker.isRestoringBlocks() || causeTracker.isCapturingTerrainGen()) {
-                        block1.breakBlock(this.worldObj, pos, currentState);
-                    } else {
-                        // Make sure to capture spawned items during block breaks so we can handle them properly after events
-                        int preEntitySize = causeTracker.getCapturedSpawnedEntities().size();
-                        int preEntityItemSize = causeTracker.getCapturedSpawnedEntityItems().size();
-                        boolean preCaptureEntities = causeTracker.isCapturingSpawnedEntities();
-                        causeTracker.setCaptureSpawnedEntities(true);
-                        block1.breakBlock(this.worldObj, pos, currentState);
-                        causeTracker.handleBlockBreak(preEntitySize, preEntityItemSize, pos, currentState, originalBlockSnapshot);
-                        causeTracker.setCaptureSpawnedEntities(preCaptureEntities);
-                    }
->>>>>>> d766edd2
                 }
                 // Sponge - Add several tile entity hook checks. Mainly for forge added hooks, but these
                 // still work by themselves in vanilla.
@@ -606,7 +572,6 @@
             }
         }
 
-<<<<<<< HEAD
         if (!this.worldObj.isRemote && currentBlock != newBlock) {
             // Sponge start - Ignore block activations during block placement captures unless it's
             // a BlockContainer. Prevents blocks such as TNT from activating when
@@ -619,14 +584,6 @@
                 // If it is null, then directly call the onBlockAdded logic.
                 if (newBlockSnapshot == null) {
                     newBlock.onBlockAdded(this.worldObj, pos, newState);
-=======
-            if (!this.worldObj.isRemote && block1 != block) {
-                // Sponge start - Ignore block activations during block placement captures unless it's
-                // a BlockContainer. Prevents blocks such as TNT from activating when
-                // cancelled.
-                if (!((IMixinWorld) this.worldObj).getCauseTracker().isCapturingBlocks() || SpongeImplHooks.blockHasTileEntity(block, newState)) {
-                    block.onBlockAdded(this.worldObj, pos, newState);
->>>>>>> d766edd2
                 }
             }
             // Sponge end
@@ -846,44 +803,6 @@
         this.neighbors[directionToIndex(direction)] = neighbor;
     }
 
-<<<<<<< HEAD
-//    @Override
-//    public Optional<Chunk> getNeighbor(Direction direction, boolean shouldLoad) {
-//        checkNotNull(direction, "direction");
-//        checkArgument(!direction.isSecondaryOrdinal(), "Secondary cardinal directions can't be used here");
-//
-//        if (direction.isUpright() || direction == Direction.NONE) {
-//            return Optional.of(this);
-//        }
-//
-//        int index = directionToIndex(direction);
-//        Direction secondary = getSecondaryDirection(direction);
-//        Chunk neighbor = null;
-//        if (this.worldObj.isRemote) {
-//            neighbor = this.clientNeighbors[index];
-//        } else {
-//            neighbor = this.neighbors[index];
-//        }
-//
-//        if (neighbor == null && shouldLoad) {
-//            Vector3i neighborPosition = this.getPosition().add(getCardinalDirection(direction).toVector3d().toInt());
-//            Optional<Chunk> cardinal = this.getWorld().loadChunk(neighborPosition, true);
-//            if (cardinal.isPresent()) {
-//                neighbor = cardinal.get();
-//            }
-//        }
-//
-//        if (neighbor != null) {
-//            if (secondary != Direction.NONE) {
-//                return neighbor.getNeighbor(secondary, shouldLoad);
-//            } else {
-//                return Optional.of(neighbor);
-//            }
-//        }
-//
-//        return Optional.empty();
-//    }
-=======
     @Override
     public Optional<Chunk> getNeighbor(Direction direction, boolean shouldLoad) {
         checkNotNull(direction, "direction");
@@ -916,7 +835,6 @@
 
         return Optional.empty();
     }
->>>>>>> d766edd2
 
     private static int directionToIndex(Direction direction) {
         switch (direction) {
