--- conflicted
+++ resolved
@@ -38,27 +38,19 @@
 
     @Redirect(method = "onItemRightClick", at = @At(value = "INVOKE", target = "Lnet/minecraft/world/World;getUniqueDataId(Ljava/lang/String;)I"))
     private int getOverworldUniqueDataId(World worldIn, String key) {
-<<<<<<< HEAD
-        return DimensionManager.getWorldByDimensionId(0).get().getUniqueDataId(key);
-=======
         if (worldIn.isRemote) {
             return worldIn.getUniqueDataId(key);
         }
-        return DimensionManager.getWorldFromDimId(0).getUniqueDataId(key);
->>>>>>> 51785d84
+        return DimensionManager.getWorldByDimensionId(0).get().getUniqueDataId(key);
     }
 
     @Redirect(method = "onItemRightClick", at = @At(value = "INVOKE", target = "Lnet/minecraft/world/World;"
             + "setItemData(Ljava/lang/String;Lnet/minecraft/world/WorldSavedData;)V"))
     private void setOverworldMapData(World worldIn, String dataId, WorldSavedData data) {
-<<<<<<< HEAD
-        DimensionManager.getWorldByDimensionId(0).get().setItemData(dataId, data);
-=======
         if (worldIn.isRemote) {
             worldIn.setItemData(dataId, data);
         } else {
-            DimensionManager.getWorldFromDimId(0).setItemData(dataId, data);
+            DimensionManager.getWorldByDimensionId(0).get().setItemData(dataId, data);
         }
->>>>>>> 51785d84
     }
 }