--- conflicted
+++ resolved
@@ -242,9 +242,6 @@
                 .collect(GuavaCollectors.toImmutableSet());
     }
 
-<<<<<<< HEAD
-    @Redirect(method = "func_187319_a",
-=======
     @Override
     public Collection<GameProfile> match(String name) {
         final String search = checkNotNull(name, "name").toLowerCase(Locale.ROOT);
@@ -255,8 +252,7 @@
                 .collect(GuavaCollectors.toImmutableSet());
     }
 
-    @Redirect(method = "getGameProfile(Lnet/minecraft/server/MinecraftServer;Ljava/lang/String;)Lcom/mojang/authlib/GameProfile;",
->>>>>>> 304d58bf
+    @Redirect(method = "func_187319_a",
             at = @At(value = "INVOKE", target = "Lcom/mojang/authlib/GameProfileRepository;findProfilesByNames([Ljava/lang/String;"
                     + "Lcom/mojang/authlib/Agent;Lcom/mojang/authlib/ProfileLookupCallback;)V"))
     private static void onGetGameProfile(GameProfileRepository repository, String[] names, Agent agent, ProfileLookupCallback callback) {
