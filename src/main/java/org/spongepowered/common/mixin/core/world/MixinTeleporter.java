/*
 * This file is part of Sponge, licensed under the MIT License (MIT).
 *
 * Copyright (c) SpongePowered <https://www.spongepowered.org>
 * Copyright (c) contributors
 *
 * Permission is hereby granted, free of charge, to any person obtaining a copy
 * of this software and associated documentation files (the "Software"), to deal
 * in the Software without restriction, including without limitation the rights
 * to use, copy, modify, merge, publish, distribute, sublicense, and/or sell
 * copies of the Software, and to permit persons to whom the Software is
 * furnished to do so, subject to the following conditions:
 *
 * The above copyright notice and this permission notice shall be included in
 * all copies or substantial portions of the Software.
 *
 * THE SOFTWARE IS PROVIDED "AS IS", WITHOUT WARRANTY OF ANY KIND, EXPRESS OR
 * IMPLIED, INCLUDING BUT NOT LIMITED TO THE WARRANTIES OF MERCHANTABILITY,
 * FITNESS FOR A PARTICULAR PURPOSE AND NONINFRINGEMENT. IN NO EVENT SHALL THE
 * AUTHORS OR COPYRIGHT HOLDERS BE LIABLE FOR ANY CLAIM, DAMAGES OR OTHER
 * LIABILITY, WHETHER IN AN ACTION OF CONTRACT, TORT OR OTHERWISE, ARISING FROM,
 * OUT OF OR IN CONNECTION WITH THE SOFTWARE OR THE USE OR OTHER DEALINGS IN
 * THE SOFTWARE.
 */
package org.spongepowered.common.mixin.core.world;

import com.flowpowered.math.vector.Vector3i;
import com.google.common.base.Objects;
import it.unimi.dsi.fastutil.longs.Long2ObjectMap;
import net.minecraft.block.BlockPortal;
import net.minecraft.block.state.IBlockState;
import net.minecraft.block.state.pattern.BlockPattern;
import net.minecraft.entity.Entity;
import net.minecraft.init.Blocks;
import net.minecraft.util.EnumFacing;
import net.minecraft.util.math.BlockPos;
import net.minecraft.util.math.ChunkPos;
import net.minecraft.util.math.MathHelper;
import net.minecraft.world.Teleporter;
import net.minecraft.world.WorldServer;
import org.spongepowered.api.world.Location;
import org.spongepowered.api.world.PortalAgent;
import org.spongepowered.api.world.PortalAgentType;
import org.spongepowered.api.world.World;
import org.spongepowered.asm.mixin.Final;
import org.spongepowered.asm.mixin.Mixin;
import org.spongepowered.asm.mixin.Overwrite;
import org.spongepowered.asm.mixin.Shadow;
import org.spongepowered.common.event.tracking.CauseTracker;
import org.spongepowered.common.interfaces.world.IMixinTeleporter;
import org.spongepowered.common.interfaces.world.IMixinWorldServer;
import org.spongepowered.common.registry.type.world.PortalAgentRegistryModule;
import org.spongepowered.common.util.VecHelper;

import java.util.Optional;
import java.util.Random;

@Mixin(Teleporter.class)
public class MixinTeleporter implements PortalAgent, IMixinTeleporter {

    private Teleporter mcTeleporter = (Teleporter) (Object) this;
    private int searchRadius = 128;
    private int creationRadius = 16;
    private boolean createNetherPortal = true;
    private PortalAgentType portalAgentType = PortalAgentRegistryModule.getInstance().validatePortalAgent((Teleporter) (Object) this);

    @Shadow @Final private WorldServer worldServerInstance;
    @Shadow @Final private Random random;
    @Shadow @Final private Long2ObjectMap<Teleporter.PortalPosition> destinationCoordinateCache;

    @Override
    public int getSearchRadius() {
        return this.searchRadius;
    }

    @Override
    public PortalAgent setSearchRadius(int radius) {
        this.searchRadius = radius;
        return this;
    }

    @Override
    public int getCreationRadius() {
        return this.creationRadius;
    }

    @Override
    public PortalAgent setCreationRadius(int radius) {
        this.creationRadius = radius;
        return this;
    }

    /**
     * @author blood - May 21st, 2016
     *
     * @reason - rewritten to handle {@link DisplaceEntityEvent.Teleport.Portal}
     *
     * @param entityIn The entity being placed into the portal
     * @param rotationYaw The yaw of entity
     */
    @Overwrite
    public void placeInPortal(Entity entityIn, float rotationYaw) {
        Location<World> targetLocation = ((org.spongepowered.api.entity.Entity) entityIn).getLocation();
        // Sponge - remove hardcode to support any world using end or nether providers
        if (this.createNetherPortal) {
            if (!this.placeInExistingPortal(entityIn, rotationYaw)) {
                this.makePortal(entityIn);
                this.placeInExistingPortal(entityIn, rotationYaw);
            }
        } else {
            this.createEndPortal(targetLocation); // Sponge - move end portal create logic to its own method
            entityIn.setLocationAndAngles(targetLocation.getX(), targetLocation.getY() - 1, targetLocation.getZ(), entityIn.rotationYaw, 0.0F);
            entityIn.motionX = entityIn.motionY = entityIn.motionZ = 0.0D;
        }
    }

    private void createEndPortal(Location<World> targetLocation) {
        int xTarget = targetLocation.getBlockX();
        int yTarget = targetLocation.getBlockY() - 1;
        int zTarget = targetLocation.getBlockZ();
        int l = 1;
        int i1 = 0;

        for (int j1 = -2; j1 <= 2; ++j1) {
            for (int k1 = -2; k1 <= 2; ++k1) {
                for (int l1 = -1; l1 < 3; ++l1) {
                    int x = xTarget + k1 * l + j1 * i1;
                    int y = yTarget + l1;
                    int z = zTarget + k1 * i1 - j1 * l;
                    boolean flag = l1 < 0;
                    this.worldServerInstance.setBlockState(new BlockPos(x, y, z),
                            flag ? Blocks.OBSIDIAN.getDefaultState() : Blocks.AIR.getDefaultState());
                }
            }
        }
    }

    @Override
    public Optional<Location<World>> findOrCreatePortal(Location<World> targetLocation) {
        Optional<Location<World>> foundTeleporter = this.findPortal(targetLocation);
        if (!foundTeleporter.isPresent()) {
            if (this.createPortal(targetLocation).isPresent()) {
                return this.findPortal(targetLocation);
            } else {
                return Optional.empty();
            }
        }

        return foundTeleporter;
    }

    /**
     * @author blood - May 21st, 2016
     *
     * @reason - rewritten to handle {@link DisplaceEntityEvent.Teleport.Portal}
     *
     * @param entityIn The entity being placed into the portal
     * @param rotationYaw The yaw of entity
     */
    @Overwrite
    public boolean placeInExistingPortal(Entity entityIn, float rotationYaw) {
        if (entityIn == null) {
            return false;
        }

        org.spongepowered.api.entity.Entity spongeEntity = (org.spongepowered.api.entity.Entity) entityIn;
        Optional<Location<World>> location = findPortal(spongeEntity.getLocation());
        if (location.isPresent()) {
            // last minute adjustments for portal exit
            this.handleEntityPortalExit(entityIn, location.get(), rotationYaw);
            return true;
        }

        return false;
    }

    @Override
    public Optional<Location<World>> findPortal(Location<World> searchLocation) {
        double closest = -1.0D;
        boolean addToCache = true;
        BlockPos portalPosition = BlockPos.ORIGIN;
        // Sponge - use the chunk coords instead of block coords
        Vector3i chunkPosition = searchLocation.getChunkPosition();
        long targetPosition = ChunkPos.chunkXZ2Int(chunkPosition.getX(), chunkPosition.getZ());

        if (this.destinationCoordinateCache.containsKey(targetPosition)) {
            Teleporter.PortalPosition teleporter$portalposition = this.destinationCoordinateCache.get(targetPosition);
            closest = 0.0D;
            portalPosition = teleporter$portalposition;
            teleporter$portalposition.lastUpdateTime = this.worldServerInstance.getTotalWorldTime();
            addToCache = false;
        } else {
            BlockPos blockSearchPosition = VecHelper.toBlockPos(searchLocation);

            for (int i1 = -this.searchRadius; i1 <= this.searchRadius; ++i1) {
                BlockPos blockpos2;

                for (int j1 = -this.searchRadius; j1 <= this.searchRadius; ++j1) {
                    for (BlockPos blockpos1 =
                            blockSearchPosition.add(i1, this.worldServerInstance.getActualHeight() - 1 - blockSearchPosition.getY(), j1); blockpos1
                                    .getY() >= 0; blockpos1 = blockpos2) {
                        blockpos2 = blockpos1.down();

                        if (this.worldServerInstance.getBlockState(blockpos1).getBlock() == Blocks.PORTAL) {
                            while (this.worldServerInstance.getBlockState(blockpos2 = blockpos1.down()).getBlock() == Blocks.PORTAL) {
                                blockpos1 = blockpos2;
                            }

                            double distance = blockpos1.distanceSq(blockSearchPosition);

                            if (closest < 0.0D || distance < closest) {
                                closest = distance;
                                portalPosition = blockpos1;
                            }
                        }
                    }
                }
            }
        }

        if (closest >= 0.0D) {
            if (addToCache) {
                this.destinationCoordinateCache.put(targetPosition,
                        this.mcTeleporter.new PortalPosition(portalPosition, this.worldServerInstance.getTotalWorldTime()));
            }

            return Optional.of(new Location<World>(searchLocation.getExtent(), VecHelper.toVector3d(portalPosition)));
        } else {
            return Optional.empty();
        }
    }

    private void handleEntityPortalExit(Entity entityIn, Location<World> portalLocation, float rotationYaw) {
        BlockPos blockPos = VecHelper.toBlockPos(portalLocation);
<<<<<<< HEAD
        double xTarget = (double) portalLocation.getX() + 0.5D;
        double yTarget = (double) portalLocation.getY() + 0.5D;
        double zTarget = (double) portalLocation.getZ() + 0.5D;
        BlockPattern.PatternHelper blockpattern$patternhelper = Blocks.PORTAL.createPatternHelper(this.worldServerInstance, blockPos);
        boolean flag1 = blockpattern$patternhelper.getForwards().rotateY().getAxisDirection() == EnumFacing.AxisDirection.NEGATIVE;
        double d2 = blockpattern$patternhelper.getForwards().getAxis() == EnumFacing.Axis.X ? (double) blockpattern$patternhelper.getFrontTopLeft().getZ()
                : (double) blockpattern$patternhelper.getFrontTopLeft().getX();
        yTarget = (double) (blockpattern$patternhelper.getFrontTopLeft().getY() + 1)
                - entityIn.getLastPortalVec().yCoord * (double) blockpattern$patternhelper.getHeight();
=======
        double xTarget = portalLocation.getX() + 0.5D;
        double yTarget = portalLocation.getY() + 0.5D;
        double zTarget = portalLocation.getZ() + 0.5D;
        BlockPattern.PatternHelper blockpattern$patternhelper = Blocks.portal.func_181089_f(this.worldServerInstance, blockPos);
        boolean flag1 = blockpattern$patternhelper.getFinger().rotateY().getAxisDirection() == EnumFacing.AxisDirection.NEGATIVE;
        double d2 = blockpattern$patternhelper.getFinger().getAxis() == EnumFacing.Axis.X ? (double) blockpattern$patternhelper.getPos().getZ()
                : (double) blockpattern$patternhelper.getPos().getX();
        yTarget = (double) (blockpattern$patternhelper.getPos().getY() + 1)
                - entityIn.func_181014_aG().yCoord * (double) blockpattern$patternhelper.func_181119_e();
>>>>>>> d5cdee3b

        if (flag1) {
            ++d2;
        }

        if (blockpattern$patternhelper.getForwards().getAxis() == EnumFacing.Axis.X) {
            zTarget = d2 + (1.0D - entityIn.getLastPortalVec().xCoord) * (double) blockpattern$patternhelper.getWidth()
                    * (double) blockpattern$patternhelper.getForwards().rotateY().getAxisDirection().getOffset();
        } else {
            xTarget = d2 + (1.0D - entityIn.getLastPortalVec().xCoord) * (double) blockpattern$patternhelper.getWidth()
                    * (double) blockpattern$patternhelper.getForwards().rotateY().getAxisDirection().getOffset();
        }

        float f = 0.0F;
        float f1 = 0.0F;
        float f2 = 0.0F;
        float f3 = 0.0F;

        if (blockpattern$patternhelper.getForwards().getOpposite() == entityIn.getTeleportDirection()) {
            f = 1.0F;
            f1 = 1.0F;
        } else if (blockpattern$patternhelper.getForwards().getOpposite() == entityIn.getTeleportDirection().getOpposite()) {
            f = -1.0F;
            f1 = -1.0F;
        } else if (blockpattern$patternhelper.getForwards().getOpposite() == entityIn.getTeleportDirection().rotateY()) {
            f2 = 1.0F;
            f3 = -1.0F;
        } else {
            f2 = -1.0F;
            f3 = 1.0F;
        }

        double d3 = entityIn.motionX;
        double d4 = entityIn.motionZ;
        entityIn.motionX = d3 * (double) f + d4 * (double) f3;
        entityIn.motionZ = d3 * (double) f2 + d4 * (double) f1;
        entityIn.rotationYaw = rotationYaw - (float) (entityIn.getTeleportDirection().getOpposite().getHorizontalIndex() * 90)
                + (float) (blockpattern$patternhelper.getForwards().getHorizontalIndex() * 90);
        entityIn.setLocationAndAngles(xTarget, yTarget, zTarget, entityIn.rotationYaw, entityIn.rotationPitch);
    }

    /**
     * @author blood - May 21st, 2016
     *
     * @reason - rewritten to handle {@link DisplaceEntityEvent.Teleport.Portal}
     *
     * @param entityIn The entity being placed into the portal
     */
    @Overwrite
    public boolean makePortal(Entity entityIn) {
        if (createPortal(((org.spongepowered.api.entity.Entity) entityIn).getLocation()).isPresent()) {
            return true;
        }

        return false;
    }

    @Override
    public Optional<Location<World>> createPortal(Location<World> toLocation) {
        return createTeleporter(toLocation, false);
    }

    // Adds boolean to turn on special tracking if called from API
    public Optional<Location<World>> createTeleporter(Location<World> nearLocation, boolean plugin) {
        IMixinWorldServer spongeWorld = (IMixinWorldServer) nearLocation.getExtent();
        final CauseTracker causeTracker = spongeWorld.getCauseTracker();
//        if (plugin) {
//            Cause teleportCause = Cause.of(NamedCause.source(this));
//            if (causeTracker.getCurrentCause() != null) {
//                teleportCause = teleportCause.merge(causeTracker.getCurrentCause());
//            }
//            causeTracker.addCause(teleportCause);
//            causeTracker.setSpecificCapture(true);
//        }
        double closest = -1.0D;
        int xNearTarget = nearLocation.getBlockX();
        int yNearTarget = nearLocation.getBlockY();
        int zNearTarget = nearLocation.getBlockZ();
        int xAdjustedTarget = xNearTarget;
        int yAdjustedTarget = yNearTarget;
        int zAdjustedTarget = zNearTarget;
        int direction = 0;
        int dirOffset = this.random.nextInt(4);
        BlockPos.MutableBlockPos blockpos$mutableblockpos = new BlockPos.MutableBlockPos();

        for (int j2 = xNearTarget - this.creationRadius; j2 <= xNearTarget + this.creationRadius; ++j2) {
            double d1 = (double) j2 + 0.5D - nearLocation.getBlockX();

            for (int l2 = zNearTarget - this.creationRadius; l2 <= zNearTarget + this.creationRadius; ++l2) {
                double d2 = (double) l2 + 0.5D - nearLocation.getBlockZ();
                label142:

                for (int j3 = this.worldServerInstance.getActualHeight() - 1; j3 >= 0; --j3) {
                    if (this.worldServerInstance.isAirBlock(blockpos$mutableblockpos.setPos(j2, j3, l2))) {
                        while (j3 > 0 && this.worldServerInstance.isAirBlock(blockpos$mutableblockpos.setPos(j2, j3 - 1, l2))) {
                            --j3;
                        }

                        for (int k3 = dirOffset; k3 < dirOffset + 4; ++k3) {
                            int l3 = k3 % 2;
                            int i4 = 1 - l3;

                            if (k3 % 4 >= 2) {
                                l3 = -l3;
                                i4 = -i4;
                            }

                            for (int j4 = 0; j4 < 3; ++j4) {
                                for (int k4 = 0; k4 < 4; ++k4) {
                                    for (int l4 = -1; l4 < 4; ++l4) {
                                        int i5 = j2 + (k4 - 1) * l3 + j4 * i4;
                                        int j5 = j3 + l4;
                                        int k5 = l2 + (k4 - 1) * i4 - j4 * l3;
                                        blockpos$mutableblockpos.setPos(i5, j5, k5);

                                        if (l4 < 0 && !this.worldServerInstance.getBlockState(blockpos$mutableblockpos).getMaterial()
                                                .isSolid() || l4 >= 0 && !this.worldServerInstance.isAirBlock(blockpos$mutableblockpos)) {
                                            continue label142;
                                        }
                                    }
                                }
                            }

                            double d5 = (double) j3 + 0.5D - nearLocation.getBlockY();
                            double distance = d1 * d1 + d5 * d5 + d2 * d2;

                            if (closest < 0.0D || distance < closest) {
                                closest = distance;
                                xAdjustedTarget = j2;
                                yAdjustedTarget = j3;
                                zAdjustedTarget = l2;
                                direction = k3 % 4;
                            }
                        }
                    }
                }
            }
        }

        if (closest < 0.0D) {
            for (int l5 = xNearTarget - this.creationRadius; l5 <= xNearTarget + this.creationRadius; ++l5) {
                double d3 = (double) l5 + 0.5D - nearLocation.getBlockX();

                for (int j6 = zNearTarget - this.creationRadius; j6 <= zNearTarget + this.creationRadius; ++j6) {
                    double d4 = (double) j6 + 0.5D - nearLocation.getBlockZ();
                    label562:

                    for (int i7 = this.worldServerInstance.getActualHeight() - 1; i7 >= 0; --i7) {
                        if (this.worldServerInstance.isAirBlock(blockpos$mutableblockpos.setPos(l5, i7, j6))) {
                            while (i7 > 0 && this.worldServerInstance.isAirBlock(blockpos$mutableblockpos.setPos(l5, i7 - 1, j6))) {
                                --i7;
                            }

                            for (int k7 = dirOffset; k7 < dirOffset + 2; ++k7) {
                                int j8 = k7 % 2;
                                int j9 = 1 - j8;

                                for (int j10 = 0; j10 < 4; ++j10) {
                                    for (int j11 = -1; j11 < 4; ++j11) {
                                        int j12 = l5 + (j10 - 1) * j8;
                                        int i13 = i7 + j11;
                                        int j13 = j6 + (j10 - 1) * j9;
                                        blockpos$mutableblockpos.setPos(j12, i13, j13);

                                        if (j11 < 0 && !this.worldServerInstance.getBlockState(blockpos$mutableblockpos).getMaterial()
                                                .isSolid() || j11 >= 0 && !this.worldServerInstance.isAirBlock(blockpos$mutableblockpos)) {
                                            continue label562;
                                        }
                                    }
                                }

                                double d6 = (double) i7 + 0.5D - nearLocation.getBlockY();
                                double distance = d3 * d3 + d6 * d6 + d4 * d4;

                                if (closest < 0.0D || distance < closest) {
                                    closest = distance;
                                    xAdjustedTarget = l5;
                                    yAdjustedTarget = i7;
                                    zAdjustedTarget = j6;
                                    direction = k7 % 2;
                                }
                            }
                        }
                    }
                }
            }
        }

        int xFinalTarget = xAdjustedTarget;
        int yFinalTarget = yAdjustedTarget;
        int zFinalTarget = zAdjustedTarget;
        int targetDirection = direction % 2;
        int targetDirOffset = 1 - targetDirection;

        if (direction % 4 >= 2) {
            targetDirection = -targetDirection;
            targetDirOffset = -targetDirOffset;
        }

        if (closest < 0.0D) {
            yAdjustedTarget = MathHelper.clamp_int(yAdjustedTarget, 70, this.worldServerInstance.getActualHeight() - 10);
            yFinalTarget = yAdjustedTarget;

            for (int j7 = -1; j7 <= 1; ++j7) {
                for (int l7 = 1; l7 < 3; ++l7) {
                    for (int k8 = -1; k8 < 3; ++k8) {
                        int k9 = xFinalTarget + (l7 - 1) * targetDirection + j7 * targetDirOffset;
                        int k10 = yFinalTarget + k8;
                        int k11 = zFinalTarget + (l7 - 1) * targetDirOffset - j7 * targetDirection;
                        boolean flag = k8 < 0;
                        this.worldServerInstance.setBlockState(new BlockPos(k9, k10, k11),
                                flag ? Blocks.OBSIDIAN.getDefaultState() : Blocks.AIR.getDefaultState());
                    }
                }
            }
        }

        IBlockState iblockstate = Blocks.PORTAL.getDefaultState().withProperty(BlockPortal.AXIS, targetDirection != 0 ? EnumFacing.Axis.X : EnumFacing.Axis.Z);

        for (int i8 = 0; i8 < 4; ++i8) {
            for (int l8 = 0; l8 < 4; ++l8) {
                for (int l9 = -1; l9 < 4; ++l9) {
                    int l10 = xFinalTarget + (l8 - 1) * targetDirection;
                    int l11 = yFinalTarget + l9;
                    int k12 = zFinalTarget + (l8 - 1) * targetDirOffset;
                    boolean flag1 = l8 == 0 || l8 == 3 || l9 == -1 || l9 == 3;
                    this.worldServerInstance.setBlockState(new BlockPos(l10, l11, k12), flag1 ? Blocks.OBSIDIAN.getDefaultState() : iblockstate, 2);
                }
            }

            for (int i9 = 0; i9 < 4; ++i9) {
                for (int i10 = -1; i10 < 4; ++i10) {
                    int i11 = xFinalTarget + (i9 - 1) * targetDirection;
                    int i12 = yFinalTarget + i10;
                    int l12 = zFinalTarget + (i9 - 1) * targetDirOffset;
                    BlockPos blockpos = new BlockPos(i11, i12, l12);
                    this.worldServerInstance.notifyNeighborsOfStateChange(blockpos, this.worldServerInstance.getBlockState(blockpos).getBlock());
                }
            }
        }

        if (plugin) {
//            boolean portalResult = causeTracker.handleBlockCaptures();
//            // if portal ChangeBlockEvent was allowed, return the start location
//            if (portalResult) {
//                causeTracker.handleDroppedItems();
//                causeTracker.handleSpawnedEntities();
//                causeTracker.removeCurrentCause();
//                causeTracker.setSpecificCapture(false);
//                return Optional.of(new Location<World>((World) this.worldServerInstance, new Vector3i(xFinalTarget, yFinalTarget, zFinalTarget)));
//            } else { // portal ChangeBlockEvent was cancelled
//                causeTracker.getCapturedSpawnedEntities().clear();
//                causeTracker.getCapturedSpawnedEntityItems().clear();
//                causeTracker.removeCurrentCause();
//                causeTracker.setSpecificCapture(false);
//                // update cache
//                this.removePortalPositionFromCache(ChunkPos.chunkXZ2Int(xFinalTarget, zFinalTarget));
//                return Optional.empty();
//            }
        }

        return Optional.of(new Location<World>((World) this.worldServerInstance, new Vector3i(xFinalTarget, yFinalTarget, zFinalTarget)));
    }

    @Override
    public void removePortalPositionFromCache(Long portalPosition) {
        this.destinationCoordinateCache.remove(portalPosition);
    }

    @Override
    public void setPortalAgentType(PortalAgentType type) {
        this.portalAgentType = type;
    }

    @Override
    public PortalAgentType getType() {
        return this.portalAgentType;
    }

    @Override
    public void setPortalType(int dimensionId) {
        if (dimensionId == -1) {
            this.createNetherPortal = true;
        } else {
            this.createNetherPortal = false;
        }
    }

    @Override
    public String toString() {
        return Objects.toStringHelper("PortalAgent")
                .add("PortalAgentType", this.portalAgentType)
                .add("SearchRadius", this.searchRadius)
                .add("CreationRadius", this.creationRadius)
                .add("World", this.worldServerInstance.getWorldInfo().getWorldName())
                .add("DimensionId", ((IMixinWorldServer) this.worldServerInstance).getDimensionId())
                .toString();
    }
}<|MERGE_RESOLUTION|>--- conflicted
+++ resolved
@@ -232,7 +232,6 @@
 
     private void handleEntityPortalExit(Entity entityIn, Location<World> portalLocation, float rotationYaw) {
         BlockPos blockPos = VecHelper.toBlockPos(portalLocation);
-<<<<<<< HEAD
         double xTarget = (double) portalLocation.getX() + 0.5D;
         double yTarget = (double) portalLocation.getY() + 0.5D;
         double zTarget = (double) portalLocation.getZ() + 0.5D;
@@ -242,17 +241,6 @@
                 : (double) blockpattern$patternhelper.getFrontTopLeft().getX();
         yTarget = (double) (blockpattern$patternhelper.getFrontTopLeft().getY() + 1)
                 - entityIn.getLastPortalVec().yCoord * (double) blockpattern$patternhelper.getHeight();
-=======
-        double xTarget = portalLocation.getX() + 0.5D;
-        double yTarget = portalLocation.getY() + 0.5D;
-        double zTarget = portalLocation.getZ() + 0.5D;
-        BlockPattern.PatternHelper blockpattern$patternhelper = Blocks.portal.func_181089_f(this.worldServerInstance, blockPos);
-        boolean flag1 = blockpattern$patternhelper.getFinger().rotateY().getAxisDirection() == EnumFacing.AxisDirection.NEGATIVE;
-        double d2 = blockpattern$patternhelper.getFinger().getAxis() == EnumFacing.Axis.X ? (double) blockpattern$patternhelper.getPos().getZ()
-                : (double) blockpattern$patternhelper.getPos().getX();
-        yTarget = (double) (blockpattern$patternhelper.getPos().getY() + 1)
-                - entityIn.func_181014_aG().yCoord * (double) blockpattern$patternhelper.func_181119_e();
->>>>>>> d5cdee3b
 
         if (flag1) {
             ++d2;
