--- conflicted
+++ resolved
@@ -34,10 +34,8 @@
 import net.minecraft.command.ICommand;
 import net.minecraft.command.ICommandSender;
 import net.minecraft.entity.Entity;
-<<<<<<< HEAD
-=======
 import net.minecraft.server.MinecraftServer;
->>>>>>> fa06e846
+import org.spongepowered.api.Sponge;
 import org.spongepowered.api.command.CommandCallable;
 import org.spongepowered.api.command.CommandException;
 import org.spongepowered.api.command.CommandPermissionException;
@@ -216,17 +214,9 @@
         if (!testPermission(source)) {
             return ImmutableList.of();
         }
-<<<<<<< HEAD
-
-        ICommandSender sender = WrapperICommandSender.of(source);
-        // TODO Aaron1011: Pass in the proper BlockPos from somewhere
         @SuppressWarnings("unchecked")
-        List<String> suggestions = this.command.getTabCompletionOptions(sender.getServer(), sender, arguments
-                .split(" ", -1), null);
-=======
-        @SuppressWarnings("unchecked")
-        List<String> suggestions = this.command.addTabCompletionOptions(WrapperICommandSender.of(source), arguments.split(" ", -1), ((IMixinServerCommandManager) MinecraftServer.getServer().getCommandManager()).getTabBlockPos());
->>>>>>> fa06e846
+        List<String> suggestions = this.command.getTabCompletionOptions((MinecraftServer) Sponge.getServer(), WrapperICommandSender.of(source),
+                arguments.split(" ", -1), ((IMixinServerCommandManager) ((MinecraftServer) Sponge.getServer()).getCommandManager()).getTabBlockPos());
         if (suggestions == null) {
             return ImmutableList.of();
         }
